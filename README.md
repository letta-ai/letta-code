--- conflicted
+++ resolved
@@ -47,181 +47,7 @@
 ```
 Letta Code works with skills (reusable modules that teach your agent new capabilities in a `.skills` directory), but additionally supports [skill learning](https://www.letta.com/blog/skill-learning). You can ask your agent to learn a skill from it's current trajectory with the command: 
 ```bash
-<<<<<<< HEAD
-letta --agent <id> --link     # Attach Letta Code tools
-letta --agent <id> --unlink   # Remove Letta Code tools
-```
-
-**Via interactive commands** (during session):
-```bash
-/link      # Attach Letta Code tools to current agent
-/unlink    # Remove Letta Code tools from current agent
-```
-
-When you attach tools with `/link` or `--link`, they are added to the agent with approval rules enabled (human-in-the-loop). This means the agent can use these tools, but you'll be prompted to approve each tool call. Use permission modes to control approval behavior (see Permissions section below).
-
-### Toolsets
-
-Letta Code includes different toolsets optimized for different model providers:
-
-1. **Default Toolset** (Anthropic-optimized, best for Claude models)
-2. **Codex Toolset** (OpenAI-optimized, best for GPT models)
-3. **Gemini Toolset** (Google-optimized, best for Gemini models)
-
-**Automatic Selection:**
-When you specify a model, Letta Code automatically selects the appropriate toolset:
-```bash
-letta --model haiku           # Loads default toolset
-letta --model gpt-5-codex     # Loads codex toolset
-letta --model gemini-3-pro    # Loads gemini toolset
-```
-
-**Manual Override:**
-You can force a specific toolset regardless of model:
-```bash
-# CLI flag (at startup)
-letta --model haiku --toolset codex           # Use Codex-style tools with Claude Haiku
-letta --model gpt-5-codex --toolset gemini    # Use Gemini-style tools with GPT-5-Codex
-letta --toolset gemini                        # Use Gemini tools with default model
-
-# Interactive command (during session)
-/toolset                                      # Opens toolset selector
-```
-
-The `/model` command automatically switches toolsets when you change models. Use `/toolset` if you want to manually override the automatic selection.
-
-### Subagents
-
-The **Task** tool allows the main agent to spawn specialized subagents that autonomously handle complex tasks. Subagents run in headless mode and return a final report when done.
-
-**Built-in Subagent Types:**
-
-| Type | Description | Model |
-|------|-------------|-------|
-| `explore` | Fast codebase exploration (read-only) | Haiku |
-| `plan` | Break down complex tasks into steps | Opus |
-| `general-purpose` | Full-capability research & implementation | Sonnet 4.5 |
-
-**Key Features:**
-
-- **Parallel execution**: Launch multiple subagents concurrently for independent tasks
-- **Context-aware**: Subagents see full conversation history and can reference earlier context
-- **Permission inheritance**: Subagents inherit permission mode and allowed/disallowed tools from the parent
-- **Stateless**: Each subagent returns a single final report when done
-
-**Example Usage:**
-
-```typescript
-Task({
-  subagent_type: "plan",
-  description: "Plan database migration",
-  prompt: "Plan the migration from SQLite to PostgreSQL.",
-  model: "sonnet"  // Override the subagent's default
-})
-```
-
-### Custom Subagents
-
-You can define custom subagents as Markdown files with YAML frontmatter. Custom subagents can override built-ins or add new specialized behaviors. Once defined, custom subagents are available via the Task tool.
-
-**Discovery Locations:**
-
-1. **Global**: `~/.letta/agents/*.md` - Available in all projects
-2. **Project**: `.letta/agents/*.md` - Project-specific (overrides global)
-
-**Example Custom Subagent:**
-
-Create `.letta/agents/code-reviewer.md`:
-
-```markdown
----
-name: code-reviewer
-description: Reviews code for quality, security, and best practices
-tools: Glob, Grep, Read
-model: sonnet
-memoryBlocks: human, persona
----
-
-You are a code review agent that analyzes code for quality and security issues.
-
-## Instructions
-
-- Use Grep to find patterns that indicate common issues
-- Use Read to examine specific files in detail
-- Check for security vulnerabilities (OWASP top 10)
-- Verify error handling and edge cases
-- Look for code style consistency
-
-## Output Format
-
-1. Summary of findings
-2. Issues found (Critical / Warning / Info)
-3. Specific recommendations with file:line references
-```
-
-**Frontmatter Fields:**
-
-| Field | Required | Description |
-|-------|----------|-------------|
-| `name` | Yes | Unique identifier (lowercase, hyphens allowed) |
-| `description` | Yes | When to use this subagent |
-| `tools` | No | Comma-separated tool names, or `all` (default: `all`) |
-| `model` | No | Model to use: `haiku`, `sonnet`, `opus`, or full handle (default: `inherit`) |
-| `memoryBlocks` | No | Memory blocks to include: `all`, `none`, or comma-separated labels like `human, persona, project` (default: `all`) |
-
-
-### Headless Mode
-```bash
-letta -p "Run bun lint and correct errors"              # Auto-resumes project agent
-letta -p "Pick up where you left off"                   # Same - auto-resumes by default
-letta -p "Start fresh" --new                            # Create new agent with new memory blocks
-letta -p "Run all the test" --allowedTools "Bash"       # Control tool permissions
-letta -p "Just read the code" --disallowedTools "Bash"  # Control tool permissions
-letta -p "Explain this code" -m gpt-4o                  # Use specific model
-
-# Pipe input from stdin
-echo "Explain this code" | letta -p
-cat file.txt | letta -p
-gh pr diff 123 | letta -p --yolo
-
-# Output formats
-letta -p "Analyze this codebase" --output-format json         # Structured JSON at end
-letta -p "Analyze this codebase" --output-format stream-json  # JSONL stream (one event per line)
-```
-
-You can also use the `--tools` flag to control the underlying *attachment* of tools (not just the permissions).
-Compared to disallowing the tool, this will additionally remove the tool schema from the agent's context window.
-```bash
-letta -p "Run all tests" --tools "Bash,Read"         # Only load specific tools
-letta -p "Just analyze the code" --tools ""          # No tools (analysis only)
-```
-
-Use `--output-format json` to get structured output with metadata:
-```bash
-# regular text output
-$ letta -p "hi there"
-Hi! How can I help you today?
-
-# structured output (single JSON object at end)
-$ letta -p "hi there" --output-format json
-{
-  "type": "result",
-  "subtype": "success",
-  "is_error": false,
-  "duration_ms": 5454,
-  "duration_api_ms": 2098,
-  "num_turns": 1,
-  "result": "Hi! How can I help you today?",
-  "agent_id": "agent-8ab431ca-63e0-4ca1-ba83-b64d66d95a0f",
-  "usage": {
-    "prompt_tokens": 294,
-    "completion_tokens": 97,
-    "total_tokens": 391
-  }
-}
-=======
 > /skill [optional instructions on what skill to learn]
->>>>>>> bcb1848b
 ```
 
 Read the docs to learn more about [skills and skill learning](https://docs.letta.com/letta-code/skills).
