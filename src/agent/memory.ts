--- conflicted
+++ resolved
@@ -7,35 +7,38 @@
 import { MEMORY_PROMPTS } from "./promptAssets";
 
 /**
-<<<<<<< HEAD
- * Available memory block labels
+ * Block labels that are stored globally (shared across all projects).
  */
-export const MEMORY_BLOCK_LABELS = [
-  "persona_empty",
-  "human",
-=======
+export const GLOBAL_BLOCK_LABELS = ["persona_empty", "human"] as const;
+
+/**
  * Block labels that are stored per-project (local to the current directory).
- * All other blocks are stored globally (shared across all projects).
  */
 export const PROJECT_BLOCK_LABELS = [
->>>>>>> c104966d
   "project",
   "skills",
   "loaded_skills",
 ] as const;
 
 /**
-<<<<<<< HEAD
+ * All available memory block labels (derived from global + project blocks)
+ */
+export const MEMORY_BLOCK_LABELS = [
+  ...GLOBAL_BLOCK_LABELS,
+  ...PROJECT_BLOCK_LABELS,
+] as const;
+
+/**
  * Type for memory block labels
  */
 export type MemoryBlockLabel = (typeof MEMORY_BLOCK_LABELS)[number];
-=======
+
+/**
  * Check if a block label is a project-level block
  */
 export function isProjectBlock(label: string): boolean {
   return (PROJECT_BLOCK_LABELS as readonly string[]).includes(label);
 }
->>>>>>> c104966d
 
 /**
  * Parse frontmatter and content from an .mdx file
@@ -74,17 +77,7 @@
 async function loadMemoryBlocksFromMdx(): Promise<CreateBlock[]> {
   const memoryBlocks: CreateBlock[] = [];
 
-<<<<<<< HEAD
   const mdxFiles = MEMORY_BLOCK_LABELS.map((label) => `${label}.mdx`);
-=======
-  const mdxFiles = [
-    "persona_empty.mdx",
-    "human.mdx",
-    "project.mdx",
-    "skills.mdx",
-    "loaded_skills.mdx",
-  ];
->>>>>>> c104966d
 
   for (const filename of mdxFiles) {
     try {
