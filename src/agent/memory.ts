/**
 * Agent memory block management
 * Loads memory blocks from .mdx files in src/agent/prompts
 */

import type { CreateBlock } from "@letta-ai/letta-client/resources/blocks/blocks";
import { MEMORY_PROMPTS } from "./promptAssets";

/**
 * Block labels that are stored globally (shared across all projects).
 */
export const GLOBAL_BLOCK_LABELS = ["persona", "human"] as const;

/**
 * Block labels that are stored per-project (local to the current directory).
 */
export const PROJECT_BLOCK_LABELS = [
  "project",
  "skills",
  "loaded_skills",
] as const;

/**
<<<<<<< HEAD
 * All available memory block labels (derived from global + project blocks)
 */
export const MEMORY_BLOCK_LABELS = [
  ...GLOBAL_BLOCK_LABELS,
  ...PROJECT_BLOCK_LABELS,
] as const;

/**
 * Type for memory block labels
 */
export type MemoryBlockLabel = (typeof MEMORY_BLOCK_LABELS)[number];
=======
 * Block labels that should be read-only (agent cannot modify via memory tools).
 * These blocks are managed by specific tools (e.g., Skill tool for skills/loaded_skills).
 */
export const READ_ONLY_BLOCK_LABELS = ["skills", "loaded_skills"] as const;
>>>>>>> a125a900

/**
 * Check if a block label is a project-level block
 */
export function isProjectBlock(label: string): boolean {
  return (PROJECT_BLOCK_LABELS as readonly string[]).includes(label);
}

/**
 * Parse frontmatter and content from an .mdx file
 */
function parseMdxFrontmatter(content: string): {
  frontmatter: Record<string, string>;
  body: string;
} {
  const frontmatterRegex = /^---\n([\s\S]*?)\n---\n([\s\S]*)$/;
  const match = content.match(frontmatterRegex);

  if (!match || !match[1] || !match[2]) {
    return { frontmatter: {}, body: content };
  }

  const frontmatterText = match[1];
  const body = match[2];
  const frontmatter: Record<string, string> = {};

  // Parse YAML-like frontmatter (simple key: value pairs)
  for (const line of frontmatterText.split("\n")) {
    const colonIndex = line.indexOf(":");
    if (colonIndex > 0) {
      const key = line.slice(0, colonIndex).trim();
      const value = line.slice(colonIndex + 1).trim();
      frontmatter[key] = value;
    }
  }

  return { frontmatter, body: body.trim() };
}

/**
 * Load memory blocks from .mdx files in src/agent/prompts
 */
async function loadMemoryBlocksFromMdx(): Promise<CreateBlock[]> {
  const memoryBlocks: CreateBlock[] = [];

  const mdxFiles = MEMORY_BLOCK_LABELS.map((label) => `${label}.mdx`);

  for (const filename of mdxFiles) {
    try {
      const content = MEMORY_PROMPTS[filename];
      if (!content) {
        console.warn(`Missing embedded prompt file: ${filename}`);
        continue;
      }
      const { frontmatter, body } = parseMdxFrontmatter(content);

      const label = frontmatter.label || filename.replace(".mdx", "");
      const block: CreateBlock = {
        label,
        value: body,
      };

      if (frontmatter.description) {
        block.description = frontmatter.description;
      }

      // Set read-only for skills blocks (managed by Skill tool, not memory tools)
      if ((READ_ONLY_BLOCK_LABELS as readonly string[]).includes(label)) {
        block.read_only = true;
      }

      memoryBlocks.push(block);
    } catch (error) {
      console.error(`Error loading ${filename}:`, error);
    }
  }

  return memoryBlocks;
}

// Cache for loaded memory blocks
let cachedMemoryBlocks: CreateBlock[] | null = null;

/**
 * Get default starter memory blocks for new agents
 */
export async function getDefaultMemoryBlocks(): Promise<CreateBlock[]> {
  if (!cachedMemoryBlocks) {
    cachedMemoryBlocks = await loadMemoryBlocksFromMdx();
  }
  return cachedMemoryBlocks;
}<|MERGE_RESOLUTION|>--- conflicted
+++ resolved
@@ -21,7 +21,6 @@
 ] as const;
 
 /**
-<<<<<<< HEAD
  * All available memory block labels (derived from global + project blocks)
  */
 export const MEMORY_BLOCK_LABELS = [
@@ -33,12 +32,12 @@
  * Type for memory block labels
  */
 export type MemoryBlockLabel = (typeof MEMORY_BLOCK_LABELS)[number];
-=======
+
+/**
  * Block labels that should be read-only (agent cannot modify via memory tools).
  * These blocks are managed by specific tools (e.g., Skill tool for skills/loaded_skills).
  */
 export const READ_ONLY_BLOCK_LABELS = ["skills", "loaded_skills"] as const;
->>>>>>> a125a900
 
 /**
  * Check if a block label is a project-level block
