/**
 * Utilities for creating an agent on the Letta API backend
 **/

import type { AgentType } from "@letta-ai/letta-client/resources/agents/agents";
import type {
  BlockResponse,
  CreateBlock,
} from "@letta-ai/letta-client/resources/blocks/blocks";
import { settingsManager } from "../settings-manager";
import { getToolNames } from "../tools/manager";
import { getClient } from "./client";
import { getDefaultMemoryBlocks } from "./memory";
import { formatAvailableModels, resolveModel } from "./model";
import { updateAgentLLMConfig } from "./modify";
import { SYSTEM_PROMPT } from "./promptAssets";
import { discoverSkills, formatSkillsForMemory } from "../skills/discovery";

export async function createAgent(
  name = "letta-cli-agent",
  model?: string,
  embeddingModel = "openai/text-embedding-3-small",
  updateArgs?: Record<string, unknown>,
<<<<<<< HEAD
  skillsDirectory?: string,
=======
  forceNewBlocks = false,
>>>>>>> 23a06d7c
) {
  // Resolve model identifier to handle
  let modelHandle: string;
  if (model) {
    const resolved = resolveModel(model);
    if (!resolved) {
      console.error(`Error: Unknown model "${model}"`);
      console.error("Available models:");
      console.error(formatAvailableModels());
      process.exit(1);
    }
    modelHandle = resolved;
  } else {
    // Use default model
    modelHandle = "anthropic/claude-sonnet-4-5-20250929";
  }

  const client = await getClient();

  // Get loaded tool names (tools are already registered with Letta)
  const toolNames = [
    ...getToolNames(),
    "memory",
    "web_search",
    "conversation_search",
    "fetch_webpage",
  ];

  // Load memory blocks from .mdx files
  const defaultMemoryBlocks = await getDefaultMemoryBlocks();

  // Discover skills from .skills directory and populate skills memory block
  try {
    const { skills, errors } = await discoverSkills(skillsDirectory);

    // Log any errors encountered during skill discovery
    if (errors.length > 0) {
      console.warn("Errors encountered during skill discovery:");
      for (const error of errors) {
        console.warn(`  ${error.path}: ${error.message}`);
      }
    }

    // Find and update the skills memory block with discovered skills
    const skillsBlock = defaultMemoryBlocks.find((b) => b.label === "skills");
    if (skillsBlock) {
      skillsBlock.value = formatSkillsForMemory(skills);
    }

    // Log skill discovery results
    if (skills.length > 0) {
      console.log(
        `Discovered ${skills.length} skill(s) from ${skillsDirectory || ".skills"}`,
      );
    }
  } catch (error) {
    console.warn(
      `Failed to discover skills: ${error instanceof Error ? error.message : String(error)}`,
    );
  }

  // Load global shared memory blocks from user settings
  const settings = settingsManager.getSettings();
  const globalSharedBlockIds = settings.globalSharedBlockIds;

  // Load project-local shared blocks from project settings
  await settingsManager.loadProjectSettings();
  const projectSettings = settingsManager.getProjectSettings();
  const localSharedBlockIds = projectSettings.localSharedBlockIds;

  // Retrieve existing blocks (both global and local) and match them with defaults
  const existingBlocks = new Map<string, BlockResponse>();

  // Only load existing blocks if we're not forcing new blocks
  if (!forceNewBlocks) {
    // Load global blocks (persona, human)
    for (const [label, blockId] of Object.entries(globalSharedBlockIds)) {
      try {
        const block = await client.blocks.retrieve(blockId);
        existingBlocks.set(label, block);
      } catch {
        // Block no longer exists, will create new one
        console.warn(
          `Global block ${label} (${blockId}) not found, will create new one`,
        );
      }
    }

<<<<<<< HEAD
  // Load local blocks (project, skills)
  for (const [label, blockId] of Object.entries(localSharedBlockIds)) {
    try {
      const block = await client.blocks.retrieve(blockId);
      existingBlocks.set(label, block);
    } catch {
      // Block no longer exists, will create new one
      console.warn(
        `Local block ${label} (${blockId}) not found, will create new one`,
      );
=======
    // Load local blocks (style)
    for (const [label, blockId] of Object.entries(localSharedBlockIds)) {
      try {
        const block = await client.blocks.retrieve(blockId);
        existingBlocks.set(label, block);
      } catch {
        // Block no longer exists, will create new one
        console.warn(
          `Local block ${label} (${blockId}) not found, will create new one`,
        );
      }
>>>>>>> 23a06d7c
    }
  }

  // Separate blocks into existing (reuse) and new (create)
  const blockIds: string[] = [];
  const blocksToCreate: Array<{ block: CreateBlock; label: string }> = [];

  for (const defaultBlock of defaultMemoryBlocks) {
    const existingBlock = existingBlocks.get(defaultBlock.label);
    if (existingBlock?.id) {
      // Reuse existing global shared block
      blockIds.push(existingBlock.id);
    } else {
      // Need to create this block
      blocksToCreate.push({
        block: defaultBlock,
        label: defaultBlock.label,
      });
    }
  }

  // Create new blocks and collect their IDs
  const newGlobalBlockIds: Record<string, string> = {};
  const newLocalBlockIds: Record<string, string> = {};

  for (const { block, label } of blocksToCreate) {
    try {
      const createdBlock = await client.blocks.create(block);
      if (!createdBlock.id) {
        throw new Error(`Created block ${label} has no ID`);
      }
      blockIds.push(createdBlock.id);

      // Categorize: project/skills are local, persona/human are global
      if (label === "project" || label === "skills") {
        newLocalBlockIds[label] = createdBlock.id;
      } else {
        newGlobalBlockIds[label] = createdBlock.id;
      }
    } catch (error) {
      console.error(`Failed to create block ${label}:`, error);
      throw error;
    }
  }

  // Save newly created global block IDs to user settings
  if (Object.keys(newGlobalBlockIds).length > 0) {
    settingsManager.updateSettings({
      globalSharedBlockIds: {
        ...globalSharedBlockIds,
        ...newGlobalBlockIds,
      },
    });
  }

  // Save newly created local block IDs to project settings
  if (Object.keys(newLocalBlockIds).length > 0) {
    settingsManager.updateProjectSettings(
      {
        localSharedBlockIds: {
          ...localSharedBlockIds,
          ...newLocalBlockIds,
        },
      },
      process.cwd(),
    );
  }

  // Create agent with all block IDs (existing + newly created)
  const agent = await client.agents.create({
    agent_type: "letta_v1_agent" as AgentType,
    system: SYSTEM_PROMPT,
    name,
    embedding: embeddingModel,
    model: modelHandle,
    context_window_limit: 200_000,
    tools: toolNames,
    block_ids: blockIds,
    tags: ["origin:letta-code"],
    // should be default off, but just in case
    include_base_tools: false,
    include_base_tool_rules: false,
    initial_message_sequence: [],
  });

  // Apply updateArgs if provided (e.g., reasoningEffort, contextWindow, etc.)
  if (updateArgs && Object.keys(updateArgs).length > 0) {
    await updateAgentLLMConfig(agent.id, modelHandle, updateArgs);
    // Refresh agent state to get updated config
    return await client.agents.retrieve(agent.id);
  }

  return agent; // { id, ... }
}<|MERGE_RESOLUTION|>--- conflicted
+++ resolved
@@ -21,11 +21,8 @@
   model?: string,
   embeddingModel = "openai/text-embedding-3-small",
   updateArgs?: Record<string, unknown>,
-<<<<<<< HEAD
+  forceNewBlocks = false,
   skillsDirectory?: string,
-=======
-  forceNewBlocks = false,
->>>>>>> 23a06d7c
 ) {
   // Resolve model identifier to handle
   let modelHandle: string;
@@ -114,18 +111,6 @@
       }
     }
 
-<<<<<<< HEAD
-  // Load local blocks (project, skills)
-  for (const [label, blockId] of Object.entries(localSharedBlockIds)) {
-    try {
-      const block = await client.blocks.retrieve(blockId);
-      existingBlocks.set(label, block);
-    } catch {
-      // Block no longer exists, will create new one
-      console.warn(
-        `Local block ${label} (${blockId}) not found, will create new one`,
-      );
-=======
     // Load local blocks (style)
     for (const [label, blockId] of Object.entries(localSharedBlockIds)) {
       try {
@@ -137,7 +122,6 @@
           `Local block ${label} (${blockId}) not found, will create new one`,
         );
       }
->>>>>>> 23a06d7c
     }
   }
 
