--- conflicted
+++ resolved
@@ -59,13 +59,9 @@
   skillsDirectory?: string,
   parallelToolCalls = true,
   enableSleeptime = false,
-<<<<<<< HEAD
   systemPrompt?: string,
-=======
-  systemPromptId?: string,
   initBlocks?: string[],
   baseTools?: string[],
->>>>>>> 2236cdbc
 ) {
   // Resolve model identifier to handle
   let modelHandle: string;
@@ -344,11 +340,7 @@
   // Create agent with all block IDs (existing + newly created)
   const agent = await client.agents.create({
     agent_type: "letta_v1_agent" as AgentType,
-<<<<<<< HEAD
-    system: systemPrompt || SYSTEM_PROMPT,
-=======
     system: systemPrompt,
->>>>>>> 2236cdbc
     name,
     embedding: embeddingModel,
     model: modelHandle,
