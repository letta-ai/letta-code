<<<<<<< HEAD
import Letta from "@letta-ai/letta-client";
=======
import { LettaClient } from "@letta-ai/letta-client";
import { loadSettings, updateSettings } from "../settings";
>>>>>>> 275fca94

export async function getClient() {
  const settings = await loadSettings();

  const token = process.env.LETTA_API_KEY || settings.env?.LETTA_API_KEY;
  if (!token) {
    console.error("Missing LETTA_API_KEY");
    console.error(
      "Set it via environment variable or add it to ~/.letta/settings.json:",
    );
    console.error('  { "env": { "LETTA_API_KEY": "sk-let-..." } }');
    process.exit(1);
  }
<<<<<<< HEAD
  // add baseUrl if you're not hitting the default
  return new Letta({ apiKey: token /*, baseURL: "http://localhost:8283"*/ });
=======

  const baseUrl =
    process.env.LETTA_BASE_URL ||
    settings.env?.LETTA_BASE_URL ||
    "https://api.letta.com";

  // Auto-cache: if env vars are set but not in settings, write them to settings
  let needsUpdate = false;
  const updatedEnv = { ...settings.env };

  if (process.env.LETTA_API_KEY && !settings.env?.LETTA_API_KEY) {
    updatedEnv.LETTA_API_KEY = process.env.LETTA_API_KEY;
    needsUpdate = true;
  }

  if (process.env.LETTA_BASE_URL && !settings.env?.LETTA_BASE_URL) {
    updatedEnv.LETTA_BASE_URL = process.env.LETTA_BASE_URL;
    needsUpdate = true;
  }

  if (needsUpdate) {
    await updateSettings({ env: updatedEnv });
  }

  return new LettaClient({ token, baseUrl });
>>>>>>> 275fca94
}<|MERGE_RESOLUTION|>--- conflicted
+++ resolved
@@ -1,9 +1,6 @@
-<<<<<<< HEAD
 import Letta from "@letta-ai/letta-client";
-=======
-import { LettaClient } from "@letta-ai/letta-client";
 import { loadSettings, updateSettings } from "../settings";
->>>>>>> 275fca94
+
 
 export async function getClient() {
   const settings = await loadSettings();
@@ -17,10 +14,6 @@
     console.error('  { "env": { "LETTA_API_KEY": "sk-let-..." } }');
     process.exit(1);
   }
-<<<<<<< HEAD
-  // add baseUrl if you're not hitting the default
-  return new Letta({ apiKey: token /*, baseURL: "http://localhost:8283"*/ });
-=======
 
   const baseUrl =
     process.env.LETTA_BASE_URL ||
@@ -45,6 +38,5 @@
     await updateSettings({ env: updatedEnv });
   }
 
-  return new LettaClient({ token, baseUrl });
->>>>>>> 275fca94
+  return new Letta({ apiKey: token, baseUrl });
 }