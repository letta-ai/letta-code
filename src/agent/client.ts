import Letta from "@letta-ai/letta-client";
import { loadSettings, updateSettings } from "../settings";


export async function getClient() {
  const settings = await loadSettings();

  const token = process.env.LETTA_API_KEY || settings.env?.LETTA_API_KEY;
  if (!token) {
    console.error("Missing LETTA_API_KEY");
    console.error(
      "Set it via environment variable or add it to ~/.letta/settings.json:",
    );
    console.error('  { "env": { "LETTA_API_KEY": "sk-let-..." } }');
    process.exit(1);
  }
<<<<<<< HEAD
  const baseURL = process.env.LETTA_BASE_URL || "https://api.letta.com";
  return new Letta({ apiKey: token, baseURL });
=======

  const baseUrl =
    process.env.LETTA_BASE_URL ||
    settings.env?.LETTA_BASE_URL ||
    "https://api.letta.com";

  // Auto-cache: if env vars are set but not in settings, write them to settings
  let needsUpdate = false;
  const updatedEnv = { ...settings.env };

  if (process.env.LETTA_API_KEY && !settings.env?.LETTA_API_KEY) {
    updatedEnv.LETTA_API_KEY = process.env.LETTA_API_KEY;
    needsUpdate = true;
  }

  if (process.env.LETTA_BASE_URL && !settings.env?.LETTA_BASE_URL) {
    updatedEnv.LETTA_BASE_URL = process.env.LETTA_BASE_URL;
    needsUpdate = true;
  }

  if (needsUpdate) {
    await updateSettings({ env: updatedEnv });
  }

  return new Letta({ apiKey: token, baseUrl });
>>>>>>> ce8eec04
}<|MERGE_RESOLUTION|>--- conflicted
+++ resolved
@@ -1,6 +1,5 @@
 import Letta from "@letta-ai/letta-client";
 import { loadSettings, updateSettings } from "../settings";
-
 
 export async function getClient() {
   const settings = await loadSettings();
@@ -14,10 +13,6 @@
     console.error('  { "env": { "LETTA_API_KEY": "sk-let-..." } }');
     process.exit(1);
   }
-<<<<<<< HEAD
-  const baseURL = process.env.LETTA_BASE_URL || "https://api.letta.com";
-  return new Letta({ apiKey: token, baseURL });
-=======
 
   const baseUrl =
     process.env.LETTA_BASE_URL ||
@@ -43,5 +38,4 @@
   }
 
   return new Letta({ apiKey: token, baseUrl });
->>>>>>> ce8eec04
 }