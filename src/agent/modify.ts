--- conflicted
+++ resolved
@@ -19,13 +19,8 @@
   agentId: string,
   modelHandle: string,
   updateArgs?: Record<string, unknown>,
-<<<<<<< HEAD
 ): Promise<LlmConfig> {
-  const client = getClient();
-=======
-): Promise<Letta.LlmConfig> {
   const client = await getClient();
->>>>>>> 275fca94
 
   // Step 1: Update model (top-level field)
   await client.agents.update(agentId, { model: modelHandle });
