/**
 * Skills module - provides skill discovery and management functionality
 */

import { existsSync } from "node:fs";
import { readdir, readFile } from "node:fs/promises";
import { join } from "node:path";
import { parseFrontmatter } from "../utils/frontmatter";

/**
 * Represents a skill that can be used by the agent
 */
export interface Skill {
  /** Unique identifier for the skill */
  id: string;
  /** Human-readable name of the skill */
  name: string;
  /** Description of what the skill does */
  description: string;
  /** Optional category for organizing skills */
  category?: string;
  /** Optional tags for filtering/searching skills */
  tags?: string[];
  /** Path to the skill file */
  path: string;
}

/**
 * Represents the result of skill discovery
 */
export interface SkillDiscoveryResult {
  /** List of discovered skills */
  skills: Skill[];
  /** Any errors encountered during discovery */
  errors: SkillDiscoveryError[];
}

/**
 * Represents an error that occurred during skill discovery
 */
export interface SkillDiscoveryError {
  /** Path where the error occurred */
  path: string;
  /** Error message */
  message: string;
}

/**
 * Default directory name where skills are stored
 */
export const SKILLS_DIR = ".skills";

/**
<<<<<<< HEAD
 * Skills block character limit.
 * If formatted skills exceed this, fall back to compact tree format.
 */
const SKILLS_BLOCK_CHAR_LIMIT = 20000;

/**
 * Parse frontmatter and content from a markdown file
 */
function parseFrontmatter(content: string): {
  frontmatter: Record<string, string | string[]>;
  body: string;
} {
  const frontmatterRegex = /^---\n([\s\S]*?)\n---\n([\s\S]*)$/;
  const match = content.match(frontmatterRegex);

  if (!match || !match[1] || !match[2]) {
    return { frontmatter: {}, body: content };
  }

  const frontmatterText = match[1];
  const body = match[2];
  const frontmatter: Record<string, string | string[]> = {};

  // Parse YAML-like frontmatter (simple key: value pairs and arrays)
  const lines = frontmatterText.split("\n");
  let currentKey: string | null = null;
  let currentArray: string[] = [];

  for (const line of lines) {
    // Check if this is an array item
    if (line.trim().startsWith("-") && currentKey) {
      const value = line.trim().slice(1).trim();
      currentArray.push(value);
      continue;
    }

    // If we were building an array, save it
    if (currentKey && currentArray.length > 0) {
      frontmatter[currentKey] = currentArray;
      currentKey = null;
      currentArray = [];
    }

    const colonIndex = line.indexOf(":");
    if (colonIndex > 0) {
      const key = line.slice(0, colonIndex).trim();
      const value = line.slice(colonIndex + 1).trim();
      currentKey = key;

      if (value) {
        // Simple key: value pair
        frontmatter[key] = value;
        currentKey = null;
      } else {
        // Might be starting an array
        currentArray = [];
      }
    }
  }

  // Save any remaining array
  if (currentKey && currentArray.length > 0) {
    frontmatter[currentKey] = currentArray;
  }

  return { frontmatter, body: body.trim() };
}

/**
=======
>>>>>>> c4461130
 * Discovers skills by recursively searching for SKILL.MD files
 * @param skillsPath - The directory to search for skills (default: .skills in current directory)
 * @returns A result containing discovered skills and any errors
 */
export async function discoverSkills(
  skillsPath: string = join(process.cwd(), SKILLS_DIR),
): Promise<SkillDiscoveryResult> {
  const errors: SkillDiscoveryError[] = [];

  // Check if skills directory exists
  if (!existsSync(skillsPath)) {
    return { skills: [], errors: [] };
  }

  const skills: Skill[] = [];

  try {
    // Recursively find all SKILL.MD files
    await findSkillFiles(skillsPath, skillsPath, skills, errors);
  } catch (error) {
    errors.push({
      path: skillsPath,
      message: `Failed to read skills directory: ${error instanceof Error ? error.message : String(error)}`,
    });
  }

  return { skills, errors };
}

/**
 * Recursively searches for SKILL.MD files in a directory
 * @param currentPath - The current directory being searched
 * @param rootPath - The root skills directory
 * @param skills - Array to collect found skills
 * @param errors - Array to collect errors
 */
async function findSkillFiles(
  currentPath: string,
  rootPath: string,
  skills: Skill[],
  errors: SkillDiscoveryError[],
): Promise<void> {
  try {
    const entries = await readdir(currentPath, { withFileTypes: true });

    for (const entry of entries) {
      const fullPath = join(currentPath, entry.name);

      if (entry.isDirectory()) {
        // Recursively search subdirectories
        await findSkillFiles(fullPath, rootPath, skills, errors);
      } else if (entry.isFile() && entry.name.toUpperCase() === "SKILL.MD") {
        // Found a SKILL.MD file
        try {
          const skill = await parseSkillFile(fullPath, rootPath);
          if (skill) {
            skills.push(skill);
          }
        } catch (error) {
          errors.push({
            path: fullPath,
            message: error instanceof Error ? error.message : String(error),
          });
        }
      }
    }
  } catch (error) {
    errors.push({
      path: currentPath,
      message: `Failed to read directory: ${error instanceof Error ? error.message : String(error)}`,
    });
  }
}

/**
 * Parses a skill file and extracts metadata
 * @param filePath - Path to the skill file
 * @param rootPath - Root skills directory to derive relative path
 * @returns A Skill object or null if parsing fails
 */
async function parseSkillFile(
  filePath: string,
  rootPath: string,
): Promise<Skill | null> {
  const content = await readFile(filePath, "utf-8");

  // Parse frontmatter
  const { frontmatter, body } = parseFrontmatter(content);

  // Derive ID from directory structure relative to root
  // E.g., .skills/data-analysis/SKILL.MD -> "data-analysis"
  // E.g., .skills/web/scraper/SKILL.MD -> "web/scraper"
  // Normalize rootPath to not have trailing slash
  const normalizedRoot = rootPath.endsWith("/")
    ? rootPath.slice(0, -1)
    : rootPath;
  const relativePath = filePath.slice(normalizedRoot.length + 1); // +1 to remove leading slash
  const dirPath = relativePath.slice(0, -"/SKILL.MD".length);
  const defaultId = dirPath || "root";

  const id =
    (typeof frontmatter.id === "string" ? frontmatter.id : null) || defaultId;

  // Use name from frontmatter or derive from ID
  const name =
    (typeof frontmatter.name === "string" ? frontmatter.name : null) ||
    (typeof frontmatter.title === "string" ? frontmatter.title : null) ||
    (id.split("/").pop() ?? "")
      .replace(/-/g, " ")
      .replace(/\b\w/g, (l) => l.toUpperCase());

  // Description is required - either from frontmatter or first paragraph of content
  let description =
    typeof frontmatter.description === "string"
      ? frontmatter.description
      : null;
  if (!description) {
    // Extract first paragraph from content as description
    const firstParagraph = body.trim().split("\n\n")[0];
    description = firstParagraph || "No description available";
  }

  // Strip surrounding quotes from description if present
  description = description.trim();
  if (
    (description.startsWith('"') && description.endsWith('"')) ||
    (description.startsWith("'") && description.endsWith("'"))
  ) {
    description = description.slice(1, -1);
  }

  // Extract tags (handle both string and array)
  let tags: string[] | undefined;
  if (Array.isArray(frontmatter.tags)) {
    tags = frontmatter.tags;
  } else if (typeof frontmatter.tags === "string") {
    tags = [frontmatter.tags];
  }

  return {
    id,
    name,
    description,
    category:
      typeof frontmatter.category === "string"
        ? frontmatter.category
        : undefined,
    tags,
    path: filePath,
  };
}

/**
 * Formats skills as a compact directory tree structure
 * @param skills - Array of discovered skills
 * @param skillsDirectory - Absolute path to the skills directory
 * @returns Tree-structured string representation
 */
function formatSkillsAsTree(
  skills: Skill[],
  skillsDirectory: string,
): string {
  let output = `Skills Directory: ${skillsDirectory}\n\n`;
  
  if (skills.length === 0) {
    return `${output}[NO SKILLS AVAILABLE]`;
  }

  output += `Note: Many skills available - showing directory structure only. For each skill path shown below, you can either:\n`;
  output += `- Load it persistently into memory using the path (e.g., "ai/tools/mcp-builder")\n`;
  output += `- Read ${skillsDirectory}/{path}/SKILL.md directly to preview without loading\n\n`;

  // Build tree structure from skill IDs
  interface TreeNode {
    [key: string]: TreeNode | null;
  }
  
  const tree: TreeNode = {};
  
  // Parse all skill IDs into tree structure
  for (const skill of skills) {
    const parts = skill.id.split("/");
    let current = tree;
    
    for (let i = 0; i < parts.length; i++) {
      const part = parts[i];
      if (!part) continue;
      
      // Last part is the skill name (leaf node)
      if (i === parts.length - 1) {
        current[part] = null;
      } else {
        // Intermediate directory
        if (!current[part]) {
          current[part] = {};
        }
        current = current[part] as TreeNode;
      }
    }
  }
  
  // Render tree with indentation
  function renderTree(node: TreeNode, indent: string = ""): string {
    let result = "";
    const entries = Object.entries(node).sort(([a], [b]) => a.localeCompare(b));
    
    for (const [name, children] of entries) {
      if (children === null) {
        // Leaf node (skill)
        result += `${indent}${name}\n`;
      } else {
        // Directory node
        result += `${indent}${name}/\n`;
        result += renderTree(children, indent + "  ");
      }
    }
    
    return result;
  }
  
  output += renderTree(tree);
  
  return output.trim();
}

/**
 * Formats discovered skills with full metadata
 * @param skills - Array of discovered skills
 * @param skillsDirectory - Absolute path to the skills directory
 * @returns Full metadata string representation
 */
function formatSkillsWithMetadata(
  skills: Skill[],
  skillsDirectory: string,
): string {
  let output = `Skills Directory: ${skillsDirectory}\n\n`;

  if (skills.length === 0) {
    return `${output}[NO SKILLS AVAILABLE]`;
  }

  output += "Available Skills:\n\n";

  // Group skills by category if categories exist
  const categorized = new Map<string, Skill[]>();
  const uncategorized: Skill[] = [];

  for (const skill of skills) {
    if (skill.category) {
      const existing = categorized.get(skill.category) || [];
      existing.push(skill);
      categorized.set(skill.category, existing);
    } else {
      uncategorized.push(skill);
    }
  }

  // Output categorized skills
  for (const [category, categorySkills] of categorized) {
    output += `## ${category}\n\n`;
    for (const skill of categorySkills) {
      output += formatSkill(skill);
    }
    output += "\n";
  }

  // Output uncategorized skills
  if (uncategorized.length > 0) {
    if (categorized.size > 0) {
      output += "## Other\n\n";
    }
    for (const skill of uncategorized) {
      output += formatSkill(skill);
    }
  }

  return output.trim();
}

/**
 * Formats a single skill for display
 */
function formatSkill(skill: Skill): string {
  let output = `### ${skill.name}\n`;
  output += `ID: \`${skill.id}\`\n`;
  output += `Description: ${skill.description}\n`;

  if (skill.tags && skill.tags.length > 0) {
    output += `Tags: ${skill.tags.map((t) => `\`${t}\``).join(", ")}\n`;
  }

  output += "\n";
  return output;
}

/**
 * Formats discovered skills as a string for the skills memory block.
 * Tries full metadata format first, falls back to compact tree if it exceeds limit.
 * @param skills - Array of discovered skills
 * @param skillsDirectory - Absolute path to the skills directory
 * @returns Formatted string representation of skills
 */
export function formatSkillsForMemory(
  skills: Skill[],
  skillsDirectory: string,
): string {
  // Handle empty case
  if (skills.length === 0) {
    return `Skills Directory: ${skillsDirectory}\n\n[NO SKILLS AVAILABLE]`;
  }

  // Try full metadata format first
  const fullFormat = formatSkillsWithMetadata(skills, skillsDirectory);

  // If within limit, use full format
  if (fullFormat.length <= SKILLS_BLOCK_CHAR_LIMIT) {
    return fullFormat;
  }

  // Otherwise fall back to compact tree format
  return formatSkillsAsTree(skills, skillsDirectory);
}<|MERGE_RESOLUTION|>--- conflicted
+++ resolved
@@ -51,78 +51,12 @@
 export const SKILLS_DIR = ".skills";
 
 /**
-<<<<<<< HEAD
  * Skills block character limit.
  * If formatted skills exceed this, fall back to compact tree format.
  */
 const SKILLS_BLOCK_CHAR_LIMIT = 20000;
 
-/**
- * Parse frontmatter and content from a markdown file
- */
-function parseFrontmatter(content: string): {
-  frontmatter: Record<string, string | string[]>;
-  body: string;
-} {
-  const frontmatterRegex = /^---\n([\s\S]*?)\n---\n([\s\S]*)$/;
-  const match = content.match(frontmatterRegex);
-
-  if (!match || !match[1] || !match[2]) {
-    return { frontmatter: {}, body: content };
-  }
-
-  const frontmatterText = match[1];
-  const body = match[2];
-  const frontmatter: Record<string, string | string[]> = {};
-
-  // Parse YAML-like frontmatter (simple key: value pairs and arrays)
-  const lines = frontmatterText.split("\n");
-  let currentKey: string | null = null;
-  let currentArray: string[] = [];
-
-  for (const line of lines) {
-    // Check if this is an array item
-    if (line.trim().startsWith("-") && currentKey) {
-      const value = line.trim().slice(1).trim();
-      currentArray.push(value);
-      continue;
-    }
-
-    // If we were building an array, save it
-    if (currentKey && currentArray.length > 0) {
-      frontmatter[currentKey] = currentArray;
-      currentKey = null;
-      currentArray = [];
-    }
-
-    const colonIndex = line.indexOf(":");
-    if (colonIndex > 0) {
-      const key = line.slice(0, colonIndex).trim();
-      const value = line.slice(colonIndex + 1).trim();
-      currentKey = key;
-
-      if (value) {
-        // Simple key: value pair
-        frontmatter[key] = value;
-        currentKey = null;
-      } else {
-        // Might be starting an array
-        currentArray = [];
-      }
-    }
-  }
-
-  // Save any remaining array
-  if (currentKey && currentArray.length > 0) {
-    frontmatter[currentKey] = currentArray;
-  }
-
-  return { frontmatter, body: body.trim() };
-}
-
-/**
-=======
->>>>>>> c4461130
+/** origin/main
  * Discovers skills by recursively searching for SKILL.MD files
  * @param skillsPath - The directory to search for skills (default: .skills in current directory)
  * @returns A result containing discovered skills and any errors
