import { parseArgs } from "node:util";
import { APIError } from "@letta-ai/letta-client/core/error";
import type {
  AgentState,
  MessageCreate,
} from "@letta-ai/letta-client/resources/agents/agents";
import type { ApprovalCreate } from "@letta-ai/letta-client/resources/agents/messages";
import type { StopReasonType } from "@letta-ai/letta-client/resources/runs/runs";
import { getClient } from "./agent/client";
import { createAgent } from "./agent/create";
import { sendMessageStream } from "./agent/message";
import { getModelUpdateArgs } from "./agent/model";
import { SessionStats } from "./agent/stats";
import { createBuffers, toLines } from "./cli/helpers/accumulator";
import { safeJsonParseOr } from "./cli/helpers/safeJsonParse";
import { drainStream } from "./cli/helpers/stream";
import { settingsManager } from "./settings-manager";
import { checkToolPermission, executeTool } from "./tools/manager";

export async function handleHeadlessCommand(
  argv: string[],
  model?: string,
  skillsDirectory?: string,
) {
  const settings = settingsManager.getSettings();

  // Parse CLI args
  const { values, positionals } = parseArgs({
    args: argv,
    options: {
      continue: { type: "boolean", short: "c" },
      new: { type: "boolean" },
      agent: { type: "string", short: "a" },
      model: { type: "string", short: "m" },
      prompt: { type: "boolean", short: "p" },
      "output-format": { type: "string" },
    },
    strict: false,
    allowPositionals: true,
  });

  // Get prompt from either positional args or stdin
  let prompt = positionals.slice(2).join(" ");

  // If no prompt provided as args, try reading from stdin
  if (!prompt) {
    // Check if stdin is available (piped input)
    if (!process.stdin.isTTY) {
      const chunks: Buffer[] = [];
      for await (const chunk of process.stdin) {
        chunks.push(chunk);
      }
      prompt = Buffer.concat(chunks).toString("utf-8").trim();
    }
  }

  if (!prompt) {
    console.error("Error: No prompt provided");
    process.exit(1);
  }

  const client = await getClient();

  // Resolve agent (same logic as interactive mode)
  let agent: AgentState | null = null;
  const specifiedAgentId = values.agent as string | undefined;
  const shouldContinue = values.continue as boolean | undefined;
  const forceNew = values.new as boolean | undefined;

  // Priority 1: Try to use --agent specified ID
  if (specifiedAgentId) {
    try {
      agent = await client.agents.retrieve(specifiedAgentId);
    } catch (_error) {
      console.error(`Agent ${specifiedAgentId} not found, creating new one...`);
    }
  }

  // Priority 2: Check if --new flag was passed (skip all resume logic)
  if (!agent && forceNew) {
    const updateArgs = getModelUpdateArgs(model);
<<<<<<< HEAD
    agent = await createAgent(undefined, model, undefined, updateArgs, skillsDirectory);
=======
    agent = await createAgent(
      undefined,
      model,
      undefined,
      updateArgs,
      forceNew,
    );
>>>>>>> 23a06d7c
  }

  // Priority 3: Try to resume from project settings (.letta/settings.local.json)
  if (!agent) {
    await settingsManager.loadLocalProjectSettings();
    const localProjectSettings = settingsManager.getLocalProjectSettings();
    if (localProjectSettings?.lastAgent) {
      try {
        agent = await client.agents.retrieve(localProjectSettings.lastAgent);
      } catch (_error) {
        console.error(
          `Project agent ${localProjectSettings.lastAgent} not found, creating new one...`,
        );
      }
    }
  }

  // Priority 4: Try to reuse global lastAgent if --continue flag is passed
  if (!agent && shouldContinue && settings.lastAgent) {
    try {
      agent = await client.agents.retrieve(settings.lastAgent);
    } catch (_error) {
      console.error(
        `Previous agent ${settings.lastAgent} not found, creating new one...`,
      );
    }
  }

  // Priority 5: Create a new agent
  if (!agent) {
    const updateArgs = getModelUpdateArgs(model);
    agent = await createAgent(undefined, model, undefined, updateArgs, skillsDirectory);
  }

  // Save agent ID to both project and global settings
  await settingsManager.loadLocalProjectSettings();
  settingsManager.updateLocalProjectSettings({ lastAgent: agent.id });
  settingsManager.updateSettings({ lastAgent: agent.id });

  // Validate output format
  const outputFormat =
    (values["output-format"] as string | undefined) || "text";
  if (!["text", "json", "stream-json"].includes(outputFormat)) {
    console.error(
      `Error: Invalid output format "${outputFormat}". Valid formats: text, json, stream-json`,
    );
    process.exit(1);
  }

  // Create buffers to accumulate stream
  const buffers = createBuffers();

  // Initialize session stats
  const sessionStats = new SessionStats();

  // Output init event for stream-json format
  if (outputFormat === "stream-json") {
    const initEvent = {
      type: "init",
      agent_id: agent.id,
      model: agent.llmConfig?.model,
      tools: agent.tools?.map((t) => t.name) || [],
    };
    console.log(JSON.stringify(initEvent));
  }

  // Helper to resolve any pending approvals before sending user input
  const resolveAllPendingApprovals = async () => {
    const { getResumeData } = await import("./agent/check-approval");
    while (true) {
      // Re-fetch agent to get latest in-context messages (source of truth for backend)
      const freshAgent = await client.agents.retrieve(agent.id);
      const resume = await getResumeData(client, freshAgent);
      if (!resume.pendingApproval) break;
      const { toolCallId, toolName, toolArgs } = resume.pendingApproval;
      const parsedArgs = safeJsonParseOr<Record<string, unknown>>(
        toolArgs || "{}",
        {},
      );
      const permission = await checkToolPermission(toolName, parsedArgs);
      let approvalInput: ApprovalCreate;
      if (permission.decision === "deny" || permission.decision === "ask") {
        const denyReason =
          permission.decision === "ask"
            ? "Tool requires approval (headless mode)"
            : `Permission denied: ${permission.matchedRule || permission.reason}`;
        approvalInput = {
          type: "approval",
          approval_request_id: toolCallId,
          approve: false,
          reason: denyReason,
        };
      } else {
        // Verify required args present; if missing, deny so the model retries with args
        const { getToolSchema } = await import("./tools/manager");
        const schema = getToolSchema(toolName);
        const required =
          (schema?.input_schema?.required as string[] | undefined) || [];
        const missing = required.filter(
          (key) =>
            !(key in parsedArgs) || String(parsedArgs[key] ?? "").length === 0,
        );
        if (missing.length > 0) {
          approvalInput = {
            type: "approval",
            approval_request_id: toolCallId,
            approve: false,
            reason: `Missing required parameter${missing.length > 1 ? "s" : ""}: ${missing.join(", ")}`,
          };
        } else {
          const toolResult = await executeTool(toolName, parsedArgs);
          // Emit auto_approval event for stream-json for visibility
          if (outputFormat === "stream-json") {
            console.log(
              JSON.stringify({
                type: "auto_approval",
                tool_name: toolName,
                tool_call_id: toolCallId,
                reason: permission.reason,
                matched_rule: permission.matchedRule,
              }),
            );
          }
          approvalInput = {
            type: "approval",
            approvals: [
              {
                type: "tool",
                tool_call_id: toolCallId,
                tool_return: toolResult.toolReturn,
                status: toolResult.status,
                stdout: toolResult.stdout,
                stderr: toolResult.stderr,
              },
            ],
          };
        }
      }
      // Send the approval to clear the pending state; drain the stream without output
      const approvalStream = await sendMessageStream(agent.id, [approvalInput]);
      if (outputFormat === "stream-json") {
        // Consume quickly but don't emit message frames to stdout
        for await (const _ of approvalStream) {
          // no-op
        }
      } else {
        await drainStream(approvalStream, createBuffers(), () => {});
      }
    }
  };

  // Clear any pending approvals before starting a new turn
  await resolveAllPendingApprovals();

  // Start with the user message
  let currentInput: Array<MessageCreate | ApprovalCreate> = [
    {
      role: "user",
      content: [{ type: "text", text: prompt }],
    },
  ];

  try {
    while (true) {
      const stream = await sendMessageStream(agent.id, currentInput);

      // For stream-json, output each chunk as it arrives
      let stopReason: StopReasonType;
      let approval: {
        toolCallId: string;
        toolName: string;
        toolArgs: string;
      } | null = null;
      let apiDurationMs: number;
      let lastRunId: string | null = null;

      if (outputFormat === "stream-json") {
        const startTime = performance.now();
        let lastStopReason: StopReasonType | null = null;

        // Track approval requests across streamed chunks
        const approvalRequests = new Map<
          string,
          { toolName: string; args: string }
        >();
        const autoApprovalEmitted = new Set<string>();
        let _lastApprovalId: string | null = null;

        // Track all run_ids seen during this turn
        const runIds = new Set<string>();

        for await (const chunk of stream) {
          // Track run_id if present
          if ("run_id" in chunk && chunk.run_id) {
            runIds.add(chunk.run_id);
          }

          // Detect mid-stream errors (errors without message_type)
          const chunkWithError = chunk as typeof chunk & {
            error?: { message?: string; detail?: string };
          };
          if (chunkWithError.error && !chunk.message_type) {
            // Emit as error event
            const errorMsg =
              chunkWithError.error.message || "An error occurred";
            const errorDetail = chunkWithError.error.detail || "";
            const fullErrorText = errorDetail
              ? `${errorMsg}: ${errorDetail}`
              : errorMsg;

            console.log(
              JSON.stringify({
                type: "error",
                message: fullErrorText,
                detail: errorDetail,
              }),
            );

            // Still accumulate for tracking
            const { onChunk: accumulatorOnChunk } = await import(
              "./cli/helpers/accumulator"
            );
            accumulatorOnChunk(buffers, chunk);
            continue;
          }

          // Detect server conflict due to pending approval; handle it and retry
          const errObj = (chunk as unknown as { error?: { detail?: string } })
            .error;
          if (errObj?.detail?.includes("Cannot send a new message")) {
            // Don't emit this error; clear approvals and retry outer loop
            await resolveAllPendingApprovals();
            // Reset state and restart turn
            lastStopReason = "error" as StopReasonType;
            break;
          }
          if (
            errObj?.detail?.includes(
              "No tool call is currently awaiting approval",
            )
          ) {
            // Server isn't ready for an approval yet; let the stream continue until it is
            // Suppress the error frame from output
            continue;
          }
          // Check if we should skip outputting approval requests in bypass mode
          const isApprovalRequest =
            chunk.message_type === "approval_request_message";
          let shouldOutputChunk = true;

          // Track approval requests
          if (isApprovalRequest) {
            const chunkWithTools = chunk as typeof chunk & {
              tool_call?: {
                tool_call_id?: string;
                name?: string;
                arguments?: string;
              };
              tool_calls?: Array<{
                tool_call_id?: string;
                name?: string;
                arguments?: string;
              }>;
            };

            const toolCalls = Array.isArray(chunkWithTools.tool_calls)
              ? chunkWithTools.tool_calls
              : chunkWithTools.tool_call
                ? [chunkWithTools.tool_call]
                : [];

            for (const toolCall of toolCalls) {
              if (toolCall?.tool_call_id && toolCall?.name) {
                const id = toolCall.tool_call_id;
                _lastApprovalId = id;

                // Prefer the most complete args we have seen so far; concatenate deltas
                const prev = approvalRequests.get(id);
                const base = prev && prev.args !== "{}" ? prev.args : "";
                const incomingArgs =
                  toolCall.arguments && toolCall.arguments.trim().length > 0
                    ? `${base}${toolCall.arguments}`
                    : base || "{}";

                approvalRequests.set(id, {
                  toolName: toolCall.name,
                  args: incomingArgs,
                });

                // Keep an up-to-date approval object for downstream handling
                approval = {
                  toolCallId: id,
                  toolName: toolCall.name,
                  toolArgs: incomingArgs,
                };

                // Check if this approval will be auto-approved. Dedup per tool_call_id
                if (!autoApprovalEmitted.has(id)) {
                  const parsedArgs = safeJsonParseOr<Record<
                    string,
                    unknown
                  > | null>(incomingArgs || "{}", null);
                  const permission = await checkToolPermission(
                    toolCall.name,
                    parsedArgs || {},
                  );
                  if (permission.decision === "allow" && parsedArgs) {
                    // Only emit auto_approval if we already have all required params
                    const { getToolSchema } = await import("./tools/manager");
                    const schema = getToolSchema(toolCall.name);
                    const required =
                      (schema?.input_schema?.required as
                        | string[]
                        | undefined) || [];
                    const missing = required.filter(
                      (key) =>
                        !(key in parsedArgs) ||
                        String(
                          (parsedArgs as Record<string, unknown>)[key] ?? "",
                        ).length === 0,
                    );
                    if (missing.length === 0) {
                      shouldOutputChunk = false;
                      console.log(
                        JSON.stringify({
                          type: "auto_approval",
                          tool_name: toolCall.name,
                          tool_call_id: id,
                          reason: permission.reason,
                          matched_rule: permission.matchedRule,
                        }),
                      );
                      autoApprovalEmitted.add(id);
                    }
                  }
                }
              }
            }
          }

          // Output chunk as message event (unless filtered)
          if (shouldOutputChunk) {
            console.log(
              JSON.stringify({
                type: "message",
                ...chunk,
              }),
            );
          }

          // Still accumulate for approval tracking
          const { onChunk } = await import("./cli/helpers/accumulator");
          onChunk(buffers, chunk);

          // Track stop reason
          if (chunk.message_type === "stop_reason") {
            lastStopReason = chunk.stop_reason;
          }
        }

        stopReason = lastStopReason || "error";
        apiDurationMs = performance.now() - startTime;
        // Use the last run_id we saw (if any)
        lastRunId = runIds.size > 0 ? Array.from(runIds).pop() || null : null;

        // Mark final line as finished
        const { markCurrentLineAsFinished } = await import(
          "./cli/helpers/accumulator"
        );
        markCurrentLineAsFinished(buffers);
      } else {
        // Normal mode: use drainStream
        const result = await drainStream(
          stream,
          buffers,
          () => {}, // No UI refresh needed in headless mode
        );
        stopReason = result.stopReason;
        approval = result.approval || null;
        apiDurationMs = result.apiDurationMs;
        lastRunId = result.lastRunId || null;
      }

      // Track API duration for this stream
      sessionStats.endTurn(apiDurationMs);

      // Case 1: Turn ended normally
      if (stopReason === "end_turn") {
        break;
      }

      // Case 2: Requires approval
      if (stopReason === "requires_approval") {
        if (!approval) {
          console.error("Unexpected null approval");
          process.exit(1);
        }

        const { toolCallId, toolName, toolArgs } = approval;

        // Check permission using existing permission system
        const parsedArgs = safeJsonParseOr<Record<string, unknown>>(
          toolArgs,
          {},
        );
        const permission = await checkToolPermission(toolName, parsedArgs);

        // Handle deny decision
        if (permission.decision === "deny") {
          const denyReason = `Permission denied: ${permission.matchedRule || permission.reason}`;
          currentInput = [
            {
              type: "approval",
              approval_request_id: toolCallId,
              approve: false,
              reason: denyReason,
            },
          ];
          continue;
        }

        // Handle ask decision - in headless mode, auto-deny
        if (permission.decision === "ask") {
          currentInput = [
            {
              type: "approval",
              approval_request_id: toolCallId,
              approve: false,
              reason: "Tool requires approval (headless mode)",
            },
          ];
          continue;
        }

        // Permission is "allow" - verify we have required arguments before executing
        const { getToolSchema } = await import("./tools/manager");
        const schema = getToolSchema(toolName);
        const required =
          (schema?.input_schema?.required as string[] | undefined) || [];
        const missing = required.filter(
          (key) =>
            !(key in parsedArgs) || String(parsedArgs[key] ?? "").length === 0,
        );
        if (missing.length > 0) {
          // Auto-deny with a clear reason so the model can retry with arguments
          currentInput = [
            {
              type: "approval",
              approval_request_id: toolCallId,
              approve: false,
              reason: `Missing required parameter${missing.length > 1 ? "s" : ""}: ${missing.join(", ")}`,
            },
          ];
          continue;
        }

        // Execute tool and continue loop
        const toolResult = await executeTool(toolName, parsedArgs);

        currentInput = [
          {
            type: "approval",
            approvals: [
              {
                type: "tool",
                tool_call_id: toolCallId,
                tool_return: toolResult.toolReturn,
                status: toolResult.status,
                stdout: toolResult.stdout,
                stderr: toolResult.stderr,
              },
            ],
          },
        ];
        continue;
      }

      // Unexpected stop reason (error, llm_api_error, etc.)
      // Extract error details from buffers if available
      const errorLines = toLines(buffers).filter(
        (line) => line.kind === "error",
      );
      const errorMessages = errorLines
        .map((line) => ("text" in line ? line.text : ""))
        .filter(Boolean);

      let errorMessage =
        errorMessages.length > 0
          ? errorMessages.join("; ")
          : `Unexpected stop reason: ${stopReason}`;

      // Fetch detailed error from run metadata if available
      if (lastRunId && errorMessages.length === 0) {
        try {
          const run = await client.runs.retrieve(lastRunId);
          if (run.metadata?.error) {
            const error = run.metadata.error as {
              type?: string;
              message?: string;
              detail?: string;
            };
            const errorType = error.type ? `[${error.type}] ` : "";
            const errorMsg = error.message || "An error occurred";
            const errorDetail = error.detail ? `: ${error.detail}` : "";
            errorMessage = `${errorType}${errorMsg}${errorDetail}`;
          }
        } catch (_e) {
          // If we can't fetch error details, append note to error message
          errorMessage = `${errorMessage}\n(Unable to fetch additional error details from server)`;
        }
      }

      if (outputFormat === "stream-json") {
        // Emit error event
        console.log(
          JSON.stringify({
            type: "error",
            message: errorMessage,
            stop_reason: stopReason,
          }),
        );
      } else {
        console.error(errorMessage);
      }
      process.exit(1);
    }
  } catch (error) {
    // Handle APIError from streaming (event: error)
    if (error instanceof APIError && error.error?.error) {
      const { type, message, detail } = error.error.error;
      const errorType = type ? `[${type}] ` : "";
      const errorMessage = message || "An error occurred";
      const errorDetail = detail ? `: ${detail}` : "";
      console.error(`Error: ${errorType}${errorMessage}${errorDetail}`);
    } else {
      // Fallback for non-API errors
      console.error(`Error: ${error}`);
    }
    process.exit(1);
  }

  // Update stats with final usage data from buffers
  sessionStats.updateUsageFromBuffers(buffers);

  // Extract final assistant message
  const lines = toLines(buffers);
  const lastAssistant = [...lines]
    .reverse()
    .find((line) => line.kind === "assistant");

  const resultText =
    lastAssistant && "text" in lastAssistant
      ? lastAssistant.text
      : "No assistant response found";

  // Output based on format
  if (outputFormat === "json") {
    const stats = sessionStats.getSnapshot();
    const output = {
      type: "result",
      subtype: "success",
      is_error: false,
      duration_ms: Math.round(stats.totalWallMs),
      duration_api_ms: Math.round(stats.totalApiMs),
      num_turns: stats.usage.stepCount,
      result: resultText,
      agent_id: agent.id,
      usage: {
        prompt_tokens: stats.usage.promptTokens,
        completion_tokens: stats.usage.completionTokens,
        total_tokens: stats.usage.totalTokens,
      },
    };
    console.log(JSON.stringify(output, null, 2));
  } else if (outputFormat === "stream-json") {
    // Output final result event
    const stats = sessionStats.getSnapshot();

    // Collect all run_ids from buffers
    const allRunIds = new Set<string>();
    for (const line of toLines(buffers)) {
      // Extract run_id from any line that might have it
      // This is a fallback in case we missed any during streaming
      if ("run_id" in line && typeof line.run_id === "string") {
        allRunIds.add(line.run_id);
      }
    }

    const resultEvent = {
      type: "result",
      subtype: "success",
      is_error: false,
      duration_ms: Math.round(stats.totalWallMs),
      duration_api_ms: Math.round(stats.totalApiMs),
      num_turns: stats.usage.stepCount,
      result: resultText,
      agent_id: agent.id,
      run_ids: Array.from(allRunIds),
      usage: {
        prompt_tokens: stats.usage.promptTokens,
        completion_tokens: stats.usage.completionTokens,
        total_tokens: stats.usage.totalTokens,
      },
    };
    console.log(JSON.stringify(resultEvent));
  } else {
    // text format (default)
    if (!lastAssistant || !("text" in lastAssistant)) {
      console.error("No assistant response found");
      process.exit(1);
    }
    console.log(lastAssistant.text);
  }
}<|MERGE_RESOLUTION|>--- conflicted
+++ resolved
@@ -79,17 +79,14 @@
   // Priority 2: Check if --new flag was passed (skip all resume logic)
   if (!agent && forceNew) {
     const updateArgs = getModelUpdateArgs(model);
-<<<<<<< HEAD
-    agent = await createAgent(undefined, model, undefined, updateArgs, skillsDirectory);
-=======
     agent = await createAgent(
       undefined,
       model,
       undefined,
       updateArgs,
       forceNew,
+      skillsDirectory,
     );
->>>>>>> 23a06d7c
   }
 
   // Priority 3: Try to resume from project settings (.letta/settings.local.json)
