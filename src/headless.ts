--- conflicted
+++ resolved
@@ -98,7 +98,6 @@
 
   // Priority 5: Create a new agent
   if (!agent) {
-<<<<<<< HEAD
     const modelValue = values.model as string | undefined;
     let modelHandle = modelValue;
     
@@ -113,10 +112,6 @@
     }
     
     agent = await createAgent(undefined, modelHandle);
-    await updateSettings({ lastAgent: agent.id });
-=======
-    agent = await createAgent();
->>>>>>> 5c85d6fe
   }
 
   // Save agent ID to both project and global settings
