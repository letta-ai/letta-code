#!/usr/bin/env bun
import { parseArgs } from "node:util";
import type { AgentState } from "@letta-ai/letta-client/resources/agents/agents";
import { getResumeData, type ResumeData } from "./agent/check-approval";
import { getClient } from "./agent/client";
import { permissionMode } from "./permissions/mode";
import { settingsManager } from "./settings-manager";
import { loadTools, upsertToolsToServer } from "./tools/manager";

function printHelp() {
  // Keep this plaintext (no colors) so output pipes cleanly
  const usage = `
Letta Code is a general purpose CLI for interacting with Letta agents

USAGE
  # interactive TUI
  letta                 Auto-resume project agent (from .letta/settings.local.json)
  letta --new           Force create a new agent
  letta --continue      Resume global last agent (deprecated, use project-based)
  letta --agent <id>    Open a specific agent by ID

  # headless
  letta -p "..."        One-off prompt in headless mode (no TTY UI)

OPTIONS
  -h, --help            Show this help and exit
  -v, --version         Print version and exit
  --new                 Force create new agent (skip auto-resume)
  -c, --continue        Resume previous session (uses global lastAgent, deprecated)
  -a, --agent <id>      Use a specific agent ID
  -m, --model <id>      Model ID or handle (e.g., "opus" or "anthropic/claude-opus-4-1-20250805")
  -p, --prompt          Headless prompt mode
  --output-format <fmt> Output format for headless mode (text, json, stream-json)
                        Default: text
  --skills <path>       Custom path to skills directory (default: .skills in current directory)

BEHAVIOR
  By default, letta auto-resumes the last agent used in the current directory
  (stored in .letta/settings.local.json). Use --new to force a new agent.
  
  If no credentials are configured, you'll be prompted to authenticate via
  Letta Cloud OAuth on first run.

EXAMPLES
  # when installed as an executable
  letta                 # Auto-resume project agent or create new
  letta --new           # Force new agent
  letta --agent agent_123
  
  # inside the interactive session
  /logout               # Clear credentials and exit
  
  # headless with JSON output (includes stats)
  letta -p "hello" --output-format json

`.trim();

  console.log(usage);
}

async function main() {
  // Initialize settings manager (loads settings once into memory)
  await settingsManager.initialize();
  const settings = settingsManager.getSettings();

  // set LETTA_API_KEY from environment if available
  if (process.env.LETTA_API_KEY && !settings.env?.LETTA_API_KEY) {
    settings.env = settings.env || {};
    settings.env.LETTA_API_KEY = process.env.LETTA_API_KEY;

    settingsManager.updateSettings({ env: settings.env });
  }

  // Parse command-line arguments (Bun-idiomatic approach using parseArgs)
  let values: Record<string, unknown>;
  let positionals: string[];
  try {
    const parsed = parseArgs({
      args: process.argv,
      options: {
        help: { type: "boolean", short: "h" },
        version: { type: "boolean", short: "v" },
        continue: { type: "boolean", short: "c" },
        new: { type: "boolean" },
        agent: { type: "string", short: "a" },
        model: { type: "string", short: "m" },
        prompt: { type: "boolean", short: "p" },
        run: { type: "boolean" },
        tools: { type: "string" },
        allowedTools: { type: "string" },
        disallowedTools: { type: "string" },
        "permission-mode": { type: "string" },
        yolo: { type: "boolean" },
        "output-format": { type: "string" },
        skills: { type: "string" },
      },
      strict: true,
      allowPositionals: true,
    });
    values = parsed.values;
    positionals = parsed.positionals;
  } catch (error) {
    const errorMsg = error instanceof Error ? error.message : String(error);
    // Improve error message for common mistakes
    if (errorMsg.includes("Unknown option")) {
      console.error(`Error: ${errorMsg}`);
      console.error(
        "\nNote: Flags should use double dashes for full names (e.g., --yolo, not -yolo)",
      );
    } else {
      console.error(`Error: ${errorMsg}`);
    }
    console.error("Run 'letta --help' for usage information.");
    process.exit(1);
  }

  // Check for subcommands
  const _command = positionals[2]; // First positional after node and script

  // Handle help flag first
  if (values.help) {
    printHelp();
    process.exit(0);
  }

  // Handle version flag
  if (values.version) {
    const { getVersion } = await import("./version");
    console.log(`${getVersion()} (Letta Code)`);
    process.exit(0);
  }

  const shouldContinue = (values.continue as boolean | undefined) ?? false;
  const forceNew = (values.new as boolean | undefined) ?? false;
  const specifiedAgentId = (values.agent as string | undefined) ?? null;
  const specifiedModel = (values.model as string | undefined) ?? undefined;
  const skillsDirectory = (values.skills as string | undefined) ?? undefined;
  const isHeadless = values.prompt || values.run || !process.stdin.isTTY;

  // Check if API key is configured
  const apiKey = process.env.LETTA_API_KEY || settings.env?.LETTA_API_KEY;
  const baseURL =
    process.env.LETTA_BASE_URL ||
    settings.env?.LETTA_BASE_URL ||
    "https://api.letta.com";

  if (!apiKey && baseURL === "https://api.letta.com") {
    // For headless mode, error out (assume automation context)
    if (isHeadless) {
      console.error("Missing LETTA_API_KEY");
      console.error("Run 'letta' in interactive mode to authenticate");
      process.exit(1);
    }

    // For interactive mode, show setup flow
    console.log("No credentials found. Let's get you set up!\n");
    const { runSetup } = await import("./auth/setup");
    await runSetup();
    // After setup, restart main flow
    return main();
  }

  // Validate credentials by checking health endpoint
  const { validateCredentials } = await import("./auth/oauth");
  const isValid = await validateCredentials(baseURL, apiKey);

  if (!isValid) {
    // For headless mode, error out with helpful message
    if (isHeadless) {
      console.error("Failed to connect to Letta server");
      console.error(`Base URL: ${baseURL}`);
      console.error(
        "Your credentials may be invalid or the server may be unreachable.",
      );
      console.error(
        "Delete ~/.letta/settings.json then run 'letta' to re-authenticate",
      );
      process.exit(1);
    }

    // For interactive mode, show setup flow
    console.log("Failed to connect to Letta server.");
    console.log(`Base URL: ${baseURL}\n`);
    console.log(
      "Your credentials may be invalid or the server may be unreachable.",
    );
    console.log("Let's reconfigure your setup.\n");
    const { runSetup } = await import("./auth/setup");
    await runSetup();
    // After setup, restart main flow
    return main();
  }

  // Set tool filter if provided (controls which tools are loaded)
  if (values.tools !== undefined) {
    const { toolFilter } = await import("./tools/filter");
    toolFilter.setEnabledTools(values.tools as string);
  }

  // Set CLI permission overrides if provided
  if (values.allowedTools || values.disallowedTools) {
    const { cliPermissions } = await import("./permissions/cli");
    if (values.allowedTools) {
      cliPermissions.setAllowedTools(values.allowedTools as string);
    }
    if (values.disallowedTools) {
      cliPermissions.setDisallowedTools(values.disallowedTools as string);
    }
  }

  // Set permission mode if provided (or via --yolo alias)
  const permissionModeValue = values["permission-mode"] as string | undefined;
  const yoloMode = values.yolo as boolean | undefined;

  if (yoloMode || permissionModeValue) {
    if (yoloMode) {
      // --yolo is an alias for --permission-mode bypassPermissions
      permissionMode.setMode("bypassPermissions");
    } else if (permissionModeValue) {
      const mode = permissionModeValue;
      const validModes = [
        "default",
        "acceptEdits",
        "plan",
        "bypassPermissions",
      ] as const;

      if (validModes.includes(mode as (typeof validModes)[number])) {
        permissionMode.setMode(mode as (typeof validModes)[number]);
      } else {
        console.error(
          `Invalid permission mode: ${mode}. Valid modes: ${validModes.join(", ")}`,
        );
        process.exit(1);
      }
    }
  }

  if (isHeadless) {
    // For headless mode, load tools synchronously
    await loadTools();
    const client = await getClient();
    await upsertToolsToServer(client);

    const { handleHeadlessCommand } = await import("./headless");
    await handleHeadlessCommand(process.argv, specifiedModel, skillsDirectory);
    return;
  }

  // Interactive: lazy-load React/Ink + App
  const React = await import("react");
  const { render } = await import("ink");
  const { useState, useEffect } = React;
  const AppModule = await import("./cli/App");
  const App = AppModule.default;

  function LoadingApp({
    continueSession,
    forceNew,
    agentIdArg,
    model,
    skillsDir,
  }: {
    continueSession: boolean;
    forceNew: boolean;
    agentIdArg: string | null;
    model?: string;
    skillsDir?: string;
  }) {
    const [loadingState, setLoadingState] = useState<
      "assembling" | "upserting" | "initializing" | "checking" | "ready"
    >("assembling");
    const [agentId, setAgentId] = useState<string | null>(null);
    const [agentState, setAgentState] = useState<Letta.AgentState | null>(null);
    const [resumeData, setResumeData] = useState<ResumeData | null>(null);
    const [isResumingSession, setIsResumingSession] = useState(false);

    useEffect(() => {
      async function init() {
        setLoadingState("assembling");
        await loadTools();

        setLoadingState("upserting");
        const client = await getClient();
        await upsertToolsToServer(client);

        setLoadingState("initializing");
        const { createAgent } = await import("./agent/create");
        const { getModelUpdateArgs } = await import("./agent/model");

        let agent: AgentState | null = null;

        // Priority 1: Try to use --agent specified ID
        if (agentIdArg) {
          try {
            agent = await client.agents.retrieve(agentIdArg);
            // console.log(`Using agent ${agentIdArg}...`);
          } catch (error) {
            console.error(
              `Agent ${agentIdArg} not found (error: ${JSON.stringify(error)}), creating new one...`,
            );
          }
        }

        // Priority 2: Check if --new flag was passed (skip all resume logic)
        if (!agent && forceNew) {
          // Create new agent with new memory blocks
          const updateArgs = getModelUpdateArgs(model);
<<<<<<< HEAD
          agent = await createAgent(undefined, model, undefined, updateArgs, skillsDir);
=======
          agent = await createAgent(
            undefined,
            model,
            undefined,
            updateArgs,
            forceNew,
          );
>>>>>>> 23a06d7c
        }

        // Priority 3: Try to resume from project settings (.letta/settings.local.json)
        if (!agent) {
          await settingsManager.loadLocalProjectSettings();
          const localProjectSettings =
            settingsManager.getLocalProjectSettings();
          if (localProjectSettings?.lastAgent) {
            try {
              agent = await client.agents.retrieve(
                localProjectSettings.lastAgent,
              );
              // console.log(`Resuming project agent ${localProjectSettings.lastAgent}...`);
            } catch (error) {
              console.error(
                `Project agent ${localProjectSettings.lastAgent} not found (error: ${JSON.stringify(error)}), creating new one...`,
              );
            }
          }
        }

        // Priority 4: Try to reuse global lastAgent if --continue flag is passed
        if (!agent && continueSession && settings.lastAgent) {
          try {
            agent = await client.agents.retrieve(settings.lastAgent);
            // console.log(`Continuing previous agent ${settings.lastAgent}...`);
          } catch (error) {
            console.error(
              `Previous agent ${settings.lastAgent} not found (error: ${JSON.stringify(error)}), creating new one...`,
            );
          }
        }

        // Priority 5: Create a new agent
        if (!agent) {
          const updateArgs = getModelUpdateArgs(model);
          agent = await createAgent(undefined, model, undefined, updateArgs, skillsDir);
        }

        // Ensure local project settings are loaded before updating
        // (they may not have been loaded if we didn't try to resume from project settings)
        try {
          settingsManager.getLocalProjectSettings();
        } catch {
          await settingsManager.loadLocalProjectSettings();
        }

        // Save agent ID to both project and global settings
        settingsManager.updateLocalProjectSettings({ lastAgent: agent.id });
        settingsManager.updateSettings({ lastAgent: agent.id });

        // Check if we're resuming an existing agent
        const localProjectSettings = settingsManager.getLocalProjectSettings();
        const isResumingProject =
          !forceNew &&
          localProjectSettings?.lastAgent &&
          agent.id === localProjectSettings.lastAgent;
        const resuming = continueSession || !!agentIdArg || isResumingProject;
        setIsResumingSession(resuming);

        // Get resume data (pending approval + message history) if resuming
        if (resuming) {
          setLoadingState("checking");
          const data = await getResumeData(client, agent);
          setResumeData(data);
        }

        setAgentId(agent.id);
        setAgentState(agent);
        setLoadingState("ready");
      }

      init();
    }, [continueSession, forceNew, agentIdArg, model]);

    if (!agentId) {
      return React.createElement(App, {
        agentId: "loading",
        loadingState,
        continueSession: isResumingSession,
        startupApproval: resumeData?.pendingApproval ?? null,
        messageHistory: resumeData?.messageHistory ?? [],
        tokenStreaming: settings.tokenStreaming,
      });
    }

    return React.createElement(App, {
      agentId,
      agentState,
      loadingState,
      continueSession: isResumingSession,
      startupApproval: resumeData?.pendingApproval ?? null,
      messageHistory: resumeData?.messageHistory ?? [],
      tokenStreaming: settings.tokenStreaming,
    });
  }

  render(
    React.createElement(LoadingApp, {
      continueSession: shouldContinue,
      forceNew: forceNew,
      agentIdArg: specifiedAgentId,
      model: specifiedModel,
      skillsDir: skillsDirectory,
    }),
    {
      exitOnCtrlC: false, // We handle CTRL-C manually with double-press guard
    },
  );
}

main();<|MERGE_RESOLUTION|>--- conflicted
+++ resolved
@@ -306,17 +306,14 @@
         if (!agent && forceNew) {
           // Create new agent with new memory blocks
           const updateArgs = getModelUpdateArgs(model);
-<<<<<<< HEAD
-          agent = await createAgent(undefined, model, undefined, updateArgs, skillsDir);
-=======
           agent = await createAgent(
             undefined,
             model,
             undefined,
             updateArgs,
             forceNew,
+            skillsDir,
           );
->>>>>>> 23a06d7c
         }
 
         // Priority 3: Try to resume from project settings (.letta/settings.local.json)
