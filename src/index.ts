#!/usr/bin/env bun
import { parseArgs } from "node:util";
import type { AgentState } from "@letta-ai/letta-client/resources/agents/agents";
import { getResumeData, type ResumeData } from "./agent/check-approval";
import { getClient } from "./agent/client";
import { permissionMode } from "./permissions/mode";
import { settingsManager } from "./settings-manager";
import { loadTools, upsertToolsToServer } from "./tools/manager";

function printHelp() {
  // Keep this plaintext (no colors) so output pipes cleanly
  const usage = `
Letta Code is a general purpose CLI for interacting with Letta agents

USAGE
  # interactive TUI
  letta                 Auto-resume project agent (from .letta/settings.local.json)
  letta --new           Force create a new agent
  letta --continue      Resume global last agent (deprecated, use project-based)
  letta --agent <id>    Open a specific agent by ID

  # headless
  letta -p "..."        One-off prompt in headless mode (no TTY UI)

OPTIONS
  -h, --help            Show this help and exit
  -v, --version         Print version and exit
  --new                 Force create new agent (skip auto-resume)
  -c, --continue        Resume previous session (uses global lastAgent, deprecated)
  -a, --agent <id>      Use a specific agent ID
  -m, --model <id>      Model ID or handle (e.g., "opus" or "anthropic/claude-opus-4-1-20250805")
  -p, --prompt          Headless prompt mode
  --output-format <fmt> Output format for headless mode (text, json, stream-json)
                        Default: text

BEHAVIOR
  By default, letta auto-resumes the last agent used in the current directory
  (stored in .letta/settings.local.json). Use --new to force a new agent.

EXAMPLES
  # when installed as an executable
  letta                 # Auto-resume project agent or create new
  letta --new           # Force new agent
  letta --agent agent_123
  
  # headless with JSON output (includes stats)
  letta -p "hello" --output-format json

`.trim();

  console.log(usage);
}

async function main() {
  // Initialize settings manager (loads settings once into memory)
  await settingsManager.initialize();
  const settings = settingsManager.getSettings();

  // set LETTA_API_KEY from environment if available
  if (process.env.LETTA_API_KEY && !settings.env?.LETTA_API_KEY) {
    settings.env = settings.env || {};
    settings.env.LETTA_API_KEY = process.env.LETTA_API_KEY;

    settingsManager.updateSettings({ env: settings.env });
  }

  // Parse command-line arguments (Bun-idiomatic approach using parseArgs)
  let values: Record<string, unknown>;
  try {
    const parsed = parseArgs({
      args: process.argv,
      options: {
        help: { type: "boolean", short: "h" },
        version: { type: "boolean", short: "v" },
        continue: { type: "boolean", short: "c" },
        new: { type: "boolean" },
        agent: { type: "string", short: "a" },
        model: { type: "string", short: "m" },
        prompt: { type: "boolean", short: "p" },
        run: { type: "boolean" },
        tools: { type: "string" },
        allowedTools: { type: "string" },
        disallowedTools: { type: "string" },
        "permission-mode": { type: "string" },
        yolo: { type: "boolean" },
        "output-format": { type: "string" },
      },
      strict: true,
      allowPositionals: true,
    });
    values = parsed.values;
  } catch (error) {
    const errorMsg = error instanceof Error ? error.message : String(error);
    // Improve error message for common mistakes
    if (errorMsg.includes("Unknown option")) {
      console.error(`Error: ${errorMsg}`);
      console.error(
        "\nNote: Flags should use double dashes for full names (e.g., --yolo, not -yolo)",
      );
    } else {
      console.error(`Error: ${errorMsg}`);
    }
    console.error("Run 'letta --help' for usage information.");
    process.exit(1);
  }

  // Handle help flag first
  if (values.help) {
    printHelp();
    process.exit(0);
  }

  // Handle version flag
  if (values.version) {
    const { getVersion } = await import("./version");
    console.log(`${getVersion()} (Letta Code)`);
    process.exit(0);
  }

  const shouldContinue = (values.continue as boolean | undefined) ?? false;
  const forceNew = (values.new as boolean | undefined) ?? false;
  const specifiedAgentId = (values.agent as string | undefined) ?? null;
  const specifiedModel = (values.model as string | undefined) ?? undefined;
  const isHeadless = values.prompt || values.run || !process.stdin.isTTY;

  // Validate API key early before any UI rendering
  const apiKey = process.env.LETTA_API_KEY || settings.env?.LETTA_API_KEY;
  if (!apiKey) {
    console.error("Missing LETTA_API_KEY");
    console.error(
      "Set it via environment variable or add it to ~/.letta/settings.json:",
    );
    console.error('  { "env": { "LETTA_API_KEY": "sk-let-..." } }');
    process.exit(1);
  }

  // Set tool filter if provided (controls which tools are loaded)
  if (values.tools !== undefined) {
    const { toolFilter } = await import("./tools/filter");
    toolFilter.setEnabledTools(values.tools as string);
  }

  // Set CLI permission overrides if provided
  if (values.allowedTools || values.disallowedTools) {
    const { cliPermissions } = await import("./permissions/cli");
    if (values.allowedTools) {
      cliPermissions.setAllowedTools(values.allowedTools as string);
    }
    if (values.disallowedTools) {
      cliPermissions.setDisallowedTools(values.disallowedTools as string);
    }
  }

  // Set permission mode if provided (or via --yolo alias)
  const permissionModeValue = values["permission-mode"] as string | undefined;
  const yoloMode = values.yolo as boolean | undefined;

  if (yoloMode || permissionModeValue) {
    if (yoloMode) {
      // --yolo is an alias for --permission-mode bypassPermissions
      permissionMode.setMode("bypassPermissions");
    } else if (permissionModeValue) {
      const mode = permissionModeValue;
      const validModes = [
        "default",
        "acceptEdits",
        "plan",
        "bypassPermissions",
      ] as const;

      if (validModes.includes(mode as (typeof validModes)[number])) {
        permissionMode.setMode(mode as (typeof validModes)[number]);
      } else {
        console.error(
          `Invalid permission mode: ${mode}. Valid modes: ${validModes.join(", ")}`,
        );
        process.exit(1);
      }
    }
  }

  if (isHeadless) {
    // For headless mode, load tools synchronously
    await loadTools();
    const client = await getClient();
    await upsertToolsToServer(client);

    const { handleHeadlessCommand } = await import("./headless");
    await handleHeadlessCommand(process.argv, specifiedModel);
    return;
  }

  // Interactive: lazy-load React/Ink + App
  const React = await import("react");
  const { render } = await import("ink");
  const { useState, useEffect } = React;
  const AppModule = await import("./cli/App");
  const App = AppModule.default;

  function LoadingApp({
    continueSession,
    forceNew,
    agentIdArg,
    model,
  }: {
    continueSession: boolean;
    forceNew: boolean;
    agentIdArg: string | null;
    model?: string;
  }) {
    const [loadingState, setLoadingState] = useState<
      "assembling" | "upserting" | "initializing" | "checking" | "ready"
    >("assembling");
    const [agentId, setAgentId] = useState<string | null>(null);
    const [agentState, setAgentState] = useState<Letta.AgentState | null>(null);
    const [resumeData, setResumeData] = useState<ResumeData | null>(null);
    const [isResumingSession, setIsResumingSession] = useState(false);

    useEffect(() => {
      async function init() {
        setLoadingState("assembling");
        await loadTools();

        setLoadingState("upserting");
        const client = await getClient();
        await upsertToolsToServer(client);

        setLoadingState("initializing");
        const { createAgent } = await import("./agent/create");
<<<<<<< HEAD
=======
        const { getModelUpdateArgs } = await import("./agent/model");
        const { updateSettings, loadProjectSettings, updateProjectSettings } =
          await import("./settings");
>>>>>>> 32a3f7c7

        let agent: AgentState | null = null;

        // Priority 1: Try to use --agent specified ID
        if (agentIdArg) {
          try {
            agent = await client.agents.retrieve(agentIdArg);
            // console.log(`Using agent ${agentIdArg}...`);
          } catch (error) {
            console.error(
              `Agent ${agentIdArg} not found (error: ${JSON.stringify(error)}), creating new one...`,
            );
          }
        }

        // Priority 2: Check if --new flag was passed (skip all resume logic)
        if (!agent && forceNew) {
          // Create new agent, don't check any lastAgent fields
          const updateArgs = getModelUpdateArgs(model);
          agent = await createAgent(undefined, model, undefined, updateArgs);
        }

        // Priority 3: Try to resume from project settings (.letta/settings.local.json)
        if (!agent) {
          await settingsManager.loadLocalProjectSettings();
          const localProjectSettings =
            settingsManager.getLocalProjectSettings();
          if (localProjectSettings?.lastAgent) {
            try {
              agent = await client.agents.retrieve(
                localProjectSettings.lastAgent,
              );
              // console.log(`Resuming project agent ${localProjectSettings.lastAgent}...`);
            } catch (error) {
              console.error(
                `Project agent ${localProjectSettings.lastAgent} not found (error: ${JSON.stringify(error)}), creating new one...`,
              );
            }
          }
        }

        // Priority 4: Try to reuse global lastAgent if --continue flag is passed
        if (!agent && continueSession && settings.lastAgent) {
          try {
            agent = await client.agents.retrieve(settings.lastAgent);
            // console.log(`Continuing previous agent ${settings.lastAgent}...`);
          } catch (error) {
            console.error(
              `Previous agent ${settings.lastAgent} not found (error: ${JSON.stringify(error)}), creating new one...`,
            );
          }
        }

        // Priority 5: Create a new agent
        if (!agent) {
          const updateArgs = getModelUpdateArgs(model);
          agent = await createAgent(undefined, model, undefined, updateArgs);
        }

        // Save agent ID to both project and global settings
        settingsManager.updateLocalProjectSettings({ lastAgent: agent.id });
        settingsManager.updateSettings({ lastAgent: agent.id });

        // Check if we're resuming an existing agent
        const localProjectSettings = settingsManager.getLocalProjectSettings();
        const isResumingProject =
          !forceNew &&
          localProjectSettings?.lastAgent &&
          agent.id === localProjectSettings.lastAgent;
        const resuming = continueSession || !!agentIdArg || isResumingProject;
        setIsResumingSession(resuming);

        // Get resume data (pending approval + message history) if resuming
        if (resuming) {
          setLoadingState("checking");
          const data = await getResumeData(client, agent.id);
          setResumeData(data);
        }

        setAgentId(agent.id);
        setAgentState(agent);
        setLoadingState("ready");
      }

      init();
    }, [continueSession, forceNew, agentIdArg, model]);

    if (!agentId) {
      return React.createElement(App, {
        agentId: "loading",
        loadingState,
        continueSession: isResumingSession,
        startupApproval: resumeData?.pendingApproval ?? null,
        messageHistory: resumeData?.messageHistory ?? [],
        tokenStreaming: settings.tokenStreaming,
      });
    }

    return React.createElement(App, {
      agentId,
      agentState,
      loadingState,
      continueSession: isResumingSession,
      startupApproval: resumeData?.pendingApproval ?? null,
      messageHistory: resumeData?.messageHistory ?? [],
      tokenStreaming: settings.tokenStreaming,
    });
  }

  render(
    React.createElement(LoadingApp, {
      continueSession: shouldContinue,
      forceNew: forceNew,
      agentIdArg: specifiedAgentId,
      model: specifiedModel,
    }),
    {
      exitOnCtrlC: false, // We handle CTRL-C manually with double-press guard
    },
  );
}

main();<|MERGE_RESOLUTION|>--- conflicted
+++ resolved
@@ -227,12 +227,7 @@
 
         setLoadingState("initializing");
         const { createAgent } = await import("./agent/create");
-<<<<<<< HEAD
-=======
         const { getModelUpdateArgs } = await import("./agent/model");
-        const { updateSettings, loadProjectSettings, updateProjectSettings } =
-          await import("./settings");
->>>>>>> 32a3f7c7
 
         let agent: AgentState | null = null;
 
