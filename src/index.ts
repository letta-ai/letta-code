#!/usr/bin/env bun
import { parseArgs } from "node:util";
import type { AgentState } from "@letta-ai/letta-client/resources/agents/agents";
import { getResumeData, type ResumeData } from "./agent/check-approval";
import { getClient } from "./agent/client";
import { permissionMode } from "./permissions/mode";
import { settingsManager } from "./settings-manager";
import { loadTools, upsertToolsToServer } from "./tools/manager";

function printHelp() {
  // Keep this plaintext (no colors) so output pipes cleanly
  const usage = `
Letta Code is a general purpose CLI for interacting with Letta agents

USAGE
  # interactive TUI
  letta                 Auto-resume project agent (from .letta/settings.local.json)
  letta --new           Force create a new agent
  letta --continue      Resume global last agent (deprecated, use project-based)
  letta --agent <id>    Open a specific agent by ID

  # headless
  letta -p "..."        One-off prompt in headless mode (no TTY UI)

OPTIONS
  -h, --help            Show this help and exit
  -v, --version         Print version and exit
  --new                 Force create new agent (skip auto-resume)
  -c, --continue        Resume previous session (uses global lastAgent, deprecated)
  -a, --agent <id>      Use a specific agent ID
  -m, --model <id>      Model ID or handle (e.g., "opus" or "anthropic/claude-opus-4-1-20250805")
  -p, --prompt          Headless prompt mode
  --output-format <fmt> Output format for headless mode (text, json, stream-json)
                        Default: text
  --skills <path>       Custom path to skills directory (default: .skills in current directory)

BEHAVIOR
  By default, letta auto-resumes the last agent used in the current directory
  (stored in .letta/settings.local.json). Use --new to force a new agent.
  
  If no credentials are configured, you'll be prompted to authenticate via
  Letta Cloud OAuth on first run.

EXAMPLES
  # when installed as an executable
  letta                 # Auto-resume project agent or create new
  letta --new           # Force new agent
  letta --agent agent_123
  
  # inside the interactive session
  /logout               # Clear credentials and exit
  
  # headless with JSON output (includes stats)
  letta -p "hello" --output-format json

`.trim();

  console.log(usage);
}

async function main() {
  // Initialize settings manager (loads settings once into memory)
  await settingsManager.initialize();
  const settings = settingsManager.getSettings();

  // set LETTA_API_KEY from environment if available
  if (process.env.LETTA_API_KEY && !settings.env?.LETTA_API_KEY) {
    settings.env = settings.env || {};
    settings.env.LETTA_API_KEY = process.env.LETTA_API_KEY;

    settingsManager.updateSettings({ env: settings.env });
  }

  // Parse command-line arguments (Bun-idiomatic approach using parseArgs)
  let values: Record<string, unknown>;
  let positionals: string[];
  try {
    const parsed = parseArgs({
      args: process.argv,
      options: {
        help: { type: "boolean", short: "h" },
        version: { type: "boolean", short: "v" },
        continue: { type: "boolean", short: "c" },
        new: { type: "boolean" },
        agent: { type: "string", short: "a" },
        model: { type: "string", short: "m" },
        prompt: { type: "boolean", short: "p" },
        run: { type: "boolean" },
        tools: { type: "string" },
        allowedTools: { type: "string" },
        disallowedTools: { type: "string" },
        "permission-mode": { type: "string" },
        yolo: { type: "boolean" },
        "output-format": { type: "string" },
<<<<<<< HEAD
        skills: { type: "string" },
=======
        link: { type: "boolean" },
        unlink: { type: "boolean" },
>>>>>>> 95077ff4
      },
      strict: true,
      allowPositionals: true,
    });
    values = parsed.values;
    positionals = parsed.positionals;
  } catch (error) {
    const errorMsg = error instanceof Error ? error.message : String(error);
    // Improve error message for common mistakes
    if (errorMsg.includes("Unknown option")) {
      console.error(`Error: ${errorMsg}`);
      console.error(
        "\nNote: Flags should use double dashes for full names (e.g., --yolo, not -yolo)",
      );
    } else {
      console.error(`Error: ${errorMsg}`);
    }
    console.error("Run 'letta --help' for usage information.");
    process.exit(1);
  }

  // Check for subcommands
  const _command = positionals[2]; // First positional after node and script

  // Handle help flag first
  if (values.help) {
    printHelp();
    process.exit(0);
  }

  // Handle version flag
  if (values.version) {
    const { getVersion } = await import("./version");
    console.log(`${getVersion()} (Letta Code)`);
    process.exit(0);
  }

  const shouldContinue = (values.continue as boolean | undefined) ?? false;
  const forceNew = (values.new as boolean | undefined) ?? false;
  const specifiedAgentId = (values.agent as string | undefined) ?? null;
  const specifiedModel = (values.model as string | undefined) ?? undefined;
  const skillsDirectory = (values.skills as string | undefined) ?? undefined;
  const isHeadless = values.prompt || values.run || !process.stdin.isTTY;

  // Check if API key is configured
  const apiKey = process.env.LETTA_API_KEY || settings.env?.LETTA_API_KEY;
  const baseURL =
    process.env.LETTA_BASE_URL ||
    settings.env?.LETTA_BASE_URL ||
    "https://api.letta.com";

  if (!apiKey && baseURL === "https://api.letta.com") {
    // For headless mode, error out (assume automation context)
    if (isHeadless) {
      console.error("Missing LETTA_API_KEY");
      console.error("Run 'letta' in interactive mode to authenticate");
      process.exit(1);
    }

    // For interactive mode, show setup flow
    console.log("No credentials found. Let's get you set up!\n");
    const { runSetup } = await import("./auth/setup");
    await runSetup();
    // After setup, restart main flow
    return main();
  }

  // Validate credentials by checking health endpoint
  const { validateCredentials } = await import("./auth/oauth");
  const isValid = await validateCredentials(baseURL, apiKey ?? "");

  if (!isValid) {
    // For headless mode, error out with helpful message
    if (isHeadless) {
      console.error("Failed to connect to Letta server");
      console.error(`Base URL: ${baseURL}`);
      console.error(
        "Your credentials may be invalid or the server may be unreachable.",
      );
      console.error(
        "Delete ~/.letta/settings.json then run 'letta' to re-authenticate",
      );
      process.exit(1);
    }

    // For interactive mode, show setup flow
    console.log("Failed to connect to Letta server.");
    console.log(`Base URL: ${baseURL}\n`);
    console.log(
      "Your credentials may be invalid or the server may be unreachable.",
    );
    console.log("Let's reconfigure your setup.\n");
    const { runSetup } = await import("./auth/setup");
    await runSetup();
    // After setup, restart main flow
    return main();
  }

  // Set tool filter if provided (controls which tools are loaded)
  if (values.tools !== undefined) {
    const { toolFilter } = await import("./tools/filter");
    toolFilter.setEnabledTools(values.tools as string);
  }

  // Set CLI permission overrides if provided
  if (values.allowedTools || values.disallowedTools) {
    const { cliPermissions } = await import("./permissions/cli");
    if (values.allowedTools) {
      cliPermissions.setAllowedTools(values.allowedTools as string);
    }
    if (values.disallowedTools) {
      cliPermissions.setDisallowedTools(values.disallowedTools as string);
    }
  }

  // Set permission mode if provided (or via --yolo alias)
  const permissionModeValue = values["permission-mode"] as string | undefined;
  const yoloMode = values.yolo as boolean | undefined;

  if (yoloMode || permissionModeValue) {
    if (yoloMode) {
      // --yolo is an alias for --permission-mode bypassPermissions
      permissionMode.setMode("bypassPermissions");
    } else if (permissionModeValue) {
      const mode = permissionModeValue;
      const validModes = [
        "default",
        "acceptEdits",
        "plan",
        "bypassPermissions",
      ] as const;

      if (validModes.includes(mode as (typeof validModes)[number])) {
        permissionMode.setMode(mode as (typeof validModes)[number]);
      } else {
        console.error(
          `Invalid permission mode: ${mode}. Valid modes: ${validModes.join(", ")}`,
        );
        process.exit(1);
      }
    }
  }

  // Handle --link and --unlink flags (modify tools before starting session)
  const shouldLink = values.link as boolean | undefined;
  const shouldUnlink = values.unlink as boolean | undefined;

  // Validate --link/--unlink flags require --agent
  if (shouldLink || shouldUnlink) {
    if (!specifiedAgentId) {
      console.error(
        `Error: --${shouldLink ? "link" : "unlink"} requires --agent <id>`,
      );
      process.exit(1);
    }
    // Implementation is in InteractiveSession init()
  }

  if (isHeadless) {
    // For headless mode, load tools synchronously
    await loadTools();
    const client = await getClient();
    await upsertToolsToServer(client);

    const { handleHeadlessCommand } = await import("./headless");
    await handleHeadlessCommand(process.argv, specifiedModel, skillsDirectory);
    return;
  }

  // Interactive: lazy-load React/Ink + App
  const React = await import("react");
  const { render } = await import("ink");
  const { useState, useEffect } = React;
  const AppModule = await import("./cli/App");
  const App = AppModule.default;

  function LoadingApp({
    continueSession,
    forceNew,
    agentIdArg,
    model,
    skillsDirectory,
  }: {
    continueSession: boolean;
    forceNew: boolean;
    agentIdArg: string | null;
    model?: string;
    skillsDirectory?: string;
  }) {
    const [loadingState, setLoadingState] = useState<
      | "assembling"
      | "upserting"
      | "linking"
      | "unlinking"
      | "initializing"
      | "checking"
      | "ready"
    >("assembling");
    const [agentId, setAgentId] = useState<string | null>(null);
    const [agentState, setAgentState] = useState<AgentState | null>(null);
    const [resumeData, setResumeData] = useState<ResumeData | null>(null);
    const [isResumingSession, setIsResumingSession] = useState(false);

    useEffect(() => {
      async function init() {
        setLoadingState("assembling");
        await loadTools();

        setLoadingState("upserting");
        const client = await getClient();
        await upsertToolsToServer(client);

        // Handle --link/--unlink after upserting tools
        if (shouldLink || shouldUnlink) {
          if (!agentIdArg) {
            console.error("Error: --link/--unlink requires --agent <id>");
            process.exit(1);
          }

          setLoadingState(shouldLink ? "linking" : "unlinking");
          const { linkToolsToAgent, unlinkToolsFromAgent } = await import(
            "./agent/modify"
          );

          const result = shouldLink
            ? await linkToolsToAgent(agentIdArg)
            : await unlinkToolsFromAgent(agentIdArg);

          if (!result.success) {
            console.error(`✗ ${result.message}`);
            process.exit(1);
          }
        }

        setLoadingState("initializing");
        const { createAgent } = await import("./agent/create");
        const { getModelUpdateArgs } = await import("./agent/model");

        let agent: AgentState | null = null;

        // Priority 1: Try to use --agent specified ID
        if (agentIdArg) {
          try {
            agent = await client.agents.retrieve(agentIdArg);
            // console.log(`Using agent ${agentIdArg}...`);
          } catch (error) {
            console.error(
              `Agent ${agentIdArg} not found (error: ${JSON.stringify(error)})`,
            );
            console.error(
              "When using --agent, the specified agent ID must exist.",
            );
            console.error("Run 'letta' without --agent to create a new agent.");
            process.exit(1);
          }
        }

        // Priority 2: Check if --new flag was passed (skip all resume logic)
        if (!agent && forceNew) {
          // Create new agent with new memory blocks
          const updateArgs = getModelUpdateArgs(model);
          agent = await createAgent(
            undefined,
            model,
            undefined,
            updateArgs,
            forceNew,
            skillsDirectory,
          );
        }

        // Priority 3: Try to resume from project settings (.letta/settings.local.json)
        if (!agent) {
          await settingsManager.loadLocalProjectSettings();
          const localProjectSettings =
            settingsManager.getLocalProjectSettings();
          if (localProjectSettings?.lastAgent) {
            try {
              agent = await client.agents.retrieve(
                localProjectSettings.lastAgent,
              );
              // console.log(`Resuming project agent ${localProjectSettings.lastAgent}...`);
            } catch (error) {
              console.error(
                `Project agent ${localProjectSettings.lastAgent} not found (error: ${JSON.stringify(error)}), creating new one...`,
              );
            }
          }
        }

        // Priority 4: Try to reuse global lastAgent if --continue flag is passed
        if (!agent && continueSession && settings.lastAgent) {
          try {
            agent = await client.agents.retrieve(settings.lastAgent);
            // console.log(`Continuing previous agent ${settings.lastAgent}...`);
          } catch (error) {
            console.error(
              `Previous agent ${settings.lastAgent} not found (error: ${JSON.stringify(error)}), creating new one...`,
            );
          }
        }

        // Priority 5: Create a new agent
        if (!agent) {
          const updateArgs = getModelUpdateArgs(model);
          agent = await createAgent(undefined, model, undefined, updateArgs, false, skillsDirectory);
        }

        // Ensure local project settings are loaded before updating
        // (they may not have been loaded if we didn't try to resume from project settings)
        try {
          settingsManager.getLocalProjectSettings();
        } catch {
          await settingsManager.loadLocalProjectSettings();
        }

        // Save agent ID to both project and global settings
        settingsManager.updateLocalProjectSettings({ lastAgent: agent.id });
        settingsManager.updateSettings({ lastAgent: agent.id });

        // Check if we're resuming an existing agent
        const localProjectSettings = settingsManager.getLocalProjectSettings();
        const isResumingProject =
          !forceNew &&
          localProjectSettings?.lastAgent &&
          agent.id === localProjectSettings.lastAgent;
        const resuming = !!(continueSession || agentIdArg || isResumingProject);
        setIsResumingSession(resuming);

        // Get resume data (pending approval + message history) if resuming
        if (resuming) {
          setLoadingState("checking");
          const data = await getResumeData(client, agent);
          setResumeData(data);
        }

        setAgentId(agent.id);
        setAgentState(agent);
        setLoadingState("ready");
      }

      init();
    }, [continueSession, forceNew, agentIdArg, model]);

    if (!agentId) {
      return React.createElement(App, {
        agentId: "loading",
        loadingState,
        continueSession: isResumingSession,
        startupApproval: resumeData?.pendingApproval ?? null,
        messageHistory: resumeData?.messageHistory ?? [],
        tokenStreaming: settings.tokenStreaming,
      });
    }

    return React.createElement(App, {
      agentId,
      agentState,
      loadingState,
      continueSession: isResumingSession,
      startupApproval: resumeData?.pendingApproval ?? null,
      messageHistory: resumeData?.messageHistory ?? [],
      tokenStreaming: settings.tokenStreaming,
    });
  }

  render(
    React.createElement(LoadingApp, {
      continueSession: shouldContinue,
      forceNew: forceNew,
      agentIdArg: specifiedAgentId,
      model: specifiedModel,
      skillsDirectory: skillsDirectory,
    }),
    {
      exitOnCtrlC: false, // We handle CTRL-C manually with double-press guard
    },
  );
}

main();<|MERGE_RESOLUTION|>--- conflicted
+++ resolved
@@ -92,12 +92,9 @@
         "permission-mode": { type: "string" },
         yolo: { type: "boolean" },
         "output-format": { type: "string" },
-<<<<<<< HEAD
         skills: { type: "string" },
-=======
         link: { type: "boolean" },
         unlink: { type: "boolean" },
->>>>>>> 95077ff4
       },
       strict: true,
       allowPositionals: true,
