--- conflicted
+++ resolved
@@ -135,19 +135,18 @@
       return "Opening message search...";
     },
   },
-<<<<<<< HEAD
+  "/profile": {
+    desc: "Manage local profiles (save/load/delete)",
+    handler: () => {
+      // Handled specially in App.tsx for profile management
+      return "Managing profiles...";
+    },
+  },
   "/subagents": {
     desc: "Manage custom subagents",
     handler: () => {
       // Handled specially in App.tsx to open SubagentManager component
       return "Opening subagent manager...";
-=======
-  "/profile": {
-    desc: "Manage local profiles (save/load/delete)",
-    handler: () => {
-      // Handled specially in App.tsx for profile management
-      return "Managing profiles...";
->>>>>>> d592fde8
     },
   },
 };
