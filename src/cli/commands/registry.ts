// src/cli/commands/registry.ts
// Registry of available CLI commands

type CommandHandler = (args: string[]) => Promise<string> | string;

interface Command {
  desc: string;
  handler: CommandHandler;
  hidden?: boolean; // Hidden commands don't show in autocomplete but still work
}

export const commands: Record<string, Command> = {
  "/model": {
    desc: "Switch model",
    handler: () => {
      return "Opening model selector...";
    },
  },
  "/stream": {
    desc: "Toggle token streaming on/off",
    handler: () => {
      // Handled specially in App.tsx for live toggling
      return "Toggling token streaming...";
    },
  },
  "/exit": {
    desc: "Exit and show session stats",
    handler: () => {
      // Handled specially in App.tsx to show stats
      return "Exiting...";
    },
  },
  "/clear": {
    desc: "Clear conversation history",
    handler: () => {
      // Handled specially in App.tsx to access client and agent ID
      return "Clearing messages...";
    },
  },
  "/logout": {
    desc: "Clear credentials and exit",
    handler: () => {
      // Handled specially in App.tsx to access settings manager
      return "Clearing credentials...";
    },
  },
  "/link": {
    desc: "Attach Letta Code tools to current agent",
    handler: () => {
      // Handled specially in App.tsx to access agent ID and client
      return "Attaching tools...";
    },
  },
  "/unlink": {
    desc: "Remove Letta Code tools from current agent",
    handler: () => {
      // Handled specially in App.tsx to access agent ID and client
      return "Removing tools...";
    },
  },
  "/rename": {
    desc: "Rename the current agent",
    handler: () => {
      // Handled specially in App.tsx to access agent ID and client
      return "Renaming agent...";
    },
  },
  "/description": {
    desc: "Update the current agent's description",
    handler: () => {
      // Handled specially in App.tsx to access agent ID and client
      return "Updating description...";
    },
  },
  "/toolset": {
    desc: "Switch toolset (codex/default)",
    handler: () => {
      // Handled specially in App.tsx to access agent ID and client
      return "Opening toolset selector...";
    },
  },
  "/system": {
    desc: "Switch system prompt",
    handler: () => {
      // Handled specially in App.tsx to open system prompt selector
      return "Opening system prompt selector...";
    },
  },
  "/download": {
    desc: "Download agent file locally",
    handler: () => {
      // Handled specially in App.tsx to access agent ID and client
      return "Downloading agent file...";
    },
  },
  "/bashes": {
    desc: "Show background shell processes",
    handler: () => {
      // Handled specially in App.tsx to show background processes
      return "Showing background processes...";
    },
  },
  "/init": {
    desc: "Initialize agent memory for this project",
    handler: () => {
      // Handled specially in App.tsx to send initialization prompt
      return "Initializing memory...";
    },
  },
  "/skill": {
    desc: "Enter skill creation mode (optionally: /skill <description>)",
    handler: () => {
      // Handled specially in App.tsx to trigger skill-creation workflow
      return "Starting skill creation...";
    },
  },
<<<<<<< HEAD
  "/subagents": {
    desc: "Manage custom subagents",
    handler: () => {
      // Handled specially in App.tsx to open SubagentManager component
      return "Opening subagent manager...";
=======
  "/remember": {
    desc: "Remember something from the conversation (optionally: /remember <what to remember>)",
    handler: () => {
      // Handled specially in App.tsx to trigger memory update
      return "Processing memory request...";
    },
  },
  "/resume": {
    desc: "Resume a previous agent session",
    handler: () => {
      // Handled specially in App.tsx to show resume selector
      return "Opening session selector...";
    },
  },
  "/search": {
    desc: "Search messages across all agents",
    handler: () => {
      // Handled specially in App.tsx to show message search
      return "Opening message search...";
>>>>>>> 0dda1410
    },
  },
};

/**
 * Execute a command and return the result
 */
export async function executeCommand(
  input: string,
): Promise<{ success: boolean; output: string }> {
  const [command, ...args] = input.trim().split(/\s+/);

  if (!command) {
    return {
      success: false,
      output: "No command found",
    };
  }

  const handler = commands[command];
  if (!handler) {
    return {
      success: false,
      output: `Unknown command: ${command}`,
    };
  }

  try {
    const output = await handler.handler(args);
    return { success: true, output };
  } catch (error) {
    return {
      success: false,
      output: `Error executing ${command}: ${error instanceof Error ? error.message : String(error)}`,
    };
  }
}<|MERGE_RESOLUTION|>--- conflicted
+++ resolved
@@ -114,13 +114,6 @@
       return "Starting skill creation...";
     },
   },
-<<<<<<< HEAD
-  "/subagents": {
-    desc: "Manage custom subagents",
-    handler: () => {
-      // Handled specially in App.tsx to open SubagentManager component
-      return "Opening subagent manager...";
-=======
   "/remember": {
     desc: "Remember something from the conversation (optionally: /remember <what to remember>)",
     handler: () => {
@@ -140,7 +133,13 @@
     handler: () => {
       // Handled specially in App.tsx to show message search
       return "Opening message search...";
->>>>>>> 0dda1410
+    },
+  },
+  "/subagents": {
+    desc: "Manage custom subagents",
+    handler: () => {
+      // Handled specially in App.tsx to open SubagentManager component
+      return "Opening subagent manager...";
     },
   },
 };
