--- conflicted
+++ resolved
@@ -1,10 +1,6 @@
 // Import useInput from vendored Ink for bracketed paste support
 import { Box, Text, useInput } from "ink";
 import SpinnerLib from "ink-spinner";
-<<<<<<< HEAD
-import { stdin } from "process";
-=======
->>>>>>> 902c7c71
 import { type ComponentType, useEffect, useRef, useState } from "react";
 import { LETTA_CLOUD_API_URL } from "../../auth/oauth";
 import type { PermissionMode } from "../../permissions/mode";
