--- conflicted
+++ resolved
@@ -3,11 +3,8 @@
 import { Box, Text } from "ink";
 
 import type { AgentProvenance } from "../../agent/create";
-<<<<<<< HEAD
 import { isProjectBlock } from "../../agent/memory";
-=======
 import { settingsManager } from "../../settings-manager";
->>>>>>> bcb1848b
 import { getVersion } from "../../version";
 import { useTerminalWidth } from "../hooks/useTerminalWidth";
 import { asciiLogo } from "./AsciiArt";
@@ -88,7 +85,6 @@
     return hints;
   }
 
-<<<<<<< HEAD
   // For new agents with provenance, show block sources
   if (agentProvenance) {
     // Blocks reused from existing storage
@@ -129,12 +125,6 @@
         `→ Created in project (.letta/): ${newProjectBlocks.join(", ")}`,
       );
     }
-=======
-  // For new agents, just show memory block labels
-  if (agentProvenance && agentProvenance.blocks.length > 0) {
-    const blockLabels = agentProvenance.blocks.map((b) => b.label).join(", ");
-    hints.push(`→ Memory blocks: ${blockLabels}`);
->>>>>>> bcb1848b
   }
 
   return hints;
