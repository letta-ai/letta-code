--- conflicted
+++ resolved
@@ -16,11 +16,8 @@
 import type { ApprovalResult } from "../agent/approval-execution";
 import { getResumeData } from "../agent/check-approval";
 import { getClient } from "../agent/client";
-<<<<<<< HEAD
+import type { AgentProvenance } from "../agent/create";
 import { setCurrentAgentId } from "../agent/context";
-=======
-import type { AgentProvenance } from "../agent/create";
->>>>>>> 2236cdbc
 import { sendMessageStream } from "../agent/message";
 import { linkToolsToAgent, unlinkToolsFromAgent } from "../agent/modify";
 import { SessionStats } from "../agent/stats";
@@ -1068,15 +1065,15 @@
           return { submitted: true };
         }
 
-<<<<<<< HEAD
+        // Special handling for /system command - opens system prompt selector
+        if (trimmed === "/system") {
+          setSystemPromptSelectorOpen(true);
+          return { submitted: true };
+        }
+
         // Special handling for /agents command - opens agent manager
         if (msg.trim() === "/agents") {
           setAgentManagerOpen(true);
-=======
-        // Special handling for /system command - opens system prompt selector
-        if (trimmed === "/system") {
-          setSystemPromptSelectorOpen(true);
->>>>>>> 2236cdbc
           return { submitted: true };
         }
 
@@ -3045,18 +3042,13 @@
               />
             )}
 
-<<<<<<< HEAD
             {/* Agent Manager - for managing custom subagents */}
             {agentManagerOpen && (
               <AgentManager onClose={() => setAgentManagerOpen(false)} />
             )}
 
-            {/* Plan Mode Dialog - below live items */}
-            {planApprovalPending && (
-=======
             {/* Plan Mode Dialog - for ExitPlanMode tool */}
             {currentApproval?.toolName === "ExitPlanMode" && (
->>>>>>> 2236cdbc
               <>
                 <Box height={1} />
                 <PlanModeDialog
