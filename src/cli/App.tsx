// src/cli/App.tsx

import { existsSync, readFileSync } from "node:fs";
import { APIUserAbortError } from "@letta-ai/letta-client/core/error";
import type {
  AgentState,
  MessageCreate,
} from "@letta-ai/letta-client/resources/agents/agents";
import type {
  ApprovalCreate,
  Message,
} from "@letta-ai/letta-client/resources/agents/messages";
import type { LlmConfig } from "@letta-ai/letta-client/resources/models/models";
import { Box, Static } from "ink";
import { useCallback, useEffect, useMemo, useRef, useState } from "react";
import type { ApprovalResult } from "../agent/approval-execution";
import { getResumeData } from "../agent/check-approval";
import { getClient } from "../agent/client";
import { setCurrentAgentId } from "../agent/context";
import type { AgentProvenance } from "../agent/create";
import { sendMessageStream } from "../agent/message";
import { linkToolsToAgent, unlinkToolsFromAgent } from "../agent/modify";
import { SessionStats } from "../agent/stats";
import type { ApprovalContext } from "../permissions/analyzer";
import { permissionMode } from "../permissions/mode";
import { updateProjectSettings } from "../settings";
import type { ToolExecutionResult } from "../tools/manager";
import {
  analyzeToolApproval,
  checkToolPermission,
  executeTool,
  savePermissionRule,
} from "../tools/manager";
import { AgentSelector } from "./components/AgentSelector";
import { ApprovalDialog } from "./components/ApprovalDialogRich";
import { AssistantMessage } from "./components/AssistantMessageRich";
import { CommandMessage } from "./components/CommandMessage";
import { EnterPlanModeDialog } from "./components/EnterPlanModeDialog";
import { ErrorMessage } from "./components/ErrorMessageRich";
import { Input } from "./components/InputRich";
import { MessageSearch } from "./components/MessageSearch";
import { ModelSelector } from "./components/ModelSelector";
import { PlanModeDialog } from "./components/PlanModeDialog";
import { QuestionDialog } from "./components/QuestionDialog";
import { ReasoningMessage } from "./components/ReasoningMessageRich";
import { ResumeSelector } from "./components/ResumeSelector";
import { SessionStats as SessionStatsComponent } from "./components/SessionStats";
import { StatusMessage } from "./components/StatusMessage";
import { SubagentManager } from "./components/SubagentManager";
import { SystemPromptSelector } from "./components/SystemPromptSelector";
import { ToolCallMessage } from "./components/ToolCallMessageRich";
import { ToolsetSelector } from "./components/ToolsetSelector";
import { UserMessage } from "./components/UserMessageRich";
import { WelcomeScreen } from "./components/WelcomeScreen";
import {
  type Buffers,
  createBuffers,
  type Line,
  markIncompleteToolsAsCancelled,
  onChunk,
  toLines,
} from "./helpers/accumulator";
import { backfillBuffers } from "./helpers/backfill";
import { formatErrorDetails } from "./helpers/errorFormatter";
import {
  buildMessageContentFromDisplay,
  clearPlaceholdersInText,
} from "./helpers/pasteRegistry";
import { generatePlanFilePath } from "./helpers/planName";
import { safeJsonParseOr } from "./helpers/safeJsonParse";
import { type ApprovalRequest, drainStreamWithResume } from "./helpers/stream";
import { getRandomThinkingMessage } from "./helpers/thinkingMessages";
import { useSuspend } from "./hooks/useSuspend/useSuspend.ts";
import { useTerminalWidth } from "./hooks/useTerminalWidth";

const CLEAR_SCREEN_AND_HOME = "\u001B[2J\u001B[H";

// Feature flag: Check for pending approvals before sending messages
// This prevents infinite thinking state when there's an orphaned approval
// Can be disabled if the latency check adds too much overhead
const CHECK_PENDING_APPROVALS_BEFORE_SEND = true;

// Feature flag: Eagerly cancel streams client-side when user presses ESC
// When true (default), immediately abort the stream after calling .cancel()
// This provides instant feedback to the user without waiting for backend acknowledgment
// When false, wait for backend to send "cancelled" stop_reason (useful for testing backend behavior)
const EAGER_CANCEL = true;

// tiny helper for unique ids (avoid overwriting prior user lines)
function uid(prefix: string) {
  return `${prefix}-${Date.now().toString(36)}-${Math.random().toString(36).slice(2, 8)}`;
}

// Get plan mode system reminder if in plan mode
function getPlanModeReminder(): string {
  if (permissionMode.getMode() !== "plan") {
    return "";
  }

  const planFilePath = permissionMode.getPlanFilePath();

  // Generate dynamic reminder with plan file path
  return `<system-reminder>
Plan mode is active. The user indicated that they do not want you to execute yet -- you MUST NOT make any edits (with the exception of the plan file mentioned below), run any non-readonly tools (including changing configs or making commits), or otherwise make any changes to the system. This supercedes any other instructions you have received.

## Plan File Info:
${planFilePath ? `No plan file exists yet. You should create your plan at ${planFilePath} using the Write tool.` : "No plan file path assigned."}

You should build your plan incrementally by writing to or editing this file. NOTE that this is the only file you are allowed to edit - other than this you are only allowed to take READ-ONLY actions.

**Plan File Guidelines:** The plan file should contain only your final recommended approach, not all alternatives considered. Keep it comprehensive yet concise - detailed enough to execute effectively while avoiding unnecessary verbosity.

## Enhanced Planning Workflow

### Phase 1: Initial Understanding
Goal: Gain a comprehensive understanding of the user's request by reading through code and asking them questions.

1. Understand the user's request thoroughly
2. Explore the codebase to understand existing patterns and relevant code
3. Use AskUserQuestion tool to clarify ambiguities in the user request up front.

### Phase 2: Planning
Goal: Come up with an approach to solve the problem identified in phase 1.

- Provide any background context that may help with the task without prescribing the exact design itself
- Create a detailed plan

### Phase 3: Synthesis
Goal: Synthesize the perspectives from Phase 2, and ensure that it aligns with the user's intentions by asking them questions.

1. Collect all findings from exploration
2. Keep track of critical files that should be read before implementing the plan
3. Use AskUserQuestion to ask the user questions about trade offs.

### Phase 4: Final Plan
Once you have all the information you need, ensure that the plan file has been updated with your synthesized recommendation including:

- Recommended approach with rationale
- Key insights from different perspectives
- Critical files that need modification

### Phase 5: Call ExitPlanMode
At the very end of your turn, once you have asked the user questions and are happy with your final plan file - you should always call ExitPlanMode to indicate to the user that you are done planning.

This is critical - your turn should only end with either asking the user a question or calling ExitPlanMode. Do not stop unless it's for these 2 reasons.

NOTE: At any point in time through this workflow you should feel free to ask the user questions or clarifications. Don't make large assumptions about user intent. The goal is to present a well researched plan to the user, and tie any loose ends before implementation begins.
</system-reminder>
`;
}

// Read plan content from the plan file
function readPlanFile(): string {
  const planFilePath = permissionMode.getPlanFilePath();
  if (!planFilePath) {
    return "No plan file path set.";
  }
  if (!existsSync(planFilePath)) {
    return `Plan file not found at ${planFilePath}`;
  }
  try {
    return readFileSync(planFilePath, "utf-8");
  } catch {
    return `Failed to read plan file at ${planFilePath}`;
  }
}

// Fancy UI tools require specialized dialogs instead of the standard ApprovalDialog
function isFancyUITool(name: string): boolean {
  return (
    name === "AskUserQuestion" ||
    name === "EnterPlanMode" ||
    name === "ExitPlanMode"
  );
}

// Extract questions from AskUserQuestion tool args
function getQuestionsFromApproval(approval: ApprovalRequest) {
  const parsed = safeJsonParseOr<Record<string, unknown>>(
    approval.toolArgs,
    {},
  );
  return (
    (parsed.questions as Array<{
      question: string;
      header: string;
      options: Array<{ label: string; description: string }>;
      multiSelect: boolean;
    }>) || []
  );
}

// Get skill unload reminder if skills are loaded (using cached flag)
function getSkillUnloadReminder(): string {
  const { hasLoadedSkills } = require("../agent/context");
  if (hasLoadedSkills()) {
    const { SKILL_UNLOAD_REMINDER } = require("../agent/promptAssets");
    return SKILL_UNLOAD_REMINDER;
  }
  return "";
}

// Items that have finished rendering and no longer change
type StaticItem =
  | {
      kind: "welcome";
      id: string;
      snapshot: {
        continueSession: boolean;
        agentState?: AgentState | null;
        agentProvenance?: AgentProvenance | null;
        terminalWidth: number;
      };
    }
  | Line;

export default function App({
  agentId: initialAgentId,
  agentState: initialAgentState,
  loadingState = "ready",
  continueSession = false,
  startupApproval = null,
  startupApprovals = [],
  messageHistory = [],
  tokenStreaming = false,
  agentProvenance = null,
}: {
  agentId: string;
  agentState?: AgentState | null;
  loadingState?:
    | "assembling"
    | "upserting"
    | "linking"
    | "unlinking"
    | "initializing"
    | "checking"
    | "ready";
  continueSession?: boolean;
  startupApproval?: ApprovalRequest | null; // Deprecated: use startupApprovals
  startupApprovals?: ApprovalRequest[];
  messageHistory?: Message[];
  tokenStreaming?: boolean;
  agentProvenance?: AgentProvenance | null;
}) {
  // Track current agent (can change when swapping)
  const [agentId, setAgentId] = useState(initialAgentId);
  const [agentState, setAgentState] = useState(initialAgentState);

  const resumeKey = useSuspend();

  // Sync with prop changes (e.g., when parent updates from "loading" to actual ID)
  useEffect(() => {
    if (initialAgentId !== agentId) {
      setAgentId(initialAgentId);
    }
  }, [initialAgentId, agentId]);

  useEffect(() => {
    if (initialAgentState !== agentState) {
      setAgentState(initialAgentState);
    }
  }, [initialAgentState, agentState]);

  // Set agent context for tools (especially Task tool)
  useEffect(() => {
    if (agentId) {
      setCurrentAgentId(agentId);
    }
  }, [agentId]);

  // Whether a stream is in flight (disables input)
  const [streaming, setStreaming] = useState(false);

  // Whether an interrupt has been requested for the current stream
  const [interruptRequested, setInterruptRequested] = useState(false);

  // Whether a command is running (disables input but no streaming UI)
  const [commandRunning, setCommandRunning] = useState(false);

  // If we have approval requests, we should show the approval dialog instead of the input area
  const [pendingApprovals, setPendingApprovals] = useState<ApprovalRequest[]>(
    [],
  );
  const [approvalContexts, setApprovalContexts] = useState<ApprovalContext[]>(
    [],
  );

  // Sequential approval: track results as user reviews each approval
  const [approvalResults, setApprovalResults] = useState<
    Array<
      | { type: "approve"; approval: ApprovalRequest }
      | { type: "deny"; approval: ApprovalRequest; reason: string }
    >
  >([]);
  const [isExecutingTool, setIsExecutingTool] = useState(false);
  const [queuedApprovalResults, setQueuedApprovalResults] = useState<
    ApprovalResult[] | null
  >(null);
  const toolAbortControllerRef = useRef<AbortController | null>(null);

  // Track auto-handled results to combine with user decisions
  const [autoHandledResults, setAutoHandledResults] = useState<
    Array<{
      toolCallId: string;
      result: ToolExecutionResult;
    }>
  >([]);
  const [autoDeniedApprovals, setAutoDeniedApprovals] = useState<
    Array<{
      approval: ApprovalRequest;
      reason: string;
    }>
  >([]);

  // Derive current approval from pending approvals and results
  // This is the approval currently being shown to the user
  const currentApproval = pendingApprovals[approvalResults.length];

  // Model selector state
  const [modelSelectorOpen, setModelSelectorOpen] = useState(false);
  const [toolsetSelectorOpen, setToolsetSelectorOpen] = useState(false);
  const [systemPromptSelectorOpen, setSystemPromptSelectorOpen] =
    useState(false);
  const [currentSystemPromptId, setCurrentSystemPromptId] = useState<
    string | null
  >("default");
  const [currentToolset, setCurrentToolset] = useState<
    "codex" | "codex_snake" | "default" | "gemini" | "gemini_snake" | null
  >(null);
  const [llmConfig, setLlmConfig] = useState<LlmConfig | null>(null);
  const [agentName, setAgentName] = useState<string | null>(null);
  const currentModelLabel =
    llmConfig?.model_endpoint_type && llmConfig?.model
      ? `${llmConfig.model_endpoint_type}/${llmConfig.model}`
      : (llmConfig?.model ?? null);
  const currentModelDisplay = currentModelLabel?.split("/").pop() ?? null;

  // Agent selector state
  const [agentSelectorOpen, setAgentSelectorOpen] = useState(false);

<<<<<<< HEAD
  // Subagent manager state (for /subagents command)
  const [subagentManagerOpen, setSubagentManagerOpen] = useState(false);
=======
  // Resume selector state
  const [resumeSelectorOpen, setResumeSelectorOpen] = useState(false);
  const [messageSearchOpen, setMessageSearchOpen] = useState(false);
>>>>>>> 0dda1410

  // Token streaming preference (can be toggled at runtime)
  const [tokenStreamingEnabled, setTokenStreamingEnabled] =
    useState(tokenStreaming);

  // Live, approximate token counter (resets each turn)
  const [tokenCount, setTokenCount] = useState(0);

  // Current thinking message (rotates each turn)
  const [thinkingMessage, setThinkingMessage] = useState(
    getRandomThinkingMessage(),
  );

  // Session stats tracking
  const sessionStatsRef = useRef(new SessionStats());

  // Show exit stats on exit
  const [showExitStats, setShowExitStats] = useState(false);

  // Static items (things that are done rendering and can be frozen)
  const [staticItems, setStaticItems] = useState<StaticItem[]>([]);

  // Track committed ids to avoid duplicates
  const emittedIdsRef = useRef<Set<string>>(new Set());

  // Guard to append welcome snapshot only once
  const welcomeCommittedRef = useRef(false);

  // AbortController for stream cancellation
  const abortControllerRef = useRef<AbortController | null>(null);

  // Track if user wants to cancel (persists across state updates)
  const userCancelledRef = useRef(false);

  // Message queue state for queueing messages during streaming
  const [messageQueue, setMessageQueue] = useState<string[]>([]);

  // Queue cancellation: when any message is queued, we send cancel and wait for stream to end
  const waitingForQueueCancelRef = useRef(false);
  const queueSnapshotRef = useRef<string[]>([]);
  const [restoreQueueOnCancel, setRestoreQueueOnCancel] = useState(false);
  const restoreQueueOnCancelRef = useRef(restoreQueueOnCancel);
  useEffect(() => {
    restoreQueueOnCancelRef.current = restoreQueueOnCancel;
  }, [restoreQueueOnCancel]);

  // Track terminal shrink events to refresh static output (prevents wrapped leftovers)
  const columns = useTerminalWidth();
  const prevColumnsRef = useRef(columns);
  const [staticRenderEpoch, setStaticRenderEpoch] = useState(0);
  useEffect(() => {
    const prev = prevColumnsRef.current;
    if (columns === prev) return;

    if (
      columns < prev &&
      typeof process !== "undefined" &&
      process.stdout &&
      "write" in process.stdout &&
      process.stdout.isTTY
    ) {
      process.stdout.write(CLEAR_SCREEN_AND_HOME);
    }

    setStaticRenderEpoch((epoch) => epoch + 1);
    prevColumnsRef.current = columns;
  }, [columns]);

  // Commit immutable/finished lines into the historical log
  const commitEligibleLines = useCallback((b: Buffers) => {
    const newlyCommitted: StaticItem[] = [];
    for (const id of b.order) {
      if (emittedIdsRef.current.has(id)) continue;
      const ln = b.byId.get(id);
      if (!ln) continue;
      if (ln.kind === "user" || ln.kind === "error" || ln.kind === "status") {
        emittedIdsRef.current.add(id);
        newlyCommitted.push({ ...ln });
        continue;
      }
      // Commands with phase should only commit when finished
      if (ln.kind === "command") {
        if (!ln.phase || ln.phase === "finished") {
          emittedIdsRef.current.add(id);
          newlyCommitted.push({ ...ln });
        }
        continue;
      }
      if ("phase" in ln && ln.phase === "finished") {
        emittedIdsRef.current.add(id);
        newlyCommitted.push({ ...ln });
      }
    }
    if (newlyCommitted.length > 0) {
      setStaticItems((prev) => [...prev, ...newlyCommitted]);
    }
  }, []);

  // Render-ready transcript
  const [lines, setLines] = useState<Line[]>([]);

  // Canonical buffers stored in a ref (mutated by onChunk), PERSISTED for session
  const buffersRef = useRef(createBuffers());

  // Track whether we've already backfilled history (should only happen once)
  const hasBackfilledRef = useRef(false);

  // Recompute UI state from buffers after chunks (micro-batched)
  const refreshDerived = useCallback(() => {
    const b = buffersRef.current;
    setTokenCount(b.tokenCount);
    const newLines = toLines(b);
    setLines(newLines);
    commitEligibleLines(b);
  }, [commitEligibleLines]);

  // Throttled version for streaming updates (~60fps max)
  const refreshDerivedThrottled = useCallback(() => {
    // Use a ref to track pending refresh
    if (!buffersRef.current.pendingRefresh) {
      buffersRef.current.pendingRefresh = true;
      setTimeout(() => {
        buffersRef.current.pendingRefresh = false;
        refreshDerived();
      }, 16); // ~60fps
    }
  }, [refreshDerived]);

  // Restore pending approval from startup when ready
  // All approvals (including fancy UI tools) go through pendingApprovals
  // The render logic determines which UI to show based on tool name
  useEffect(() => {
    // Use new plural field if available, otherwise wrap singular in array for backward compat
    const approvals =
      startupApprovals?.length > 0
        ? startupApprovals
        : startupApproval
          ? [startupApproval]
          : [];

    if (loadingState === "ready" && approvals.length > 0) {
      // All approvals go through the same flow - UI rendering decides which dialog to show
      setPendingApprovals(approvals);

      // Analyze approval contexts for all restored approvals
      const analyzeStartupApprovals = async () => {
        try {
          const contexts = await Promise.all(
            approvals.map(async (approval) => {
              const parsedArgs = safeJsonParseOr<Record<string, unknown>>(
                approval.toolArgs,
                {},
              );
              return await analyzeToolApproval(approval.toolName, parsedArgs);
            }),
          );
          setApprovalContexts(contexts);
        } catch (error) {
          // If analysis fails, leave context as null (will show basic options)
          console.error("Failed to analyze startup approvals:", error);
        }
      };

      analyzeStartupApprovals();
    }
  }, [loadingState, startupApproval, startupApprovals]);

  // Backfill message history when resuming (only once)
  useEffect(() => {
    if (
      loadingState === "ready" &&
      messageHistory.length > 0 &&
      !hasBackfilledRef.current
    ) {
      // Set flag FIRST to prevent double-execution in strict mode
      hasBackfilledRef.current = true;
      // Append welcome snapshot FIRST so it appears above history
      if (!welcomeCommittedRef.current) {
        welcomeCommittedRef.current = true;
        setStaticItems((prev) => [
          ...prev,
          {
            kind: "welcome",
            id: `welcome-${Date.now().toString(36)}`,
            snapshot: {
              continueSession,
              agentState,
              agentProvenance,
              terminalWidth: columns,
            },
          },
        ]);
      }
      // Use backfillBuffers to properly populate the transcript from history
      backfillBuffers(buffersRef.current, messageHistory);

      // Inject "showing N messages" status at the START of backfilled history
      const backfillStatusId = `status-backfill-${Date.now().toString(36)}`;
      const messageCount = messageHistory.length;
      const agentUrl = agentState?.id
        ? `https://app.letta.com/agents/${agentState.id}`
        : null;
      const backfillLines = [
        `Showing ${messageCount} most recent message${messageCount !== 1 ? "s" : ""}`,
        agentUrl
          ? `  → View full history in ADE: ${agentUrl}`
          : "  → View full history in ADE",
      ];
      buffersRef.current.byId.set(backfillStatusId, {
        kind: "status",
        id: backfillStatusId,
        lines: backfillLines,
      });
      // Insert at the beginning of the order array
      buffersRef.current.order.unshift(backfillStatusId);

      refreshDerived();
      commitEligibleLines(buffersRef.current);
    }
  }, [
    loadingState,
    messageHistory,
    refreshDerived,
    commitEligibleLines,
    continueSession,
    columns,
    agentState,
    agentProvenance,
  ]);

  // Fetch llmConfig when agent is ready
  useEffect(() => {
    if (loadingState === "ready" && agentId && agentId !== "loading") {
      const fetchConfig = async () => {
        try {
          const { getClient } = await import("../agent/client");
          const client = await getClient();
          const agent = await client.agents.retrieve(agentId);
          setLlmConfig(agent.llm_config);
          setAgentName(agent.name);

          // Detect current toolset from attached tools
          const { detectToolsetFromAgent } = await import("../tools/toolset");
          const detected = await detectToolsetFromAgent(client, agentId);
          if (detected) {
            setCurrentToolset(detected);
          }
        } catch (error) {
          console.error("Error fetching agent config:", error);
        }
      };
      fetchConfig();
    }
  }, [loadingState, agentId]);

  // Helper to append an error to the transcript
  const appendError = useCallback(
    (message: string) => {
      const id = uid("err");
      buffersRef.current.byId.set(id, {
        kind: "error",
        id,
        text: message,
      });
      buffersRef.current.order.push(id);
      refreshDerived();
    },
    [refreshDerived],
  );

  // Core streaming function - iterative loop that processes conversation turns
  const processConversation = useCallback(
    async (
      initialInput: Array<MessageCreate | ApprovalCreate>,
    ): Promise<void> => {
      const currentInput = initialInput;

      try {
        // Check if user hit escape before we started
        if (userCancelledRef.current) {
          userCancelledRef.current = false; // Reset for next time
          return;
        }

        setStreaming(true);
        abortControllerRef.current = new AbortController();

        // Clear any stale pending tool calls from previous turns
        // If we're sending a new message, old pending state is no longer relevant
        markIncompleteToolsAsCancelled(buffersRef.current);

        while (true) {
          // Check if cancelled before starting new stream
          if (abortControllerRef.current?.signal.aborted) {
            setStreaming(false);
            return;
          }

          // Stream one turn
          const stream = await sendMessageStream(agentId, currentInput);
          const { stopReason, approval, approvals, apiDurationMs, lastRunId } =
            await drainStreamWithResume(
              stream,
              buffersRef.current,
              refreshDerivedThrottled,
              abortControllerRef.current?.signal,
            );

          // Track API duration
          sessionStatsRef.current.endTurn(apiDurationMs);
          sessionStatsRef.current.updateUsageFromBuffers(buffersRef.current);

          // Immediate refresh after stream completes to show final state
          refreshDerived();

          // Case 1: Turn ended normally
          if (stopReason === "end_turn") {
            setStreaming(false);

            // Check if we were waiting for cancel but stream finished naturally
            if (waitingForQueueCancelRef.current) {
              if (restoreQueueOnCancelRef.current) {
                // User hit ESC during queue cancel - abort the auto-send
                setRestoreQueueOnCancel(false);
                // Don't clear queue, don't send - let dequeue effect handle them one by one
              } else {
                // Auto-send concatenated message
                // Clear the queue
                setMessageQueue([]);

                // Concatenate the snapshot
                const concatenatedMessage = queueSnapshotRef.current.join("\n");

                if (concatenatedMessage.trim()) {
                  onSubmitRef.current(concatenatedMessage);
                }
              }

              // Reset flags
              waitingForQueueCancelRef.current = false;
              queueSnapshotRef.current = [];
            }

            return;
          }

          // Case 1.5: Stream was cancelled by user
          if (stopReason === "cancelled") {
            setStreaming(false);

            // Check if this cancel was triggered by queue threshold
            if (waitingForQueueCancelRef.current) {
              if (restoreQueueOnCancelRef.current) {
                // User hit ESC during queue cancel - abort the auto-send
                setRestoreQueueOnCancel(false);
                // Don't clear queue, don't send - let dequeue effect handle them one by one
              } else {
                // Auto-send concatenated message
                // Clear the queue
                setMessageQueue([]);

                // Concatenate the snapshot
                const concatenatedMessage = queueSnapshotRef.current.join("\n");

                if (concatenatedMessage.trim()) {
                  onSubmitRef.current(concatenatedMessage);
                }
              }

              // Reset flags
              waitingForQueueCancelRef.current = false;
              queueSnapshotRef.current = [];
            } else {
              // Regular user cancellation - show error
              if (!EAGER_CANCEL) {
                appendError("Stream interrupted by user");
              }
            }

            return;
          }

          // Case 2: Requires approval
          if (stopReason === "requires_approval") {
            // Clear stale state immediately to prevent ID mismatch bugs
            setAutoHandledResults([]);
            setAutoDeniedApprovals([]);

            // Use new approvals array, fallback to legacy approval for backward compat
            const approvalsToProcess =
              approvals && approvals.length > 0
                ? approvals
                : approval
                  ? [approval]
                  : [];

            if (approvalsToProcess.length === 0) {
              appendError(
                `Unexpected empty approvals with stop reason: ${stopReason}`,
              );
              setStreaming(false);
              return;
            }

            // If in quietCancel mode (user queued messages), auto-reject all approvals
            // and send denials + queued messages together
            if (waitingForQueueCancelRef.current) {
              if (restoreQueueOnCancelRef.current) {
                // User hit ESC during queue cancel - abort the auto-send
                setRestoreQueueOnCancel(false);
                // Don't clear queue, don't send - let dequeue effect handle them one by one
              } else {
                // Create denial results for all approvals
                const denialResults = approvalsToProcess.map(
                  (approvalItem) => ({
                    type: "approval" as const,
                    tool_call_id: approvalItem.toolCallId,
                    approve: false,
                    reason: "User cancelled - new message queued",
                  }),
                );

                // Update buffers to show tools as cancelled
                for (const approvalItem of approvalsToProcess) {
                  onChunk(buffersRef.current, {
                    message_type: "tool_return_message",
                    id: "dummy",
                    date: new Date().toISOString(),
                    tool_call_id: approvalItem.toolCallId,
                    tool_return: "Cancelled - user sent new message",
                    status: "error",
                  });
                }
                refreshDerived();

                // Queue denial results to be sent with the queued message
                setQueuedApprovalResults(denialResults);

                // Get queued messages and clear queue
                const concatenatedMessage = queueSnapshotRef.current.join("\n");
                setMessageQueue([]);

                // Send via onSubmit which will combine queuedApprovalResults + message
                if (concatenatedMessage.trim()) {
                  onSubmitRef.current(concatenatedMessage);
                }
              }

              // Reset flags
              waitingForQueueCancelRef.current = false;
              queueSnapshotRef.current = [];
              setStreaming(false);
              return;
            }

            // Check permissions for all approvals (including fancy UI tools)
            const approvalResults = await Promise.all(
              approvalsToProcess.map(async (approvalItem) => {
                // Check if approval is incomplete (missing name or arguments)
                if (!approvalItem.toolName || !approvalItem.toolArgs) {
                  return {
                    approval: approvalItem,
                    permission: {
                      decision: "deny" as const,
                      reason:
                        "Tool call incomplete - missing name or arguments",
                    },
                    context: null,
                  };
                }

                const parsedArgs = safeJsonParseOr<Record<string, unknown>>(
                  approvalItem.toolArgs,
                  {},
                );
                const permission = await checkToolPermission(
                  approvalItem.toolName,
                  parsedArgs,
                );
                const context = await analyzeToolApproval(
                  approvalItem.toolName,
                  parsedArgs,
                );
                return { approval: approvalItem, permission, context };
              }),
            );

            // Categorize approvals by permission decision
            // Fancy UI tools should always go through their dialog, even if auto-allowed
            const needsUserInput: typeof approvalResults = [];
            const autoDenied: typeof approvalResults = [];
            const autoAllowed: typeof approvalResults = [];

            for (const ac of approvalResults) {
              const { approval, permission } = ac;
              let decision = permission.decision;

              // Fancy tools should always go through a UI dialog in interactive mode,
              // even if a rule says "allow". Deny rules are still respected.
              if (isFancyUITool(approval.toolName) && decision === "allow") {
                decision = "ask";
              }

              if (decision === "ask") {
                needsUserInput.push(ac);
              } else if (decision === "deny") {
                autoDenied.push(ac);
              } else {
                // decision === "allow"
                autoAllowed.push(ac);
              }
            }

            // Execute auto-allowed tools
            const autoAllowedResults = await Promise.all(
              autoAllowed.map(async (ac) => {
                const parsedArgs = safeJsonParseOr<Record<string, unknown>>(
                  ac.approval.toolArgs,
                  {},
                );
                const result = await executeTool(
                  ac.approval.toolName,
                  parsedArgs,
                );

                // Update buffers with tool return for UI
                onChunk(buffersRef.current, {
                  message_type: "tool_return_message",
                  id: "dummy",
                  date: new Date().toISOString(),
                  tool_call_id: ac.approval.toolCallId,
                  tool_return: result.toolReturn,
                  status: result.status,
                  stdout: result.stdout,
                  stderr: result.stderr,
                });

                return {
                  toolCallId: ac.approval.toolCallId,
                  result,
                };
              }),
            );

            // Create denial results for auto-denied tools and update buffers
            const autoDeniedResults = autoDenied.map((ac) => {
              const reason =
                "matchedRule" in ac.permission && ac.permission.matchedRule
                  ? `Permission denied by rule: ${ac.permission.matchedRule}`
                  : `Permission denied: ${ac.permission.reason || "Unknown reason"}`;

              // Update buffers with tool rejection for UI
              onChunk(buffersRef.current, {
                message_type: "tool_return_message",
                id: "dummy",
                date: new Date().toISOString(),
                tool_call_id: ac.approval.toolCallId,
                tool_return: `Error: request to call tool denied. User reason: ${reason}`,
                status: "error",
                stdout: null,
                stderr: null,
              });

              return {
                approval: ac.approval,
                reason,
              };
            });

            // If all are auto-handled, continue immediately without showing dialog
            if (needsUserInput.length === 0) {
              // Check if user cancelled before continuing
              if (
                userCancelledRef.current ||
                abortControllerRef.current?.signal.aborted
              ) {
                setStreaming(false);
                markIncompleteToolsAsCancelled(buffersRef.current);
                refreshDerived();
                return;
              }

              // Combine auto-allowed results + auto-denied responses
              const allResults = [
                ...autoAllowedResults.map((ar) => ({
                  type: "tool" as const,
                  tool_call_id: ar.toolCallId,
                  tool_return: ar.result.toolReturn,
                  status: ar.result.status,
                  stdout: ar.result.stdout,
                  stderr: ar.result.stderr,
                })),
                ...autoDeniedResults.map((ad) => ({
                  type: "approval" as const,
                  tool_call_id: ad.approval.toolCallId,
                  approve: false,
                  reason: ad.reason,
                })),
              ];

              // Check if user queued messages during auto-allowed tool execution
              if (waitingForQueueCancelRef.current) {
                if (restoreQueueOnCancelRef.current) {
                  // User hit ESC during queue cancel - abort the auto-send
                  setRestoreQueueOnCancel(false);
                } else {
                  // Queue results to be sent with the queued message
                  setQueuedApprovalResults(allResults);

                  // Get queued messages and clear queue
                  const concatenatedMessage =
                    queueSnapshotRef.current.join("\n");
                  setMessageQueue([]);

                  // Send via onSubmit
                  if (concatenatedMessage.trim()) {
                    onSubmitRef.current(concatenatedMessage);
                  }
                }

                // Reset flags
                waitingForQueueCancelRef.current = false;
                queueSnapshotRef.current = [];
                setStreaming(false);
                return;
              }

              // Rotate to a new thinking message
              setThinkingMessage(getRandomThinkingMessage());
              refreshDerived();

              await processConversation([
                {
                  type: "approval",
                  approvals: allResults,
                },
              ]);
              return;
            }

            // Check again if user queued messages during auto-allowed tool execution
            if (waitingForQueueCancelRef.current) {
              if (restoreQueueOnCancelRef.current) {
                // User hit ESC during queue cancel - abort the auto-send
                setRestoreQueueOnCancel(false);
              } else {
                // Create denial results for tools that need user input
                const denialResults = needsUserInput.map((ac) => ({
                  type: "approval" as const,
                  tool_call_id: ac.approval.toolCallId,
                  approve: false,
                  reason: "User cancelled - new message queued",
                }));

                // Update buffers to show tools as cancelled
                for (const ac of needsUserInput) {
                  onChunk(buffersRef.current, {
                    message_type: "tool_return_message",
                    id: "dummy",
                    date: new Date().toISOString(),
                    tool_call_id: ac.approval.toolCallId,
                    tool_return: "Cancelled - user sent new message",
                    status: "error",
                  });
                }
                refreshDerived();

                // Combine with auto-handled results and queue for sending
                const allResults = [
                  ...autoAllowedResults.map((ar) => ({
                    type: "tool" as const,
                    tool_call_id: ar.toolCallId,
                    tool_return: ar.result.toolReturn,
                    status: ar.result.status,
                  })),
                  ...autoDeniedResults.map((ad) => ({
                    type: "approval" as const,
                    tool_call_id: ad.approval.toolCallId,
                    approve: false,
                    reason: ad.reason,
                  })),
                  ...denialResults,
                ];
                setQueuedApprovalResults(allResults);

                // Get queued messages and clear queue
                const concatenatedMessage = queueSnapshotRef.current.join("\n");
                setMessageQueue([]);

                // Send via onSubmit
                if (concatenatedMessage.trim()) {
                  onSubmitRef.current(concatenatedMessage);
                }
              }

              // Reset flags
              waitingForQueueCancelRef.current = false;
              queueSnapshotRef.current = [];
              setStreaming(false);
              return;
            }

            // Show approval dialog for tools that need user input
            setPendingApprovals(needsUserInput.map((ac) => ac.approval));
            setApprovalContexts(
              needsUserInput
                .map((ac) => ac.context)
                .filter((ctx): ctx is ApprovalContext => ctx !== null),
            );
            setAutoHandledResults(autoAllowedResults);
            setAutoDeniedApprovals(autoDeniedResults);
            setStreaming(false);
            return;
          }

          // Unexpected stop reason (error, llm_api_error, etc.)
          // Mark incomplete tool calls as finished to prevent stuck blinking UI
          markIncompleteToolsAsCancelled(buffersRef.current);

          // Fetch error details from the run if available
          if (lastRunId) {
            try {
              const client = await getClient();
              const run = await client.runs.retrieve(lastRunId);

              // Check if run has error information in metadata
              if (run.metadata?.error) {
                const errorData = run.metadata.error as {
                  type?: string;
                  message?: string;
                  detail?: string;
                };

                // Pass structured error data to our formatter
                const errorObject = {
                  error: {
                    error: errorData,
                    run_id: lastRunId,
                  },
                };
                const errorDetails = formatErrorDetails(errorObject, agentId);
                appendError(errorDetails);
              } else {
                // No error metadata, show generic error with run info
                appendError(
                  `An error occurred during agent execution\n(run_id: ${lastRunId}, stop_reason: ${stopReason})`,
                );
              }
            } catch (_e) {
              // If we can't fetch error details, show generic error
              appendError(
                `An error occurred during agent execution\n(run_id: ${lastRunId}, stop_reason: ${stopReason})\n(Unable to fetch additional error details from server)`,
              );
              return;
            }
          } else {
            // No run_id available - but this is unusual since errors should have run_ids
            appendError(
              `An error occurred during agent execution\n(stop_reason: ${stopReason})`,
            );
          }

          setStreaming(false);
          refreshDerived();
          return;
        }
      } catch (e) {
        // Mark incomplete tool calls as cancelled to prevent stuck blinking UI
        markIncompleteToolsAsCancelled(buffersRef.current);

        // If using eager cancel and this is an abort error, silently ignore it
        // The user already got "Stream interrupted by user" feedback from handleInterrupt
        if (EAGER_CANCEL && e instanceof APIUserAbortError) {
          setStreaming(false);
          refreshDerived();
          return;
        }

        // Use comprehensive error formatting
        const errorDetails = formatErrorDetails(e, agentId);
        appendError(errorDetails);
        setStreaming(false);
        refreshDerived();
      } finally {
        abortControllerRef.current = null;
      }
    },
    [agentId, appendError, refreshDerived, refreshDerivedThrottled],
  );

  const handleExit = useCallback(() => {
    setShowExitStats(true);
    // Give React time to render the stats, then exit
    setTimeout(() => {
      process.exit(0);
    }, 100);
  }, []);

  // Handler when user presses UP/ESC to load queue into input for editing
  const handleEnterQueueEditMode = useCallback(() => {
    setMessageQueue([]);
  }, []);

  const handleInterrupt = useCallback(async () => {
    // If we're executing client-side tools, abort them locally instead of hitting the backend
    if (isExecutingTool && toolAbortControllerRef.current) {
      toolAbortControllerRef.current.abort();
      setStreaming(false);
      setIsExecutingTool(false);
      appendError("Stream interrupted by user");
      refreshDerived();
      return;
    }

    if (!streaming || interruptRequested) return;

    // If we're in the middle of queue cancel, set flag to restore instead of auto-send
    if (waitingForQueueCancelRef.current) {
      setRestoreQueueOnCancel(true);
      // Don't reset flags - let the cancel complete naturally
    }

    // If EAGER_CANCEL is enabled, immediately stop everything client-side first
    if (EAGER_CANCEL) {
      // Abort the stream via abort signal
      if (abortControllerRef.current) {
        abortControllerRef.current.abort();
      }

      // Set cancellation flag to prevent processConversation from starting
      userCancelledRef.current = true;

      // Stop streaming and show error message
      setStreaming(false);
      markIncompleteToolsAsCancelled(buffersRef.current);
      appendError("Stream interrupted by user");
      refreshDerived();

      // Clear any pending approvals since we're cancelling
      setPendingApprovals([]);
      setApprovalContexts([]);
      setApprovalResults([]);
      setAutoHandledResults([]);
      setAutoDeniedApprovals([]);

      // Send cancel request to backend asynchronously (fire-and-forget)
      // Don't wait for it or show errors since user already got feedback
      getClient()
        .then((client) => client.agents.messages.cancel(agentId))
        .catch(() => {
          // Silently ignore - cancellation already happened client-side
        });

      return;
    } else {
      setInterruptRequested(true);
      try {
        const client = await getClient();
        await client.agents.messages.cancel(agentId);

        if (abortControllerRef.current) {
          abortControllerRef.current.abort();
        }
      } catch (e) {
        const errorDetails = formatErrorDetails(e, agentId);
        appendError(`Failed to interrupt stream: ${errorDetails}`);
        setInterruptRequested(false);
      }
    }
  }, [
    agentId,
    streaming,
    interruptRequested,
    appendError,
    isExecutingTool,
    refreshDerived,
  ]);

  // Keep ref to latest processConversation to avoid circular deps in useEffect
  const processConversationRef = useRef(processConversation);
  useEffect(() => {
    processConversationRef.current = processConversation;
  }, [processConversation]);

  // Reset interrupt flag when streaming ends
  useEffect(() => {
    if (!streaming) {
      setInterruptRequested(false);
    }
  }, [streaming]);

  const onSubmit = useCallback(
    async (message?: string): Promise<{ submitted: boolean }> => {
      const msg = message?.trim() ?? "";
      if (!msg) return { submitted: false };

      // Block submission if waiting for explicit user action (approvals)
      // In this case, input is hidden anyway, so this shouldn't happen
      if (pendingApprovals.length > 0) {
        return { submitted: false };
      }

      // Queue message if agent is busy (streaming, executing tool, or running command)
      // This allows messages to queue up while agent is working
      const agentBusy = streaming || isExecutingTool || commandRunning;

      if (agentBusy) {
        setMessageQueue((prev) => {
          const newQueue = [...prev, msg];

          // Always update snapshot to include ALL queued messages
          queueSnapshotRef.current = [...newQueue];

          // If this is the first queued message, send cancel request
          if (!waitingForQueueCancelRef.current) {
            waitingForQueueCancelRef.current = true;

            // Send cancel request to backend (fire-and-forget)
            getClient()
              .then((client) => client.agents.messages.cancel(agentId))
              .then(() => {})
              .catch(() => {
                // Reset flag if cancel fails
                waitingForQueueCancelRef.current = false;
              });
          }

          return newQueue;
        });
        return { submitted: true }; // Clears input
      }

      // Reset cancellation flag when starting new submission
      // This ensures that after an interrupt, new messages can be sent
      userCancelledRef.current = false;

      // Handle commands (messages starting with "/")
      if (msg.startsWith("/")) {
        const trimmed = msg.trim();

        // Special handling for /model command - opens selector
        if (trimmed === "/model") {
          setModelSelectorOpen(true);
          return { submitted: true };
        }

        // Special handling for /toolset command - opens selector
        if (trimmed === "/toolset") {
          setToolsetSelectorOpen(true);
          return { submitted: true };
        }

        // Special handling for /system command - opens system prompt selector
        if (trimmed === "/system") {
          setSystemPromptSelectorOpen(true);
          return { submitted: true };
        }

<<<<<<< HEAD
        // Special handling for /subagents command - opens subagent manager
        if (msg.trim() === "/subagents") {
          setSubagentManagerOpen(true);
          return { submitted: true };
        }

        // Special handling for /agent command - show agent link
        if (trimmed === "/agent") {
          const cmdId = uid("cmd");
          const agentUrl = `https://app.letta.com/projects/default-project/agents/${agentId}`;
          buffersRef.current.byId.set(cmdId, {
            kind: "command",
            id: cmdId,
            input: msg,
            output: agentUrl,
            phase: "finished",
            success: true,
          });
          buffersRef.current.order.push(cmdId);
          refreshDerived();
          return { submitted: true };
        }

=======
>>>>>>> 0dda1410
        // Special handling for /exit command - show stats and exit
        if (trimmed === "/exit") {
          handleExit();
          return { submitted: true };
        }

        // Special handling for /logout command - clear credentials and exit
        if (trimmed === "/logout") {
          const cmdId = uid("cmd");
          buffersRef.current.byId.set(cmdId, {
            kind: "command",
            id: cmdId,
            input: msg,
            output: "Logging out...",
            phase: "running",
          });
          buffersRef.current.order.push(cmdId);
          refreshDerived();

          setCommandRunning(true);

          try {
            const { settingsManager } = await import("../settings-manager");
            const currentSettings = settingsManager.getSettings();

            // Revoke refresh token on server if we have one
            if (currentSettings.refreshToken) {
              const { revokeToken } = await import("../auth/oauth");
              await revokeToken(currentSettings.refreshToken);
            }

            // Clear local credentials
            const newEnv = { ...currentSettings.env };
            delete newEnv.LETTA_API_KEY;
            // Note: LETTA_BASE_URL is intentionally NOT deleted from settings
            // because it should not be stored there in the first place

            settingsManager.updateSettings({
              env: newEnv,
              refreshToken: undefined,
              tokenExpiresAt: undefined,
            });

            buffersRef.current.byId.set(cmdId, {
              kind: "command",
              id: cmdId,
              input: msg,
              output:
                "✓ Logged out successfully. Run 'letta' to re-authenticate.",
              phase: "finished",
              success: true,
            });
            refreshDerived();

            // Exit after a brief delay to show the message
            setTimeout(() => process.exit(0), 500);
          } catch (error) {
            const errorDetails = formatErrorDetails(error, agentId);
            buffersRef.current.byId.set(cmdId, {
              kind: "command",
              id: cmdId,
              input: msg,
              output: `Failed: ${errorDetails}`,
              phase: "finished",
              success: false,
            });
            refreshDerived();
          } finally {
            setCommandRunning(false);
          }
          return { submitted: true };
        }

        // Special handling for /stream command - toggle and save
        if (msg.trim() === "/stream") {
          const newValue = !tokenStreamingEnabled;

          // Immediately add command to transcript with "running" phase and loading message
          const cmdId = uid("cmd");
          buffersRef.current.byId.set(cmdId, {
            kind: "command",
            id: cmdId,
            input: msg,
            output: `${newValue ? "Enabling" : "Disabling"} token streaming...`,
            phase: "running",
          });
          buffersRef.current.order.push(cmdId);
          refreshDerived();

          // Lock input during async operation
          setCommandRunning(true);

          try {
            setTokenStreamingEnabled(newValue);

            // Save to settings
            const { settingsManager } = await import("../settings-manager");
            settingsManager.updateSettings({ tokenStreaming: newValue });

            // Update the same command with final result
            buffersRef.current.byId.set(cmdId, {
              kind: "command",
              id: cmdId,
              input: msg,
              output: `Token streaming ${newValue ? "enabled" : "disabled"}`,
              phase: "finished",
              success: true,
            });
            refreshDerived();
          } catch (error) {
            // Mark command as failed
            const errorDetails = formatErrorDetails(error, agentId);
            buffersRef.current.byId.set(cmdId, {
              kind: "command",
              id: cmdId,
              input: msg,
              output: `Failed: ${errorDetails}`,
              phase: "finished",
              success: false,
            });
            refreshDerived();
          } finally {
            // Unlock input
            setCommandRunning(false);
          }
          return { submitted: true };
        }

        // Special handling for /clear command - reset conversation
        if (msg.trim() === "/clear") {
          const cmdId = uid("cmd");
          buffersRef.current.byId.set(cmdId, {
            kind: "command",
            id: cmdId,
            input: msg,
            output: "Clearing conversation...",
            phase: "running",
          });
          buffersRef.current.order.push(cmdId);
          refreshDerived();

          setCommandRunning(true);

          try {
            const client = await getClient();
            await client.agents.messages.reset(agentId, {
              add_default_initial_messages: false,
            });

            // Clear local buffers and static items
            // buffersRef.current.byId.clear();
            // buffersRef.current.order = [];
            // buffersRef.current.tokenCount = 0;
            // emittedIdsRef.current.clear();
            // setStaticItems([]);

            // Update command with success
            buffersRef.current.byId.set(cmdId, {
              kind: "command",
              id: cmdId,
              input: msg,
              output: "Conversation cleared",
              phase: "finished",
              success: true,
            });
            buffersRef.current.order.push(cmdId);
            refreshDerived();
          } catch (error) {
            const errorDetails = formatErrorDetails(error, agentId);
            buffersRef.current.byId.set(cmdId, {
              kind: "command",
              id: cmdId,
              input: msg,
              output: `Failed: ${errorDetails}`,
              phase: "finished",
              success: false,
            });
            refreshDerived();
          } finally {
            setCommandRunning(false);
          }
          return { submitted: true };
        }

        // Special handling for /link command - attach Letta Code tools
        if (msg.trim() === "/link") {
          const cmdId = uid("cmd");
          buffersRef.current.byId.set(cmdId, {
            kind: "command",
            id: cmdId,
            input: msg,
            output: "Attaching Letta Code tools to agent...",
            phase: "running",
          });
          buffersRef.current.order.push(cmdId);
          refreshDerived();

          setCommandRunning(true);

          try {
            const result = await linkToolsToAgent(agentId);

            buffersRef.current.byId.set(cmdId, {
              kind: "command",
              id: cmdId,
              input: msg,
              output: result.message,
              phase: "finished",
              success: result.success,
            });
            refreshDerived();
          } catch (error) {
            const errorDetails = formatErrorDetails(error, agentId);
            buffersRef.current.byId.set(cmdId, {
              kind: "command",
              id: cmdId,
              input: msg,
              output: `Failed: ${errorDetails}`,
              phase: "finished",
              success: false,
            });
            refreshDerived();
          } finally {
            setCommandRunning(false);
          }
          return { submitted: true };
        }

        // Special handling for /unlink command - remove Letta Code tools
        if (msg.trim() === "/unlink") {
          const cmdId = uid("cmd");
          buffersRef.current.byId.set(cmdId, {
            kind: "command",
            id: cmdId,
            input: msg,
            output: "Removing Letta Code tools from agent...",
            phase: "running",
          });
          buffersRef.current.order.push(cmdId);
          refreshDerived();

          setCommandRunning(true);

          try {
            const result = await unlinkToolsFromAgent(agentId);

            buffersRef.current.byId.set(cmdId, {
              kind: "command",
              id: cmdId,
              input: msg,
              output: result.message,
              phase: "finished",
              success: result.success,
            });
            refreshDerived();
          } catch (error) {
            const errorDetails = formatErrorDetails(error, agentId);
            buffersRef.current.byId.set(cmdId, {
              kind: "command",
              id: cmdId,
              input: msg,
              output: `Failed: ${errorDetails}`,
              phase: "finished",
              success: false,
            });
            refreshDerived();
          } finally {
            setCommandRunning(false);
          }
          return { submitted: true };
        }

        // Special handling for /rename command - rename the agent
        if (msg.trim().startsWith("/rename")) {
          const parts = msg.trim().split(/\s+/);
          const newName = parts.slice(1).join(" ");

          if (!newName) {
            const cmdId = uid("cmd");
            buffersRef.current.byId.set(cmdId, {
              kind: "command",
              id: cmdId,
              input: msg,
              output: "Please provide a new name: /rename <name>",
              phase: "finished",
              success: false,
            });
            buffersRef.current.order.push(cmdId);
            refreshDerived();
            return { submitted: true };
          }

          const cmdId = uid("cmd");
          buffersRef.current.byId.set(cmdId, {
            kind: "command",
            id: cmdId,
            input: msg,
            output: `Renaming agent to "${newName}"...`,
            phase: "running",
          });
          buffersRef.current.order.push(cmdId);
          refreshDerived();

          setCommandRunning(true);

          try {
            const client = await getClient();
            await client.agents.update(agentId, { name: newName });
            setAgentName(newName);

            buffersRef.current.byId.set(cmdId, {
              kind: "command",
              id: cmdId,
              input: msg,
              output: `Agent renamed to "${newName}"`,
              phase: "finished",
              success: true,
            });
            refreshDerived();
          } catch (error) {
            const errorDetails = formatErrorDetails(error, agentId);
            buffersRef.current.byId.set(cmdId, {
              kind: "command",
              id: cmdId,
              input: msg,
              output: `Failed: ${errorDetails}`,
              phase: "finished",
              success: false,
            });
            refreshDerived();
          } finally {
            setCommandRunning(false);
          }
          return { submitted: true };
        }

        // Special handling for /description command - update agent description
        if (msg.trim().startsWith("/description")) {
          const parts = msg.trim().split(/\s+/);
          const newDescription = parts.slice(1).join(" ");

          if (!newDescription) {
            const cmdId = uid("cmd");
            buffersRef.current.byId.set(cmdId, {
              kind: "command",
              id: cmdId,
              input: msg,
              output: "Please provide a description: /description <text>",
              phase: "finished",
              success: false,
            });
            buffersRef.current.order.push(cmdId);
            refreshDerived();
            return { submitted: true };
          }

          const cmdId = uid("cmd");
          buffersRef.current.byId.set(cmdId, {
            kind: "command",
            id: cmdId,
            input: msg,
            output: "Updating description...",
            phase: "running",
          });
          buffersRef.current.order.push(cmdId);
          refreshDerived();

          setCommandRunning(true);

          try {
            const client = await getClient();
            await client.agents.update(agentId, {
              description: newDescription,
            });

            buffersRef.current.byId.set(cmdId, {
              kind: "command",
              id: cmdId,
              input: msg,
              output: `Description updated to "${newDescription}"`,
              phase: "finished",
              success: true,
            });
            refreshDerived();
          } catch (error) {
            const errorDetails = formatErrorDetails(error, agentId);
            buffersRef.current.byId.set(cmdId, {
              kind: "command",
              id: cmdId,
              input: msg,
              output: `Failed: ${errorDetails}`,
              phase: "finished",
              success: false,
            });
            refreshDerived();
          } finally {
            setCommandRunning(false);
          }
          return { submitted: true };
        }

        // Special handling for /resume command - show session resume selector
        if (msg.trim() === "/resume") {
          setResumeSelectorOpen(true);
          return { submitted: true };
        }

        // Special handling for /search command - show message search
        if (msg.trim() === "/search") {
          setMessageSearchOpen(true);
          return { submitted: true };
        }

        // Special handling for /bashes command - show background shell processes
        if (msg.trim() === "/bashes") {
          const { backgroundProcesses } = await import(
            "../tools/impl/process_manager"
          );
          const cmdId = uid("cmd");

          let output: string;
          if (backgroundProcesses.size === 0) {
            output = "No background processes running";
          } else {
            const lines = ["Background processes:"];
            for (const [id, proc] of backgroundProcesses) {
              const status =
                proc.status === "running"
                  ? "running"
                  : proc.status === "completed"
                    ? `completed (exit ${proc.exitCode})`
                    : `failed (exit ${proc.exitCode})`;
              lines.push(`  ${id}: ${proc.command} [${status}]`);
            }
            output = lines.join("\n");
          }

          buffersRef.current.byId.set(cmdId, {
            kind: "command",
            id: cmdId,
            input: msg,
            output,
            phase: "finished",
            success: true,
          });
          buffersRef.current.order.push(cmdId);
          refreshDerived();
          return { submitted: true };
        }

        // Special handling for /download command - download agent file
        if (msg.trim() === "/download") {
          const cmdId = uid("cmd");
          buffersRef.current.byId.set(cmdId, {
            kind: "command",
            id: cmdId,
            input: msg,
            output: "Downloading agent file...",
            phase: "running",
          });
          buffersRef.current.order.push(cmdId);
          refreshDerived();

          setCommandRunning(true);

          try {
            const client = await getClient();
            const fileContent = await client.agents.exportFile(agentId);
            const fileName = `${agentId}.af`;
            await Bun.write(fileName, JSON.stringify(fileContent, null, 2));

            buffersRef.current.byId.set(cmdId, {
              kind: "command",
              id: cmdId,
              input: msg,
              output: `AgentFile downloaded to ${fileName}`,
              phase: "finished",
              success: true,
            });
            refreshDerived();
          } catch (error) {
            const errorDetails = formatErrorDetails(error, agentId);
            buffersRef.current.byId.set(cmdId, {
              kind: "command",
              id: cmdId,
              input: msg,
              output: `Failed: ${errorDetails}`,
              phase: "finished",
              success: false,
            });
            refreshDerived();
          } finally {
            setCommandRunning(false);
          }
          return { submitted: true };
        }

        // Special handling for /skill command - enter skill creation mode
        if (trimmed.startsWith("/skill")) {
          const cmdId = uid("cmd");

          // Extract optional description after `/skill`
          const [, ...rest] = trimmed.split(/\s+/);
          const description = rest.join(" ").trim();

          const initialOutput = description
            ? `Starting skill creation for: ${description}`
            : "Starting skill creation. I’ll load the skill-creator skill and ask a few questions about the skill you want to build...";

          buffersRef.current.byId.set(cmdId, {
            kind: "command",
            id: cmdId,
            input: msg,
            output: initialOutput,
            phase: "running",
          });
          buffersRef.current.order.push(cmdId);
          refreshDerived();

          setCommandRunning(true);

          try {
            // Import the skill-creation prompt
            const { SKILL_CREATOR_PROMPT } = await import(
              "../agent/promptAssets.js"
            );

            // Build system-reminder content for skill creation
            const userDescriptionLine = description
              ? `\n\nUser-provided skill description:\n${description}`
              : "\n\nThe user did not provide a description with /skill. Ask what kind of skill they want to create before proceeding.";

            const skillMessage = `<system-reminder>\n${SKILL_CREATOR_PROMPT}${userDescriptionLine}\n</system-reminder>`;

            // Mark command as finished before sending message
            buffersRef.current.byId.set(cmdId, {
              kind: "command",
              id: cmdId,
              input: msg,
              output:
                "Entered skill creation mode. Answer the assistant’s questions to design your new skill.",
              phase: "finished",
              success: true,
            });
            refreshDerived();

            // Process conversation with the skill-creation prompt
            await processConversation([
              {
                type: "message",
                role: "user",
                content: skillMessage,
              },
            ]);
          } catch (error) {
            const errorDetails = formatErrorDetails(error, agentId);
            buffersRef.current.byId.set(cmdId, {
              kind: "command",
              id: cmdId,
              input: msg,
              output: `Failed: ${errorDetails}`,
              phase: "finished",
              success: false,
            });
            refreshDerived();
          } finally {
            setCommandRunning(false);
          }

          return { submitted: true };
        }

        // Special handling for /remember command - remember something from conversation
        if (trimmed.startsWith("/remember")) {
          const cmdId = uid("cmd");

          // Extract optional description after `/remember`
          const [, ...rest] = trimmed.split(/\s+/);
          const userText = rest.join(" ").trim();

          const initialOutput = userText
            ? "Storing to memory..."
            : "Processing memory request...";

          buffersRef.current.byId.set(cmdId, {
            kind: "command",
            id: cmdId,
            input: msg,
            output: initialOutput,
            phase: "running",
          });
          buffersRef.current.order.push(cmdId);
          refreshDerived();

          setCommandRunning(true);

          try {
            // Import the remember prompt
            const { REMEMBER_PROMPT } = await import(
              "../agent/promptAssets.js"
            );

            // Build system-reminder content for memory request
            const rememberMessage = userText
              ? `<system-reminder>\n${REMEMBER_PROMPT}\n</system-reminder>${userText}`
              : `<system-reminder>\n${REMEMBER_PROMPT}\n\nThe user did not specify what to remember. Look at the recent conversation context to identify what they likely want you to remember, or ask them to clarify.\n</system-reminder>`;

            // Mark command as finished before sending message
            buffersRef.current.byId.set(cmdId, {
              kind: "command",
              id: cmdId,
              input: msg,
              output: userText
                ? "Storing to memory..."
                : "Processing memory request from conversation context...",
              phase: "finished",
              success: true,
            });
            refreshDerived();

            // Process conversation with the remember prompt
            await processConversation([
              {
                type: "message",
                role: "user",
                content: rememberMessage,
              },
            ]);
          } catch (error) {
            const errorDetails = formatErrorDetails(error, agentId);
            buffersRef.current.byId.set(cmdId, {
              kind: "command",
              id: cmdId,
              input: msg,
              output: `Failed: ${errorDetails}`,
              phase: "finished",
              success: false,
            });
            refreshDerived();
          } finally {
            setCommandRunning(false);
          }

          return { submitted: true };
        }

        // Special handling for /init command - initialize agent memory
        if (trimmed === "/init") {
          const cmdId = uid("cmd");
          buffersRef.current.byId.set(cmdId, {
            kind: "command",
            id: cmdId,
            input: msg,
            output: "Gathering project context...",
            phase: "running",
          });
          buffersRef.current.order.push(cmdId);
          refreshDerived();

          setCommandRunning(true);

          try {
            // Import the initialization prompt
            const { INITIALIZE_PROMPT } = await import(
              "../agent/promptAssets.js"
            );

            // Gather git context if available
            let gitContext = "";
            try {
              const { execSync } = await import("node:child_process");
              const cwd = process.cwd();

              // Check if we're in a git repo
              try {
                execSync("git rev-parse --git-dir", {
                  cwd,
                  stdio: "pipe",
                });

                // Gather git info
                const branch = execSync("git branch --show-current", {
                  cwd,
                  encoding: "utf-8",
                }).trim();
                const mainBranch = execSync(
                  "git symbolic-ref refs/remotes/origin/HEAD 2>/dev/null | sed 's@^refs/remotes/origin/@@' || echo 'main'",
                  { cwd, encoding: "utf-8", shell: "/bin/bash" },
                ).trim();
                const status = execSync("git status --short", {
                  cwd,
                  encoding: "utf-8",
                }).trim();
                const recentCommits = execSync(
                  "git log --oneline -10 2>/dev/null || echo 'No commits yet'",
                  { cwd, encoding: "utf-8" },
                ).trim();

                gitContext = `
## Current Project Context

**Working directory**: ${cwd}

### Git Status
- **Current branch**: ${branch}
- **Main branch**: ${mainBranch}
- **Status**:
${status || "(clean working tree)"}

### Recent Commits
${recentCommits}
`;
              } catch {
                // Not a git repo, just include working directory
                gitContext = `
## Current Project Context

**Working directory**: ${cwd}
**Git**: Not a git repository
`;
              }
            } catch {
              // execSync import failed, skip git context
            }

            // Mark command as finished before sending message
            buffersRef.current.byId.set(cmdId, {
              kind: "command",
              id: cmdId,
              input: msg,
              output:
                "Assimilating project context and defragmenting memories...",
              phase: "finished",
              success: true,
            });
            refreshDerived();

            // Send initialization prompt with git context as a system reminder
            const initMessage = `<system-reminder>\n${INITIALIZE_PROMPT}\n${gitContext}\n</system-reminder>`;

            // Process conversation with the init prompt
            await processConversation([
              {
                type: "message",
                role: "user",
                content: initMessage,
              },
            ]);
          } catch (error) {
            const errorDetails = formatErrorDetails(error, agentId);
            buffersRef.current.byId.set(cmdId, {
              kind: "command",
              id: cmdId,
              input: msg,
              output: `Failed: ${errorDetails}`,
              phase: "finished",
              success: false,
            });
            refreshDerived();
          } finally {
            setCommandRunning(false);
          }
          return { submitted: true };
        }

        // Immediately add command to transcript with "running" phase
        const cmdId = uid("cmd");
        buffersRef.current.byId.set(cmdId, {
          kind: "command",
          id: cmdId,
          input: msg,
          output: "",
          phase: "running",
        });
        buffersRef.current.order.push(cmdId);
        refreshDerived();

        // Lock input during async operation
        setCommandRunning(true);

        try {
          const { executeCommand } = await import("./commands/registry");
          const result = await executeCommand(msg);

          // Update the same command with result
          buffersRef.current.byId.set(cmdId, {
            kind: "command",
            id: cmdId,
            input: msg,
            output: result.output,
            phase: "finished",
            success: result.success,
          });
          refreshDerived();
        } catch (error) {
          // Mark command as failed if executeCommand throws
          const errorDetails = formatErrorDetails(error, agentId);
          buffersRef.current.byId.set(cmdId, {
            kind: "command",
            id: cmdId,
            input: msg,
            output: `Failed: ${errorDetails}`,
            phase: "finished",
            success: false,
          });
          refreshDerived();
        } finally {
          // Unlock input
          setCommandRunning(false);
        }
        return { submitted: true }; // Don't send commands to Letta agent
      }

      // Build message content from display value (handles placeholders for text/images)
      const contentParts = buildMessageContentFromDisplay(msg);

      // Prepend plan mode reminder if in plan mode
      const planModeReminder = getPlanModeReminder();

      // Prepend skill unload reminder if skills are loaded (using cached flag)
      const skillUnloadReminder = getSkillUnloadReminder();

      // Combine reminders with content (plan mode first, then skill unload)
      const allReminders = planModeReminder + skillUnloadReminder;
      const messageContent =
        allReminders && typeof contentParts === "string"
          ? allReminders + contentParts
          : Array.isArray(contentParts) && allReminders
            ? [{ type: "text" as const, text: allReminders }, ...contentParts]
            : contentParts;

      // Append the user message to transcript IMMEDIATELY (optimistic update)
      const userId = uid("user");
      buffersRef.current.byId.set(userId, {
        kind: "user",
        id: userId,
        text: msg,
      });
      buffersRef.current.order.push(userId);

      // Reset token counter for this turn (only count the agent's response)
      buffersRef.current.tokenCount = 0;
      // Rotate to a new thinking message for this turn
      setThinkingMessage(getRandomThinkingMessage());
      // Show streaming state immediately for responsiveness
      setStreaming(true);
      refreshDerived();

      // Check for pending approvals before sending message (skip if we already have
      // a queued approval response to send first).
      if (CHECK_PENDING_APPROVALS_BEFORE_SEND && !queuedApprovalResults) {
        try {
          const client = await getClient();
          // Fetch fresh agent state to check for pending approvals with accurate in-context messages
          const agent = await client.agents.retrieve(agentId);
          const { pendingApprovals: existingApprovals } = await getResumeData(
            client,
            agent,
          );

          // Check if user cancelled while we were fetching approval state
          if (
            userCancelledRef.current ||
            abortControllerRef.current?.signal.aborted
          ) {
            // User hit ESC during the check - abort and clean up
            buffersRef.current.byId.delete(userId);
            const orderIndex = buffersRef.current.order.indexOf(userId);
            if (orderIndex !== -1) {
              buffersRef.current.order.splice(orderIndex, 1);
            }
            setStreaming(false);
            refreshDerived();
            return { submitted: false };
          }

          if (existingApprovals && existingApprovals.length > 0) {
            // There are pending approvals - show them and DON'T send the message yet
            // The message will be restored to the input field for the user to decide

            // Remove the optimistic user message from transcript to avoid duplication
            buffersRef.current.byId.delete(userId);
            const orderIndex = buffersRef.current.order.indexOf(userId);
            if (orderIndex !== -1) {
              buffersRef.current.order.splice(orderIndex, 1);
            }

            setStreaming(false); // Stop streaming indicator
            setPendingApprovals(existingApprovals);

            // Analyze approval contexts for ALL pending approvals
            const contexts = await Promise.all(
              existingApprovals.map(async (approval) => {
                const parsedArgs = safeJsonParseOr<Record<string, unknown>>(
                  approval.toolArgs,
                  {},
                );
                return await analyzeToolApproval(approval.toolName, parsedArgs);
              }),
            );

            // Check again after async approval analysis
            if (
              userCancelledRef.current ||
              abortControllerRef.current?.signal.aborted
            ) {
              // User cancelled during analysis - don't show dialog
              setStreaming(false);
              refreshDerived();
              return { submitted: false };
            }

            setApprovalContexts(contexts);

            // Refresh to remove the message from UI
            refreshDerived();

            // Return false = message NOT submitted, will be restored to input
            return { submitted: false };
          }
        } catch (_error) {
          // If check fails, proceed anyway (don't block user)
        }
      }

      // Start the conversation loop. If we have queued approval results from an interrupted
      // client-side execution, send them first before the new user message.
      const initialInput: Array<MessageCreate | ApprovalCreate> = [];

      if (queuedApprovalResults) {
        initialInput.push({
          type: "approval",
          approvals: queuedApprovalResults,
        });
        setQueuedApprovalResults(null);
      }

      initialInput.push({
        type: "message",
        role: "user",
        content: messageContent as unknown as MessageCreate["content"],
      });

      await processConversation(initialInput);

      // Clean up placeholders after submission
      clearPlaceholdersInText(msg);

      return { submitted: true };
    },
    [
      streaming,
      commandRunning,
      processConversation,
      refreshDerived,
      agentId,
      handleExit,
      isExecutingTool,
      queuedApprovalResults,
      pendingApprovals,
      tokenStreamingEnabled,
    ],
  );

  const onSubmitRef = useRef(onSubmit);
  useEffect(() => {
    onSubmitRef.current = onSubmit;
  }, [onSubmit]);

  // Process queued messages when streaming ends
  useEffect(() => {
    if (
      !streaming &&
      messageQueue.length > 0 &&
      pendingApprovals.length === 0 &&
      !commandRunning &&
      !isExecutingTool &&
      !waitingForQueueCancelRef.current && // Don't dequeue while waiting for cancel
      !userCancelledRef.current // Don't dequeue if user just cancelled
    ) {
      const [firstMessage, ...rest] = messageQueue;
      setMessageQueue(rest);

      // Submit the first message using the normal submit flow
      // This ensures all setup (reminders, UI updates, etc.) happens correctly
      onSubmitRef.current(firstMessage);
    }
  }, [
    streaming,
    messageQueue,
    pendingApprovals,
    commandRunning,
    isExecutingTool,
  ]);

  // Helper to send all approval results when done
  const sendAllResults = useCallback(
    async (
      additionalDecision?:
        | { type: "approve"; approval: ApprovalRequest }
        | { type: "deny"; approval: ApprovalRequest; reason: string },
    ) => {
      try {
        // Don't send results if user has already cancelled
        if (
          userCancelledRef.current ||
          abortControllerRef.current?.signal.aborted
        ) {
          setStreaming(false);
          setIsExecutingTool(false);
          setPendingApprovals([]);
          setApprovalContexts([]);
          setApprovalResults([]);
          setAutoHandledResults([]);
          setAutoDeniedApprovals([]);
          return;
        }

        // Snapshot current state before clearing dialog
        const approvalResultsSnapshot = [...approvalResults];
        const autoHandledSnapshot = [...autoHandledResults];
        const autoDeniedSnapshot = [...autoDeniedApprovals];
        const pendingSnapshot = [...pendingApprovals];

        // Clear dialog state immediately so UI updates right away
        setPendingApprovals([]);
        setApprovalContexts([]);
        setApprovalResults([]);
        setAutoHandledResults([]);
        setAutoDeniedApprovals([]);

        // Show "thinking" state and lock input while executing approved tools client-side
        setStreaming(true);

        const approvalAbortController = new AbortController();
        toolAbortControllerRef.current = approvalAbortController;

        // Combine all decisions using snapshots
        const allDecisions = [
          ...approvalResultsSnapshot,
          ...(additionalDecision ? [additionalDecision] : []),
        ];

        // Execute approved tools and format results using shared function
        const { executeApprovalBatch } = await import(
          "../agent/approval-execution"
        );
        const executedResults = await executeApprovalBatch(
          allDecisions,
          (chunk) => {
            onChunk(buffersRef.current, chunk);
            // Also log errors to the UI error display
            if (
              chunk.status === "error" &&
              chunk.message_type === "tool_return_message"
            ) {
              const isToolError = chunk.tool_return?.startsWith(
                "Error executing tool:",
              );
              if (isToolError) {
                appendError(chunk.tool_return);
              }
            }
            // Flush UI so completed tools show up while the batch continues
            refreshDerived();
          },
          { abortSignal: approvalAbortController.signal },
        );

        // Combine with auto-handled and auto-denied results using snapshots
        const allResults = [
          ...autoHandledSnapshot.map((ar) => ({
            type: "tool" as const,
            tool_call_id: ar.toolCallId,
            tool_return: ar.result.toolReturn,
            status: ar.result.status,
            stdout: ar.result.stdout,
            stderr: ar.result.stderr,
          })),
          ...autoDeniedSnapshot.map((ad) => ({
            type: "approval" as const,
            tool_call_id: ad.approval.toolCallId,
            approve: false,
            reason: ad.reason,
          })),
          ...executedResults,
        ];

        // Dev-only validation: ensure outgoing IDs match expected IDs (using snapshots)
        if (process.env.NODE_ENV !== "production") {
          // Include ALL tool call IDs: auto-handled, auto-denied, and pending approvals
          const expectedIds = new Set([
            ...autoHandledSnapshot.map((ar) => ar.toolCallId),
            ...autoDeniedSnapshot.map((ad) => ad.approval.toolCallId),
            ...pendingSnapshot.map((a) => a.toolCallId),
          ]);
          const sendingIds = new Set(
            allResults.map((r) => r.tool_call_id).filter(Boolean),
          );

          const setsEqual = (a: Set<string>, b: Set<string>) =>
            a.size === b.size && [...a].every((id) => b.has(id));

          if (!setsEqual(expectedIds, sendingIds)) {
            console.error("[BUG] Approval ID mismatch detected");
            console.error("Expected IDs:", Array.from(expectedIds));
            console.error("Sending IDs:", Array.from(sendingIds));
            throw new Error(
              "Approval ID mismatch - refusing to send mismatched IDs",
            );
          }
        }

        // Rotate to a new thinking message
        setThinkingMessage(getRandomThinkingMessage());
        refreshDerived();

        const wasAborted = approvalAbortController.signal.aborted;
        const userCancelled =
          userCancelledRef.current ||
          abortControllerRef.current?.signal.aborted;

        if (wasAborted || userCancelled) {
          // Queue results to send alongside the next user message (if not cancelled entirely)
          if (!userCancelled) {
            setQueuedApprovalResults(allResults as ApprovalResult[]);
          }
          setStreaming(false);
        } else {
          // Continue conversation with all results
          await processConversation([
            {
              type: "approval",
              approvals: allResults as ApprovalResult[],
            },
          ]);
        }
      } finally {
        // Always release the execution guard, even if an error occurred
        setIsExecutingTool(false);
        toolAbortControllerRef.current = null;
      }
    },
    [
      approvalResults,
      autoHandledResults,
      autoDeniedApprovals,
      pendingApprovals,
      processConversation,
      refreshDerived,
      appendError,
    ],
  );

  // Handle approval callbacks - sequential review
  const handleApproveCurrent = useCallback(async () => {
    if (isExecutingTool) return;

    const currentIndex = approvalResults.length;
    const currentApproval = pendingApprovals[currentIndex];

    if (!currentApproval) return;

    setIsExecutingTool(true);

    try {
      // Store approval decision (don't execute yet - batch execute after all approvals)
      const decision = {
        type: "approve" as const,
        approval: currentApproval,
      };

      // Check if we're done with all approvals
      if (currentIndex + 1 >= pendingApprovals.length) {
        // All approvals collected, execute and send to backend
        // sendAllResults owns the lock release via its finally block
        await sendAllResults(decision);
      } else {
        // Not done yet, store decision and show next approval
        setApprovalResults((prev) => [...prev, decision]);
        setIsExecutingTool(false);
      }
    } catch (e) {
      const errorDetails = formatErrorDetails(e, agentId);
      appendError(errorDetails);
      setStreaming(false);
      setIsExecutingTool(false);
    }
  }, [
    agentId,
    pendingApprovals,
    approvalResults,
    sendAllResults,
    appendError,
    isExecutingTool,
  ]);

  const handleApproveAlways = useCallback(
    async (scope?: "project" | "session") => {
      if (isExecutingTool) return;

      // For now, just handle the first approval with approve-always
      // TODO: Support approve-always for multiple approvals
      if (pendingApprovals.length === 0 || approvalContexts.length === 0)
        return;

      const currentIndex = approvalResults.length;
      const approvalContext = approvalContexts[currentIndex];
      if (!approvalContext) return;

      const rule = approvalContext.recommendedRule;
      const actualScope = scope || approvalContext.defaultScope;

      // Save the permission rule
      await savePermissionRule(rule, "allow", actualScope);

      // Show confirmation in transcript
      const scopeText =
        actualScope === "session" ? " (session only)" : " (project)";
      const cmdId = uid("cmd");
      buffersRef.current.byId.set(cmdId, {
        kind: "command",
        id: cmdId,
        input: "/approve-always",
        output: `Added permission: ${rule}${scopeText}`,
      });
      buffersRef.current.order.push(cmdId);
      refreshDerived();

      // Approve current tool (handleApproveCurrent manages the execution guard)
      await handleApproveCurrent();
    },
    [
      approvalResults,
      approvalContexts,
      pendingApprovals,
      handleApproveCurrent,
      refreshDerived,
      isExecutingTool,
    ],
  );

  const handleDenyCurrent = useCallback(
    async (reason: string) => {
      if (isExecutingTool) return;

      const currentIndex = approvalResults.length;
      const currentApproval = pendingApprovals[currentIndex];

      if (!currentApproval) return;

      setIsExecutingTool(true);

      try {
        // Store denial decision
        const decision = {
          type: "deny" as const,
          approval: currentApproval,
          reason: reason || "User denied the tool execution",
        };

        // Check if we're done with all approvals
        if (currentIndex + 1 >= pendingApprovals.length) {
          // All approvals collected, execute and send to backend
          // sendAllResults owns the lock release via its finally block
          setThinkingMessage(getRandomThinkingMessage());
          await sendAllResults(decision);
        } else {
          // Not done yet, store decision and show next approval
          setApprovalResults((prev) => [...prev, decision]);
          setIsExecutingTool(false);
        }
      } catch (e) {
        const errorDetails = formatErrorDetails(e, agentId);
        appendError(errorDetails);
        setStreaming(false);
        setIsExecutingTool(false);
      }
    },
    [
      agentId,
      pendingApprovals,
      approvalResults,
      sendAllResults,
      appendError,
      isExecutingTool,
    ],
  );

  // Cancel all pending approvals - queue denials to send with next message
  // Similar to interrupt flow during tool execution
  const handleCancelApprovals = useCallback(() => {
    if (pendingApprovals.length === 0) return;

    // Create denial results for all pending approvals and queue for next message
    const denialResults = pendingApprovals.map((approval) => ({
      type: "approval" as const,
      tool_call_id: approval.toolCallId,
      approve: false,
      reason: "User cancelled the approval",
    }));
    setQueuedApprovalResults(denialResults);

    // Mark the pending approval tool calls as cancelled in the buffers
    markIncompleteToolsAsCancelled(buffersRef.current);
    refreshDerived();

    // Clear all approval state
    setPendingApprovals([]);
    setApprovalContexts([]);
    setApprovalResults([]);
    setAutoHandledResults([]);
    setAutoDeniedApprovals([]);
  }, [pendingApprovals, refreshDerived]);

  const handleModelSelect = useCallback(
    async (modelId: string) => {
      setModelSelectorOpen(false);

      // Declare cmdId outside try block so it's accessible in catch
      let cmdId: string | null = null;

      try {
        // Find the selected model from models.json first (for loading message)
        const { models } = await import("../agent/model");
        const selectedModel = models.find((m) => m.id === modelId);

        if (!selectedModel) {
          // Create a failed command in the transcript
          cmdId = uid("cmd");
          buffersRef.current.byId.set(cmdId, {
            kind: "command",
            id: cmdId,
            input: `/model ${modelId}`,
            output: `Model not found: ${modelId}`,
            phase: "finished",
            success: false,
          });
          buffersRef.current.order.push(cmdId);
          refreshDerived();
          return;
        }

        // Immediately add command to transcript with "running" phase and loading message
        cmdId = uid("cmd");
        buffersRef.current.byId.set(cmdId, {
          kind: "command",
          id: cmdId,
          input: `/model ${modelId}`,
          output: `Switching model to ${selectedModel.label}...`,
          phase: "running",
        });
        buffersRef.current.order.push(cmdId);
        refreshDerived();

        // Lock input during async operation
        setCommandRunning(true);

        // Update the agent with new model and config args
        const { updateAgentLLMConfig } = await import("../agent/modify");

        const updatedConfig = await updateAgentLLMConfig(
          agentId,
          selectedModel.handle,
          selectedModel.updateArgs,
        );
        setLlmConfig(updatedConfig);

        // After switching models, only switch toolset if it actually changes
        const { isOpenAIModel, isGeminiModel } = await import(
          "../tools/manager"
        );
        const targetToolset:
          | "codex"
          | "codex_snake"
          | "default"
          | "gemini"
          | "gemini_snake" = isOpenAIModel(selectedModel.handle ?? "")
          ? "codex"
          : isGeminiModel(selectedModel.handle ?? "")
            ? "gemini"
            : "default";

        let toolsetName:
          | "codex"
          | "codex_snake"
          | "default"
          | "gemini"
          | "gemini_snake"
          | null = null;
        if (currentToolset !== targetToolset) {
          const { switchToolsetForModel } = await import("../tools/toolset");
          toolsetName = await switchToolsetForModel(
            selectedModel.handle ?? "",
            agentId,
          );
          setCurrentToolset(toolsetName);
        }

        // Update the same command with final result (include toolset info only if changed)
        const autoToolsetLine = toolsetName
          ? `Automatically switched toolset to ${toolsetName}. Use /toolset to change back if desired.\nConsider switching to a different system prompt using /system to match.`
          : null;
        const outputLines = [
          `Switched to ${selectedModel.label}`,
          ...(autoToolsetLine ? [autoToolsetLine] : []),
        ].join("\n");

        buffersRef.current.byId.set(cmdId, {
          kind: "command",
          id: cmdId,
          input: `/model ${modelId}`,
          output: outputLines,
          phase: "finished",
          success: true,
        });
        refreshDerived();
      } catch (error) {
        // Mark command as failed (only if cmdId was created)
        const errorDetails = formatErrorDetails(error, agentId);
        if (cmdId) {
          buffersRef.current.byId.set(cmdId, {
            kind: "command",
            id: cmdId,
            input: `/model ${modelId}`,
            output: `Failed to switch model: ${errorDetails}`,
            phase: "finished",
            success: false,
          });
          refreshDerived();
        }
      } finally {
        // Unlock input
        setCommandRunning(false);
      }
    },
    [agentId, refreshDerived, currentToolset],
  );

  const handleSystemPromptSelect = useCallback(
    async (promptId: string) => {
      setSystemPromptSelectorOpen(false);

      const cmdId = uid("cmd");

      try {
        // Find the selected prompt
        const { SYSTEM_PROMPTS } = await import("../agent/promptAssets");
        const selectedPrompt = SYSTEM_PROMPTS.find((p) => p.id === promptId);

        if (!selectedPrompt) {
          buffersRef.current.byId.set(cmdId, {
            kind: "command",
            id: cmdId,
            input: `/system ${promptId}`,
            output: `System prompt not found: ${promptId}`,
            phase: "finished",
            success: false,
          });
          buffersRef.current.order.push(cmdId);
          refreshDerived();
          return;
        }

        // Immediately add command to transcript with "running" phase
        buffersRef.current.byId.set(cmdId, {
          kind: "command",
          id: cmdId,
          input: `/system ${promptId}`,
          output: `Switching system prompt to ${selectedPrompt.label}...`,
          phase: "running",
        });
        buffersRef.current.order.push(cmdId);
        refreshDerived();

        // Lock input during async operation
        setCommandRunning(true);

        // Update the agent's system prompt
        const { updateAgentSystemPrompt } = await import("../agent/modify");
        const result = await updateAgentSystemPrompt(
          agentId,
          selectedPrompt.content,
        );

        if (result.success) {
          setCurrentSystemPromptId(promptId);
          buffersRef.current.byId.set(cmdId, {
            kind: "command",
            id: cmdId,
            input: `/system ${promptId}`,
            output: `Switched system prompt to ${selectedPrompt.label}`,
            phase: "finished",
            success: true,
          });
        } else {
          buffersRef.current.byId.set(cmdId, {
            kind: "command",
            id: cmdId,
            input: `/system ${promptId}`,
            output: result.message,
            phase: "finished",
            success: false,
          });
        }
        refreshDerived();
      } catch (error) {
        const errorDetails = formatErrorDetails(error, agentId);
        buffersRef.current.byId.set(cmdId, {
          kind: "command",
          id: cmdId,
          input: `/system ${promptId}`,
          output: `Failed to switch system prompt: ${errorDetails}`,
          phase: "finished",
          success: false,
        });
        refreshDerived();
      } finally {
        setCommandRunning(false);
      }
    },
    [agentId, refreshDerived],
  );

  const handleToolsetSelect = useCallback(
    async (
      toolsetId:
        | "codex"
        | "codex_snake"
        | "default"
        | "gemini"
        | "gemini_snake",
    ) => {
      setToolsetSelectorOpen(false);

      const cmdId = uid("cmd");

      try {
        // Immediately add command to transcript with "running" phase
        buffersRef.current.byId.set(cmdId, {
          kind: "command",
          id: cmdId,
          input: `/toolset ${toolsetId}`,
          output: `Switching toolset to ${toolsetId}...`,
          phase: "running",
        });
        buffersRef.current.order.push(cmdId);
        refreshDerived();

        // Lock input during async operation
        setCommandRunning(true);

        // Force switch to the selected toolset
        const { forceToolsetSwitch } = await import("../tools/toolset");
        await forceToolsetSwitch(toolsetId, agentId);
        setCurrentToolset(toolsetId);

        // Update the command with final result
        buffersRef.current.byId.set(cmdId, {
          kind: "command",
          id: cmdId,
          input: `/toolset ${toolsetId}`,
          output: `Switched toolset to ${toolsetId}`,
          phase: "finished",
          success: true,
        });
        refreshDerived();
      } catch (error) {
        const errorDetails = formatErrorDetails(error, agentId);
        buffersRef.current.byId.set(cmdId, {
          kind: "command",
          id: cmdId,
          input: `/toolset ${toolsetId}`,
          output: `Failed to switch toolset: ${errorDetails}`,
          phase: "finished",
          success: false,
        });
        refreshDerived();
      } finally {
        // Unlock input
        setCommandRunning(false);
      }
    },
    [agentId, refreshDerived],
  );

  const handleAgentSelect = useCallback(
    async (targetAgentId: string) => {
      setAgentSelectorOpen(false);

      const cmdId = uid("cmd");
      buffersRef.current.byId.set(cmdId, {
        kind: "command",
        id: cmdId,
        input: `/resume ${targetAgentId}`,
        output: `Switching to agent ${targetAgentId}...`,
        phase: "running",
      });
      buffersRef.current.order.push(cmdId);
      refreshDerived();

      setCommandRunning(true);

      try {
        const client = await getClient();
        // Fetch new agent
        const agent = await client.agents.retrieve(targetAgentId);

        // Fetch agent's message history
        const messagesPage = await client.agents.messages.list(targetAgentId);
        const messages = messagesPage.items;

        // Update project settings with new agent
        await updateProjectSettings({ lastAgent: targetAgentId });

        // Clear current transcript
        buffersRef.current.byId.clear();
        buffersRef.current.order = [];
        buffersRef.current.tokenCount = 0;
        emittedIdsRef.current.clear();
        setStaticItems([]);

        // Update agent state
        setAgentId(targetAgentId);
        setAgentState(agent);
        setAgentName(agent.name);
        setLlmConfig(agent.llm_config);

        // Add welcome screen for new agent
        welcomeCommittedRef.current = false;
        setStaticItems([
          {
            kind: "welcome",
            id: `welcome-${Date.now().toString(36)}`,
            snapshot: {
              continueSession: true,
              agentState: agent,
              terminalWidth: columns,
            },
          },
        ]);

        // Backfill message history
        if (messages.length > 0) {
          hasBackfilledRef.current = false;
          backfillBuffers(buffersRef.current, messages);
          refreshDerived();
          commitEligibleLines(buffersRef.current);
          hasBackfilledRef.current = true;
        }

        // Add success command to transcript
        const successCmdId = uid("cmd");
        buffersRef.current.byId.set(successCmdId, {
          kind: "command",
          id: successCmdId,
          input: `/resume ${targetAgentId}`,
          output: `✓ Switched to agent "${agent.name || targetAgentId}"`,
          phase: "finished",
          success: true,
        });
        buffersRef.current.order.push(successCmdId);
        refreshDerived();
      } catch (error) {
        const errorDetails = formatErrorDetails(error, agentId);
        buffersRef.current.byId.set(cmdId, {
          kind: "command",
          id: cmdId,
          input: `/resume ${targetAgentId}`,
          output: `Failed: ${errorDetails}`,
          phase: "finished",
          success: false,
        });
        refreshDerived();
      } finally {
        setCommandRunning(false);
      }
    },
    [refreshDerived, commitEligibleLines, columns, agentId],
  );

  // Track permission mode changes for UI updates
  const [uiPermissionMode, setUiPermissionMode] = useState(
    permissionMode.getMode(),
  );

  const handlePlanApprove = useCallback(
    async (acceptEdits: boolean = false) => {
      const currentIndex = approvalResults.length;
      const approval = pendingApprovals[currentIndex];
      if (!approval) return;

      const isLast = currentIndex + 1 >= pendingApprovals.length;

      // Exit plan mode
      const newMode = acceptEdits ? "acceptEdits" : "default";
      permissionMode.setMode(newMode);
      setUiPermissionMode(newMode);

      try {
        // Execute ExitPlanMode tool to get the result
        const parsedArgs = safeJsonParseOr<Record<string, unknown>>(
          approval.toolArgs,
          {},
        );
        const toolResult = await executeTool("ExitPlanMode", parsedArgs);

        // Update buffers with tool return
        onChunk(buffersRef.current, {
          message_type: "tool_return_message",
          id: "dummy",
          date: new Date().toISOString(),
          tool_call_id: approval.toolCallId,
          tool_return: toolResult.toolReturn,
          status: toolResult.status,
          stdout: toolResult.stdout,
          stderr: toolResult.stderr,
        });

        setThinkingMessage(getRandomThinkingMessage());
        refreshDerived();

        const decision = {
          type: "approve" as const,
          approval,
          precomputedResult: toolResult,
        };

        if (isLast) {
          setIsExecutingTool(true);
          await sendAllResults(decision);
        } else {
          setApprovalResults((prev) => [...prev, decision]);
        }
      } catch (e) {
        const errorDetails = formatErrorDetails(e, agentId);
        appendError(errorDetails);
        setStreaming(false);
      }
    },
    [
      agentId,
      pendingApprovals,
      approvalResults,
      sendAllResults,
      appendError,
      refreshDerived,
    ],
  );

  const handlePlanKeepPlanning = useCallback(
    async (reason: string) => {
      const currentIndex = approvalResults.length;
      const approval = pendingApprovals[currentIndex];
      if (!approval) return;

      const isLast = currentIndex + 1 >= pendingApprovals.length;

      // Stay in plan mode
      const denialReason =
        reason ||
        "The user doesn't want to proceed with this tool use. The tool use was rejected (eg. if it was a file edit, the new_string was NOT written to the file). STOP what you are doing and wait for the user to tell you how to proceed.";

      const decision = {
        type: "deny" as const,
        approval,
        reason: denialReason,
      };

      if (isLast) {
        setIsExecutingTool(true);
        await sendAllResults(decision);
      } else {
        setApprovalResults((prev) => [...prev, decision]);
      }
    },
    [pendingApprovals, approvalResults, sendAllResults],
  );

  const handleQuestionSubmit = useCallback(
    async (answers: Record<string, string>) => {
      const currentIndex = approvalResults.length;
      const approval = pendingApprovals[currentIndex];
      if (!approval) return;

      const isLast = currentIndex + 1 >= pendingApprovals.length;

      // Get questions from approval args
      const questions = getQuestionsFromApproval(approval);

      // Format the answer string like Claude Code does
      const answerParts = questions.map((q) => {
        const answer = answers[q.question] || "";
        return `"${q.question}"="${answer}"`;
      });
      const toolReturn = `User has answered your questions: ${answerParts.join(", ")}. You can now continue with the user's answers in mind.`;

      const precomputedResult: ToolExecutionResult = {
        toolReturn,
        status: "success",
      };

      // Update buffers with tool return
      onChunk(buffersRef.current, {
        message_type: "tool_return_message",
        id: "dummy",
        date: new Date().toISOString(),
        tool_call_id: approval.toolCallId,
        tool_return: toolReturn,
        status: "success",
        stdout: null,
        stderr: null,
      });

      setThinkingMessage(getRandomThinkingMessage());
      refreshDerived();

      const decision = {
        type: "approve" as const,
        approval,
        precomputedResult,
      };

      if (isLast) {
        setIsExecutingTool(true);
        await sendAllResults(decision);
      } else {
        setApprovalResults((prev) => [...prev, decision]);
      }
    },
    [pendingApprovals, approvalResults, sendAllResults, refreshDerived],
  );

  const handleEnterPlanModeApprove = useCallback(async () => {
    const currentIndex = approvalResults.length;
    const approval = pendingApprovals[currentIndex];
    if (!approval) return;

    const isLast = currentIndex + 1 >= pendingApprovals.length;

    // Generate plan file path
    const planFilePath = generatePlanFilePath();

    // Toggle plan mode on and store plan file path
    permissionMode.setMode("plan");
    permissionMode.setPlanFilePath(planFilePath);
    setUiPermissionMode("plan");

    // Get the tool return message from the implementation
    const toolReturn = `Entered plan mode. You should now focus on exploring the codebase and designing an implementation approach.

In plan mode, you should:
1. Thoroughly explore the codebase to understand existing patterns
2. Identify similar features and architectural approaches
3. Consider multiple approaches and their trade-offs
4. Use AskUserQuestion if you need to clarify the approach
5. Design a concrete implementation strategy
6. When ready, use ExitPlanMode to present your plan for approval

Remember: DO NOT write or edit any files yet. This is a read-only exploration and planning phase.

Plan file path: ${planFilePath}`;

    const precomputedResult: ToolExecutionResult = {
      toolReturn,
      status: "success",
    };

    // Update buffers with tool return
    onChunk(buffersRef.current, {
      message_type: "tool_return_message",
      id: "dummy",
      date: new Date().toISOString(),
      tool_call_id: approval.toolCallId,
      tool_return: toolReturn,
      status: "success",
      stdout: null,
      stderr: null,
    });

    setThinkingMessage(getRandomThinkingMessage());
    refreshDerived();

    const decision = {
      type: "approve" as const,
      approval,
      precomputedResult,
    };

    if (isLast) {
      setIsExecutingTool(true);
      await sendAllResults(decision);
    } else {
      setApprovalResults((prev) => [...prev, decision]);
    }
  }, [pendingApprovals, approvalResults, sendAllResults, refreshDerived]);

  const handleEnterPlanModeReject = useCallback(async () => {
    const currentIndex = approvalResults.length;
    const approval = pendingApprovals[currentIndex];
    if (!approval) return;

    const isLast = currentIndex + 1 >= pendingApprovals.length;

    const rejectionReason =
      "User chose to skip plan mode and start implementing directly.";

    const decision = {
      type: "deny" as const,
      approval,
      reason: rejectionReason,
    };

    if (isLast) {
      setIsExecutingTool(true);
      await sendAllResults(decision);
    } else {
      setApprovalResults((prev) => [...prev, decision]);
    }
  }, [pendingApprovals, approvalResults, sendAllResults]);

  // Live area shows only in-progress items
  const liveItems = useMemo(() => {
    return lines.filter((ln) => {
      if (!("phase" in ln)) return false;
      if (ln.kind === "command") {
        return ln.phase === "running";
      }
      if (ln.kind === "tool_call") {
        // Always show tool calls in progress
        return ln.phase !== "finished";
      }
      if (!tokenStreamingEnabled && ln.phase === "streaming") return false;
      return ln.phase === "streaming";
    });
  }, [lines, tokenStreamingEnabled]);

  // Commit welcome snapshot once when ready for fresh sessions (no history)
  // Wait for agentProvenance to be available for new agents (continueSession=false)
  useEffect(() => {
    if (
      loadingState === "ready" &&
      !welcomeCommittedRef.current &&
      messageHistory.length === 0
    ) {
      // For new agents, wait until provenance is available
      // For resumed agents, provenance stays null (that's expected)
      if (!continueSession && !agentProvenance) {
        return; // Wait for provenance to be set
      }
      welcomeCommittedRef.current = true;
      setStaticItems((prev) => [
        ...prev,
        {
          kind: "welcome",
          id: `welcome-${Date.now().toString(36)}`,
          snapshot: {
            continueSession,
            agentState,
            agentProvenance,
            terminalWidth: columns,
          },
        },
      ]);
    }
  }, [
    loadingState,
    continueSession,
    messageHistory.length,
    columns,
    agentProvenance,
    agentState,
  ]);

  return (
    <Box key={resumeKey} flexDirection="column" gap={1}>
      <Static
        key={staticRenderEpoch}
        items={staticItems}
        style={{ flexDirection: "column" }}
      >
        {(item: StaticItem, index: number) => (
          <Box key={item.id} marginTop={index > 0 ? 1 : 0}>
            {item.kind === "welcome" ? (
              <WelcomeScreen loadingState="ready" {...item.snapshot} />
            ) : item.kind === "user" ? (
              <UserMessage line={item} />
            ) : item.kind === "reasoning" ? (
              <ReasoningMessage line={item} />
            ) : item.kind === "assistant" ? (
              <AssistantMessage line={item} />
            ) : item.kind === "tool_call" ? (
              <ToolCallMessage line={item} />
            ) : item.kind === "error" ? (
              <ErrorMessage line={item} />
            ) : item.kind === "status" ? (
              <StatusMessage line={item} />
            ) : item.kind === "command" ? (
              <CommandMessage line={item} />
            ) : null}
          </Box>
        )}
      </Static>

      <Box flexDirection="column" gap={1}>
        {/* Loading screen / intro text */}
        {loadingState !== "ready" && (
          <WelcomeScreen
            loadingState={loadingState}
            continueSession={continueSession}
            agentState={agentState}
          />
        )}

        {loadingState === "ready" && (
          <>
            {/* Transcript */}
            {liveItems.length > 0 && pendingApprovals.length === 0 && (
              <Box flexDirection="column">
                {liveItems.map((ln) => (
                  <Box key={ln.id} marginTop={1}>
                    {ln.kind === "user" ? (
                      <UserMessage line={ln} />
                    ) : ln.kind === "reasoning" ? (
                      <ReasoningMessage line={ln} />
                    ) : ln.kind === "assistant" ? (
                      <AssistantMessage line={ln} />
                    ) : ln.kind === "tool_call" ? (
                      <ToolCallMessage line={ln} />
                    ) : ln.kind === "error" ? (
                      <ErrorMessage line={ln} />
                    ) : ln.kind === "status" ? (
                      <StatusMessage line={ln} />
                    ) : ln.kind === "command" ? (
                      <CommandMessage line={ln} />
                    ) : null}
                  </Box>
                ))}
              </Box>
            )}

            {/* Ensure 1 blank line above input when there are no live items */}
            {liveItems.length === 0 && <Box height={1} />}

            {/* Show exit stats when exiting */}
            {showExitStats && (
              <SessionStatsComponent
                stats={sessionStatsRef.current.getSnapshot()}
                agentId={agentId}
              />
            )}

            {/* Input row - always mounted to preserve state */}
            <Input
              visible={
                !showExitStats &&
                pendingApprovals.length === 0 &&
                !modelSelectorOpen &&
                !toolsetSelectorOpen &&
                !systemPromptSelectorOpen &&
                !agentSelectorOpen &&
                !resumeSelectorOpen &&
                !messageSearchOpen
              }
              streaming={
                streaming && !abortControllerRef.current?.signal.aborted
              }
              tokenCount={tokenCount}
              thinkingMessage={thinkingMessage}
              onSubmit={onSubmit}
              permissionMode={uiPermissionMode}
              onPermissionModeChange={setUiPermissionMode}
              onExit={handleExit}
              onInterrupt={handleInterrupt}
              interruptRequested={interruptRequested}
              agentId={agentId}
              agentName={agentName}
              currentModel={currentModelDisplay}
              messageQueue={messageQueue}
              onEnterQueueEditMode={handleEnterQueueEditMode}
            />

            {/* Model Selector - conditionally mounted as overlay */}
            {modelSelectorOpen && (
              <ModelSelector
                currentModel={
                  llmConfig?.model_endpoint_type && llmConfig?.model
                    ? `${llmConfig.model_endpoint_type}/${llmConfig.model}`
                    : undefined
                }
                currentEnableReasoner={llmConfig?.enable_reasoner}
                onSelect={handleModelSelect}
                onCancel={() => setModelSelectorOpen(false)}
              />
            )}

            {/* Toolset Selector - conditionally mounted as overlay */}
            {toolsetSelectorOpen && (
              <ToolsetSelector
                currentToolset={currentToolset ?? undefined}
                onSelect={handleToolsetSelect}
                onCancel={() => setToolsetSelectorOpen(false)}
              />
            )}

            {/* System Prompt Selector - conditionally mounted as overlay */}
            {systemPromptSelectorOpen && (
              <SystemPromptSelector
                currentPromptId={currentSystemPromptId ?? undefined}
                onSelect={handleSystemPromptSelect}
                onCancel={() => setSystemPromptSelectorOpen(false)}
              />
            )}

            {/* Agent Selector - conditionally mounted as overlay */}
            {agentSelectorOpen && (
              <AgentSelector
                currentAgentId={agentId}
                onSelect={handleAgentSelect}
                onCancel={() => setAgentSelectorOpen(false)}
              />
            )}

<<<<<<< HEAD
            {/* Subagent Manager - for managing custom subagents */}
            {subagentManagerOpen && (
              <SubagentManager onClose={() => setSubagentManagerOpen(false)} />
=======
            {/* Resume Selector - conditionally mounted as overlay */}
            {resumeSelectorOpen && (
              <ResumeSelector
                currentAgentId={agentId}
                onSelect={(id) => {
                  setResumeSelectorOpen(false);
                  handleAgentSelect(id);
                }}
                onCancel={() => setResumeSelectorOpen(false)}
              />
            )}

            {/* Message Search - conditionally mounted as overlay */}
            {messageSearchOpen && (
              <MessageSearch onClose={() => setMessageSearchOpen(false)} />
>>>>>>> 0dda1410
            )}

            {/* Plan Mode Dialog - for ExitPlanMode tool */}
            {currentApproval?.toolName === "ExitPlanMode" && (
              <>
                <Box height={1} />
                <PlanModeDialog
                  plan={readPlanFile()}
                  onApprove={() => handlePlanApprove(false)}
                  onApproveAndAcceptEdits={() => handlePlanApprove(true)}
                  onKeepPlanning={handlePlanKeepPlanning}
                />
              </>
            )}

            {/* Question Dialog - for AskUserQuestion tool */}
            {currentApproval?.toolName === "AskUserQuestion" && (
              <>
                <Box height={1} />
                <QuestionDialog
                  questions={getQuestionsFromApproval(currentApproval)}
                  onSubmit={handleQuestionSubmit}
                />
              </>
            )}

            {/* Enter Plan Mode Dialog - for EnterPlanMode tool */}
            {currentApproval?.toolName === "EnterPlanMode" && (
              <>
                <Box height={1} />
                <EnterPlanModeDialog
                  onApprove={handleEnterPlanModeApprove}
                  onReject={handleEnterPlanModeReject}
                />
              </>
            )}

            {/* Approval Dialog - for standard tools (not fancy UI tools) */}
            {currentApproval && !isFancyUITool(currentApproval.toolName) && (
              <>
                <Box height={1} />
                <ApprovalDialog
                  approvals={[currentApproval]}
                  approvalContexts={
                    approvalContexts[approvalResults.length]
                      ? [
                          approvalContexts[
                            approvalResults.length
                          ] as ApprovalContext,
                        ]
                      : []
                  }
                  progress={{
                    current: approvalResults.length + 1,
                    total: pendingApprovals.length,
                  }}
                  totalTools={
                    autoHandledResults.length + pendingApprovals.length
                  }
                  isExecuting={isExecutingTool}
                  onApproveAll={handleApproveCurrent}
                  onApproveAlways={handleApproveAlways}
                  onDenyAll={handleDenyCurrent}
                  onCancel={handleCancelApprovals}
                />
              </>
            )}
          </>
        )}
      </Box>
    </Box>
  );
}<|MERGE_RESOLUTION|>--- conflicted
+++ resolved
@@ -338,14 +338,12 @@
   // Agent selector state
   const [agentSelectorOpen, setAgentSelectorOpen] = useState(false);
 
-<<<<<<< HEAD
-  // Subagent manager state (for /subagents command)
-  const [subagentManagerOpen, setSubagentManagerOpen] = useState(false);
-=======
   // Resume selector state
   const [resumeSelectorOpen, setResumeSelectorOpen] = useState(false);
   const [messageSearchOpen, setMessageSearchOpen] = useState(false);
->>>>>>> 0dda1410
+
+  // Subagent manager state (for /subagents command)
+  const [subagentManagerOpen, setSubagentManagerOpen] = useState(false);
 
   // Token streaming preference (can be toggled at runtime)
   const [tokenStreamingEnabled, setTokenStreamingEnabled] =
@@ -1304,32 +1302,12 @@
           return { submitted: true };
         }
 
-<<<<<<< HEAD
         // Special handling for /subagents command - opens subagent manager
-        if (msg.trim() === "/subagents") {
+        if (trimmed === "/subagents") {
           setSubagentManagerOpen(true);
           return { submitted: true };
         }
 
-        // Special handling for /agent command - show agent link
-        if (trimmed === "/agent") {
-          const cmdId = uid("cmd");
-          const agentUrl = `https://app.letta.com/projects/default-project/agents/${agentId}`;
-          buffersRef.current.byId.set(cmdId, {
-            kind: "command",
-            id: cmdId,
-            input: msg,
-            output: agentUrl,
-            phase: "finished",
-            success: true,
-          });
-          buffersRef.current.order.push(cmdId);
-          refreshDerived();
-          return { submitted: true };
-        }
-
-=======
->>>>>>> 0dda1410
         // Special handling for /exit command - show stats and exit
         if (trimmed === "/exit") {
           handleExit();
@@ -3453,11 +3431,11 @@
               />
             )}
 
-<<<<<<< HEAD
             {/* Subagent Manager - for managing custom subagents */}
             {subagentManagerOpen && (
               <SubagentManager onClose={() => setSubagentManagerOpen(false)} />
-=======
+            )}
+
             {/* Resume Selector - conditionally mounted as overlay */}
             {resumeSelectorOpen && (
               <ResumeSelector
@@ -3473,7 +3451,6 @@
             {/* Message Search - conditionally mounted as overlay */}
             {messageSearchOpen && (
               <MessageSearch onClose={() => setMessageSearchOpen(false)} />
->>>>>>> 0dda1410
             )}
 
             {/* Plan Mode Dialog - for ExitPlanMode tool */}
