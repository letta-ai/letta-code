--- conflicted
+++ resolved
@@ -2,10 +2,6 @@
 
 import { existsSync, readFileSync } from "node:fs";
 import { APIError, APIUserAbortError } from "@letta-ai/letta-client/core/error";
-<<<<<<< HEAD
-
-=======
->>>>>>> ed5c6d71
 import type {
   AgentState,
   MessageCreate,
