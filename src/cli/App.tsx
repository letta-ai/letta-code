// src/cli/App.tsx

import { existsSync, readFileSync } from "node:fs";
import { APIUserAbortError } from "@letta-ai/letta-client/core/error";
import type {
  AgentState,
  MessageCreate,
} from "@letta-ai/letta-client/resources/agents/agents";
import type {
  ApprovalCreate,
  Message,
} from "@letta-ai/letta-client/resources/agents/messages";
import type { LlmConfig } from "@letta-ai/letta-client/resources/models/models";
import { Box, Static, Text } from "ink";
import { useCallback, useEffect, useMemo, useRef, useState } from "react";
import type { ApprovalResult } from "../agent/approval-execution";
import { getResumeData } from "../agent/check-approval";
import { getClient } from "../agent/client";
import type { AgentProvenance } from "../agent/create";
import { sendMessageStream } from "../agent/message";
import { linkToolsToAgent, unlinkToolsFromAgent } from "../agent/modify";
import { SessionStats } from "../agent/stats";
import type { ApprovalContext } from "../permissions/analyzer";
import { permissionMode } from "../permissions/mode";
import { updateProjectSettings } from "../settings";
import type { ToolExecutionResult } from "../tools/manager";
import {
  analyzeToolApproval,
  checkToolPermission,
  executeTool,
  savePermissionRule,
} from "../tools/manager";
import {
  addCommandResult,
  handleProfileDelete,
  handleProfileList,
  handleProfileSave,
  handleProfileUsage,
  type ProfileCommandContext,
  validateProfileLoad,
} from "./commands/profile";
import { AgentSelector } from "./components/AgentSelector";
import { ApprovalDialog } from "./components/ApprovalDialogRich";
import { AssistantMessage } from "./components/AssistantMessageRich";
import { CommandMessage } from "./components/CommandMessage";
import { EnterPlanModeDialog } from "./components/EnterPlanModeDialog";
import { ErrorMessage } from "./components/ErrorMessageRich";
import { Input } from "./components/InputRich";
import { MessageSearch } from "./components/MessageSearch";
import { ModelSelector } from "./components/ModelSelector";
import { PlanModeDialog } from "./components/PlanModeDialog";
import { QuestionDialog } from "./components/QuestionDialog";
import { ReasoningMessage } from "./components/ReasoningMessageRich";
import { ResumeSelector } from "./components/ResumeSelector";
import { SessionStats as SessionStatsComponent } from "./components/SessionStats";
import { StatusMessage } from "./components/StatusMessage";
import { SystemPromptSelector } from "./components/SystemPromptSelector";
import { ToolCallMessage } from "./components/ToolCallMessageRich";
import { ToolsetSelector } from "./components/ToolsetSelector";
import { UserMessage } from "./components/UserMessageRich";
import { WelcomeScreen } from "./components/WelcomeScreen";
import {
  type Buffers,
  createBuffers,
  type Line,
  markIncompleteToolsAsCancelled,
  onChunk,
  toLines,
} from "./helpers/accumulator";
import { backfillBuffers } from "./helpers/backfill";
import { formatErrorDetails } from "./helpers/errorFormatter";
import {
  buildMessageContentFromDisplay,
  clearPlaceholdersInText,
} from "./helpers/pasteRegistry";
import { generatePlanFilePath } from "./helpers/planName";
import { safeJsonParseOr } from "./helpers/safeJsonParse";
import { type ApprovalRequest, drainStreamWithResume } from "./helpers/stream";
import { getRandomThinkingMessage } from "./helpers/thinkingMessages";
import { useSuspend } from "./hooks/useSuspend/useSuspend.ts";
import { useTerminalWidth } from "./hooks/useTerminalWidth";

const CLEAR_SCREEN_AND_HOME = "\u001B[2J\u001B[H";

// Feature flag: Check for pending approvals before sending messages
// This prevents infinite thinking state when there's an orphaned approval
// Can be disabled if the latency check adds too much overhead
const CHECK_PENDING_APPROVALS_BEFORE_SEND = true;

// Feature flag: Eagerly cancel streams client-side when user presses ESC
// When true (default), immediately abort the stream after calling .cancel()
// This provides instant feedback to the user without waiting for backend acknowledgment
// When false, wait for backend to send "cancelled" stop_reason (useful for testing backend behavior)
const EAGER_CANCEL = true;

// tiny helper for unique ids (avoid overwriting prior user lines)
function uid(prefix: string) {
  return `${prefix}-${Date.now().toString(36)}-${Math.random().toString(36).slice(2, 8)}`;
}

// Get plan mode system reminder if in plan mode
function getPlanModeReminder(): string {
  if (permissionMode.getMode() !== "plan") {
    return "";
  }

  const planFilePath = permissionMode.getPlanFilePath();

  // Generate dynamic reminder with plan file path
  return `<system-reminder>
Plan mode is active. The user indicated that they do not want you to execute yet -- you MUST NOT make any edits (with the exception of the plan file mentioned below), run any non-readonly tools (including changing configs or making commits), or otherwise make any changes to the system. This supercedes any other instructions you have received.

## Plan File Info:
${planFilePath ? `No plan file exists yet. You should create your plan at ${planFilePath} using the Write tool.` : "No plan file path assigned."}

You should build your plan incrementally by writing to or editing this file. NOTE that this is the only file you are allowed to edit - other than this you are only allowed to take READ-ONLY actions.

**Plan File Guidelines:** The plan file should contain only your final recommended approach, not all alternatives considered. Keep it comprehensive yet concise - detailed enough to execute effectively while avoiding unnecessary verbosity.

## Enhanced Planning Workflow

### Phase 1: Initial Understanding
Goal: Gain a comprehensive understanding of the user's request by reading through code and asking them questions.

1. Understand the user's request thoroughly
2. Explore the codebase to understand existing patterns and relevant code
3. Use AskUserQuestion tool to clarify ambiguities in the user request up front.

### Phase 2: Planning
Goal: Come up with an approach to solve the problem identified in phase 1.

- Provide any background context that may help with the task without prescribing the exact design itself
- Create a detailed plan

### Phase 3: Synthesis
Goal: Synthesize the perspectives from Phase 2, and ensure that it aligns with the user's intentions by asking them questions.

1. Collect all findings from exploration
2. Keep track of critical files that should be read before implementing the plan
3. Use AskUserQuestion to ask the user questions about trade offs.

### Phase 4: Final Plan
Once you have all the information you need, ensure that the plan file has been updated with your synthesized recommendation including:

- Recommended approach with rationale
- Key insights from different perspectives
- Critical files that need modification

### Phase 5: Call ExitPlanMode
At the very end of your turn, once you have asked the user questions and are happy with your final plan file - you should always call ExitPlanMode to indicate to the user that you are done planning.

This is critical - your turn should only end with either asking the user a question or calling ExitPlanMode. Do not stop unless it's for these 2 reasons.

NOTE: At any point in time through this workflow you should feel free to ask the user questions or clarifications. Don't make large assumptions about user intent. The goal is to present a well researched plan to the user, and tie any loose ends before implementation begins.
</system-reminder>
`;
}

// Read plan content from the plan file
function readPlanFile(): string {
  const planFilePath = permissionMode.getPlanFilePath();
  if (!planFilePath) {
    return "No plan file path set.";
  }
  if (!existsSync(planFilePath)) {
    return `Plan file not found at ${planFilePath}`;
  }
  try {
    return readFileSync(planFilePath, "utf-8");
  } catch {
    return `Failed to read plan file at ${planFilePath}`;
  }
}

// Fancy UI tools require specialized dialogs instead of the standard ApprovalDialog
function isFancyUITool(name: string): boolean {
  return (
    name === "AskUserQuestion" ||
    name === "EnterPlanMode" ||
    name === "ExitPlanMode"
  );
}

// Extract questions from AskUserQuestion tool args
function getQuestionsFromApproval(approval: ApprovalRequest) {
  const parsed = safeJsonParseOr<Record<string, unknown>>(
    approval.toolArgs,
    {},
  );
  return (
    (parsed.questions as Array<{
      question: string;
      header: string;
      options: Array<{ label: string; description: string }>;
      multiSelect: boolean;
    }>) || []
  );
}

// Get skill unload reminder if skills are loaded (using cached flag)
function getSkillUnloadReminder(): string {
  const { hasLoadedSkills } = require("../agent/context");
  if (hasLoadedSkills()) {
    const { SKILL_UNLOAD_REMINDER } = require("../agent/promptAssets");
    return SKILL_UNLOAD_REMINDER;
  }
  return "";
}

// Items that have finished rendering and no longer change
type StaticItem =
  | {
      kind: "welcome";
      id: string;
      snapshot: {
        continueSession: boolean;
        agentState?: AgentState | null;
        agentProvenance?: AgentProvenance | null;
        terminalWidth: number;
      };
    }
  | Line;

export default function App({
  agentId: initialAgentId,
  agentState: initialAgentState,
  loadingState = "ready",
  continueSession = false,
  startupApproval = null,
  startupApprovals = [],
  messageHistory = [],
  tokenStreaming = false,
  agentProvenance = null,
}: {
  agentId: string;
  agentState?: AgentState | null;
  loadingState?:
    | "assembling"
    | "upserting"
    | "linking"
    | "unlinking"
    | "initializing"
    | "checking"
    | "ready";
  continueSession?: boolean;
  startupApproval?: ApprovalRequest | null; // Deprecated: use startupApprovals
  startupApprovals?: ApprovalRequest[];
  messageHistory?: Message[];
  tokenStreaming?: boolean;
  agentProvenance?: AgentProvenance | null;
}) {
  // Track current agent (can change when swapping)
  const [agentId, setAgentId] = useState(initialAgentId);
  const [agentState, setAgentState] = useState(initialAgentState);

  // Keep a ref to the current agentId for use in callbacks that need the latest value
  const agentIdRef = useRef(agentId);
  useEffect(() => {
    agentIdRef.current = agentId;
  }, [agentId]);

  const resumeKey = useSuspend();

  // Track previous prop values to detect actual prop changes (not internal state changes)
  const prevInitialAgentIdRef = useRef(initialAgentId);
  const prevInitialAgentStateRef = useRef(initialAgentState);

  // Sync with prop changes (e.g., when parent updates from "loading" to actual ID)
  // Only sync when the PROP actually changes, not when internal state changes
  useEffect(() => {
    if (initialAgentId !== prevInitialAgentIdRef.current) {
      prevInitialAgentIdRef.current = initialAgentId;
      agentIdRef.current = initialAgentId;
      setAgentId(initialAgentId);
    }
  }, [initialAgentId]);

  useEffect(() => {
    if (initialAgentState !== prevInitialAgentStateRef.current) {
      prevInitialAgentStateRef.current = initialAgentState;
      setAgentState(initialAgentState);
    }
  }, [initialAgentState]);

  // Whether a stream is in flight (disables input)
  const [streaming, setStreaming] = useState(false);

  // Whether an interrupt has been requested for the current stream
  const [interruptRequested, setInterruptRequested] = useState(false);

  // Whether a command is running (disables input but no streaming UI)
  const [commandRunning, setCommandRunning] = useState(false);

  // Profile load confirmation - when loading a profile and current agent is unsaved
  const [profileConfirmPending, setProfileConfirmPending] = useState<{
    name: string;
    agentId: string;
    cmdId: string;
  } | null>(null);

  // If we have approval requests, we should show the approval dialog instead of the input area
  const [pendingApprovals, setPendingApprovals] = useState<ApprovalRequest[]>(
    [],
  );
  const [approvalContexts, setApprovalContexts] = useState<ApprovalContext[]>(
    [],
  );

  // Sequential approval: track results as user reviews each approval
  const [approvalResults, setApprovalResults] = useState<
    Array<
      | { type: "approve"; approval: ApprovalRequest }
      | { type: "deny"; approval: ApprovalRequest; reason: string }
    >
  >([]);
  const [isExecutingTool, setIsExecutingTool] = useState(false);
  const [queuedApprovalResults, setQueuedApprovalResults] = useState<
    ApprovalResult[] | null
  >(null);
  const toolAbortControllerRef = useRef<AbortController | null>(null);

  // Track auto-handled results to combine with user decisions
  const [autoHandledResults, setAutoHandledResults] = useState<
    Array<{
      toolCallId: string;
      result: ToolExecutionResult;
    }>
  >([]);
  const [autoDeniedApprovals, setAutoDeniedApprovals] = useState<
    Array<{
      approval: ApprovalRequest;
      reason: string;
    }>
  >([]);

  // Derive current approval from pending approvals and results
  // This is the approval currently being shown to the user
  const currentApproval = pendingApprovals[approvalResults.length];

  // Model selector state
  const [modelSelectorOpen, setModelSelectorOpen] = useState(false);
  const [toolsetSelectorOpen, setToolsetSelectorOpen] = useState(false);
  const [systemPromptSelectorOpen, setSystemPromptSelectorOpen] =
    useState(false);
  const [currentSystemPromptId, setCurrentSystemPromptId] = useState<
    string | null
  >("default");
  const [currentToolset, setCurrentToolset] = useState<
    "codex" | "codex_snake" | "default" | "gemini" | "gemini_snake" | null
  >(null);
  const [llmConfig, setLlmConfig] = useState<LlmConfig | null>(null);
  const [agentName, setAgentName] = useState<string | null>(null);
  const currentModelLabel =
    llmConfig?.model_endpoint_type && llmConfig?.model
      ? `${llmConfig.model_endpoint_type}/${llmConfig.model}`
      : (llmConfig?.model ?? null);
  const currentModelDisplay = currentModelLabel?.split("/").pop() ?? null;

  // Agent selector state
  const [agentSelectorOpen, setAgentSelectorOpen] = useState(false);

  // Resume selector state
  const [resumeSelectorOpen, setResumeSelectorOpen] = useState(false);
  const [messageSearchOpen, setMessageSearchOpen] = useState(false);

  // Token streaming preference (can be toggled at runtime)
  const [tokenStreamingEnabled, setTokenStreamingEnabled] =
    useState(tokenStreaming);

  // Live, approximate token counter (resets each turn)
  const [tokenCount, setTokenCount] = useState(0);

  // Current thinking message (rotates each turn)
  const [thinkingMessage, setThinkingMessage] = useState(
    getRandomThinkingMessage(),
  );

  // Session stats tracking
  const sessionStatsRef = useRef(new SessionStats());

  // Show exit stats on exit
  const [showExitStats, setShowExitStats] = useState(false);

  // Static items (things that are done rendering and can be frozen)
  const [staticItems, setStaticItems] = useState<StaticItem[]>([]);

  // Track committed ids to avoid duplicates
  const emittedIdsRef = useRef<Set<string>>(new Set());

  // Guard to append welcome snapshot only once
  const welcomeCommittedRef = useRef(false);

  // AbortController for stream cancellation
  const abortControllerRef = useRef<AbortController | null>(null);

  // Track if user wants to cancel (persists across state updates)
  const userCancelledRef = useRef(false);

  // Message queue state for queueing messages during streaming
  const [messageQueue, setMessageQueue] = useState<string[]>([]);

  // Queue cancellation: when any message is queued, we send cancel and wait for stream to end
  const waitingForQueueCancelRef = useRef(false);
  const queueSnapshotRef = useRef<string[]>([]);
  const [restoreQueueOnCancel, setRestoreQueueOnCancel] = useState(false);
  const restoreQueueOnCancelRef = useRef(restoreQueueOnCancel);
  useEffect(() => {
    restoreQueueOnCancelRef.current = restoreQueueOnCancel;
  }, [restoreQueueOnCancel]);

  // Track terminal shrink events to refresh static output (prevents wrapped leftovers)
  const columns = useTerminalWidth();
  const prevColumnsRef = useRef(columns);
  const [staticRenderEpoch, setStaticRenderEpoch] = useState(0);
  useEffect(() => {
    const prev = prevColumnsRef.current;
    if (columns === prev) return;

    if (
      columns < prev &&
      typeof process !== "undefined" &&
      process.stdout &&
      "write" in process.stdout &&
      process.stdout.isTTY
    ) {
      process.stdout.write(CLEAR_SCREEN_AND_HOME);
    }

    setStaticRenderEpoch((epoch) => epoch + 1);
    prevColumnsRef.current = columns;
  }, [columns]);

  // Commit immutable/finished lines into the historical log
  const commitEligibleLines = useCallback((b: Buffers) => {
    const newlyCommitted: StaticItem[] = [];
    for (const id of b.order) {
      if (emittedIdsRef.current.has(id)) continue;
      const ln = b.byId.get(id);
      if (!ln) continue;
      if (ln.kind === "user" || ln.kind === "error" || ln.kind === "status") {
        emittedIdsRef.current.add(id);
        newlyCommitted.push({ ...ln });
        continue;
      }
      // Commands with phase should only commit when finished
      if (ln.kind === "command") {
        if (!ln.phase || ln.phase === "finished") {
          emittedIdsRef.current.add(id);
          newlyCommitted.push({ ...ln });
        }
        continue;
      }
      if ("phase" in ln && ln.phase === "finished") {
        emittedIdsRef.current.add(id);
        newlyCommitted.push({ ...ln });
      }
    }
    if (newlyCommitted.length > 0) {
      setStaticItems((prev) => [...prev, ...newlyCommitted]);
    }
  }, []);

  // Render-ready transcript
  const [lines, setLines] = useState<Line[]>([]);

  // Canonical buffers stored in a ref (mutated by onChunk), PERSISTED for session
  const buffersRef = useRef(createBuffers());

  // Track whether we've already backfilled history (should only happen once)
  const hasBackfilledRef = useRef(false);

  // Recompute UI state from buffers after chunks (micro-batched)
  const refreshDerived = useCallback(() => {
    const b = buffersRef.current;
    setTokenCount(b.tokenCount);
    const newLines = toLines(b);
    setLines(newLines);
    commitEligibleLines(b);
  }, [commitEligibleLines]);

  // Throttled version for streaming updates (~60fps max)
  const refreshDerivedThrottled = useCallback(() => {
    // Use a ref to track pending refresh
    if (!buffersRef.current.pendingRefresh) {
      buffersRef.current.pendingRefresh = true;
      setTimeout(() => {
        buffersRef.current.pendingRefresh = false;
        refreshDerived();
      }, 16); // ~60fps
    }
  }, [refreshDerived]);

  // Restore pending approval from startup when ready
  // All approvals (including fancy UI tools) go through pendingApprovals
  // The render logic determines which UI to show based on tool name
  useEffect(() => {
    // Use new plural field if available, otherwise wrap singular in array for backward compat
    const approvals =
      startupApprovals?.length > 0
        ? startupApprovals
        : startupApproval
          ? [startupApproval]
          : [];

    if (loadingState === "ready" && approvals.length > 0) {
      // All approvals go through the same flow - UI rendering decides which dialog to show
      setPendingApprovals(approvals);

      // Analyze approval contexts for all restored approvals
      const analyzeStartupApprovals = async () => {
        try {
          const contexts = await Promise.all(
            approvals.map(async (approval) => {
              const parsedArgs = safeJsonParseOr<Record<string, unknown>>(
                approval.toolArgs,
                {},
              );
              return await analyzeToolApproval(approval.toolName, parsedArgs);
            }),
          );
          setApprovalContexts(contexts);
        } catch (error) {
          // If analysis fails, leave context as null (will show basic options)
          console.error("Failed to analyze startup approvals:", error);
        }
      };

      analyzeStartupApprovals();
    }
  }, [loadingState, startupApproval, startupApprovals]);

  // Backfill message history when resuming (only once)
  useEffect(() => {
    if (
      loadingState === "ready" &&
      messageHistory.length > 0 &&
      !hasBackfilledRef.current
    ) {
      // Set flag FIRST to prevent double-execution in strict mode
      hasBackfilledRef.current = true;
      // Append welcome snapshot FIRST so it appears above history
      if (!welcomeCommittedRef.current) {
        welcomeCommittedRef.current = true;
        setStaticItems((prev) => [
          ...prev,
          {
            kind: "welcome",
            id: `welcome-${Date.now().toString(36)}`,
            snapshot: {
              continueSession,
              agentState,
              agentProvenance,
              terminalWidth: columns,
            },
          },
        ]);
      }
      // Use backfillBuffers to properly populate the transcript from history
      backfillBuffers(buffersRef.current, messageHistory);

      // Inject "showing N messages" status at the START of backfilled history
      const backfillStatusId = `status-backfill-${Date.now().toString(36)}`;
      const messageCount = messageHistory.length;
      const agentUrl = agentState?.id
        ? `https://app.letta.com/agents/${agentState.id}`
        : null;
      const backfillLines = [
        `Showing ${messageCount} most recent message${messageCount !== 1 ? "s" : ""}`,
        agentUrl
          ? `  → View full history in ADE: ${agentUrl}`
          : "  → View full history in ADE",
      ];
      buffersRef.current.byId.set(backfillStatusId, {
        kind: "status",
        id: backfillStatusId,
        lines: backfillLines,
      });
      // Insert at the beginning of the order array
      buffersRef.current.order.unshift(backfillStatusId);

      refreshDerived();
      commitEligibleLines(buffersRef.current);
    }
  }, [
    loadingState,
    messageHistory,
    refreshDerived,
    commitEligibleLines,
    continueSession,
    columns,
    agentState,
    agentProvenance,
  ]);

  // Fetch llmConfig when agent is ready
  useEffect(() => {
    if (loadingState === "ready" && agentId && agentId !== "loading") {
      const fetchConfig = async () => {
        try {
          const { getClient } = await import("../agent/client");
          const client = await getClient();
          const agent = await client.agents.retrieve(agentId);
          setLlmConfig(agent.llm_config);
          setAgentName(agent.name);

          // Detect current toolset from attached tools
          const { detectToolsetFromAgent } = await import("../tools/toolset");
          const detected = await detectToolsetFromAgent(client, agentId);
          if (detected) {
            setCurrentToolset(detected);
          }
        } catch (error) {
          console.error("Error fetching agent config:", error);
        }
      };
      fetchConfig();
    }
  }, [loadingState, agentId]);

  // Helper to append an error to the transcript
  const appendError = useCallback(
    (message: string) => {
      const id = uid("err");
      buffersRef.current.byId.set(id, {
        kind: "error",
        id,
        text: message,
      });
      buffersRef.current.order.push(id);
      refreshDerived();
    },
    [refreshDerived],
  );

  // Core streaming function - iterative loop that processes conversation turns
  const processConversation = useCallback(
    async (
      initialInput: Array<MessageCreate | ApprovalCreate>,
    ): Promise<void> => {
      const currentInput = initialInput;

      try {
        // Check if user hit escape before we started
        if (userCancelledRef.current) {
          userCancelledRef.current = false; // Reset for next time
          return;
        }

        setStreaming(true);
        abortControllerRef.current = new AbortController();

        // Clear any stale pending tool calls from previous turns
        // If we're sending a new message, old pending state is no longer relevant
        markIncompleteToolsAsCancelled(buffersRef.current);

        while (true) {
          // Check if cancelled before starting new stream
          if (abortControllerRef.current?.signal.aborted) {
            setStreaming(false);
            return;
          }

          // Stream one turn - use ref to always get the latest agentId
          const stream = await sendMessageStream(
            agentIdRef.current,
            currentInput,
          );
          const { stopReason, approval, approvals, apiDurationMs, lastRunId } =
            await drainStreamWithResume(
              stream,
              buffersRef.current,
              refreshDerivedThrottled,
              abortControllerRef.current?.signal,
            );

          // Track API duration
          sessionStatsRef.current.endTurn(apiDurationMs);
          sessionStatsRef.current.updateUsageFromBuffers(buffersRef.current);

          // Immediate refresh after stream completes to show final state
          refreshDerived();

          // Case 1: Turn ended normally
          if (stopReason === "end_turn") {
            setStreaming(false);

            // Check if we were waiting for cancel but stream finished naturally
            if (waitingForQueueCancelRef.current) {
              if (restoreQueueOnCancelRef.current) {
                // User hit ESC during queue cancel - abort the auto-send
                setRestoreQueueOnCancel(false);
                // Don't clear queue, don't send - let dequeue effect handle them one by one
              } else {
                // Auto-send concatenated message
                // Clear the queue
                setMessageQueue([]);

                // Concatenate the snapshot
                const concatenatedMessage = queueSnapshotRef.current.join("\n");

                if (concatenatedMessage.trim()) {
                  onSubmitRef.current(concatenatedMessage);
                }
              }

              // Reset flags
              waitingForQueueCancelRef.current = false;
              queueSnapshotRef.current = [];
            }

            return;
          }

          // Case 1.5: Stream was cancelled by user
          if (stopReason === "cancelled") {
            setStreaming(false);

            // Check if this cancel was triggered by queue threshold
            if (waitingForQueueCancelRef.current) {
              if (restoreQueueOnCancelRef.current) {
                // User hit ESC during queue cancel - abort the auto-send
                setRestoreQueueOnCancel(false);
                // Don't clear queue, don't send - let dequeue effect handle them one by one
              } else {
                // Auto-send concatenated message
                // Clear the queue
                setMessageQueue([]);

                // Concatenate the snapshot
                const concatenatedMessage = queueSnapshotRef.current.join("\n");

                if (concatenatedMessage.trim()) {
                  onSubmitRef.current(concatenatedMessage);
                }
              }

              // Reset flags
              waitingForQueueCancelRef.current = false;
              queueSnapshotRef.current = [];
            } else {
              // Regular user cancellation - show error
              if (!EAGER_CANCEL) {
                appendError("Stream interrupted by user");
              }
            }

            return;
          }

          // Case 2: Requires approval
          if (stopReason === "requires_approval") {
            // Clear stale state immediately to prevent ID mismatch bugs
            setAutoHandledResults([]);
            setAutoDeniedApprovals([]);

            // Use new approvals array, fallback to legacy approval for backward compat
            const approvalsToProcess =
              approvals && approvals.length > 0
                ? approvals
                : approval
                  ? [approval]
                  : [];

            if (approvalsToProcess.length === 0) {
              appendError(
                `Unexpected empty approvals with stop reason: ${stopReason}`,
              );
              setStreaming(false);
              return;
            }

            // If in quietCancel mode (user queued messages), auto-reject all approvals
            // and send denials + queued messages together
            if (waitingForQueueCancelRef.current) {
              if (restoreQueueOnCancelRef.current) {
                // User hit ESC during queue cancel - abort the auto-send
                setRestoreQueueOnCancel(false);
                // Don't clear queue, don't send - let dequeue effect handle them one by one
              } else {
                // Create denial results for all approvals
                const denialResults = approvalsToProcess.map(
                  (approvalItem) => ({
                    type: "approval" as const,
                    tool_call_id: approvalItem.toolCallId,
                    approve: false,
                    reason: "User cancelled - new message queued",
                  }),
                );

                // Update buffers to show tools as cancelled
                for (const approvalItem of approvalsToProcess) {
                  onChunk(buffersRef.current, {
                    message_type: "tool_return_message",
                    id: "dummy",
                    date: new Date().toISOString(),
                    tool_call_id: approvalItem.toolCallId,
                    tool_return: "Cancelled - user sent new message",
                    status: "error",
                  });
                }
                refreshDerived();

                // Queue denial results to be sent with the queued message
                setQueuedApprovalResults(denialResults);

                // Get queued messages and clear queue
                const concatenatedMessage = queueSnapshotRef.current.join("\n");
                setMessageQueue([]);

                // Send via onSubmit which will combine queuedApprovalResults + message
                if (concatenatedMessage.trim()) {
                  onSubmitRef.current(concatenatedMessage);
                }
              }

              // Reset flags
              waitingForQueueCancelRef.current = false;
              queueSnapshotRef.current = [];
              setStreaming(false);
              return;
            }

            // Check permissions for all approvals (including fancy UI tools)
            const approvalResults = await Promise.all(
              approvalsToProcess.map(async (approvalItem) => {
                // Check if approval is incomplete (missing name or arguments)
                if (!approvalItem.toolName || !approvalItem.toolArgs) {
                  return {
                    approval: approvalItem,
                    permission: {
                      decision: "deny" as const,
                      reason:
                        "Tool call incomplete - missing name or arguments",
                    },
                    context: null,
                  };
                }

                const parsedArgs = safeJsonParseOr<Record<string, unknown>>(
                  approvalItem.toolArgs,
                  {},
                );
                const permission = await checkToolPermission(
                  approvalItem.toolName,
                  parsedArgs,
                );
                const context = await analyzeToolApproval(
                  approvalItem.toolName,
                  parsedArgs,
                );
                return { approval: approvalItem, permission, context };
              }),
            );

            // Categorize approvals by permission decision
            // Fancy UI tools should always go through their dialog, even if auto-allowed
            const needsUserInput: typeof approvalResults = [];
            const autoDenied: typeof approvalResults = [];
            const autoAllowed: typeof approvalResults = [];

            for (const ac of approvalResults) {
              const { approval, permission } = ac;
              let decision = permission.decision;

              // Fancy tools should always go through a UI dialog in interactive mode,
              // even if a rule says "allow". Deny rules are still respected.
              if (isFancyUITool(approval.toolName) && decision === "allow") {
                decision = "ask";
              }

              if (decision === "ask") {
                needsUserInput.push(ac);
              } else if (decision === "deny") {
                autoDenied.push(ac);
              } else {
                // decision === "allow"
                autoAllowed.push(ac);
              }
            }

            // Execute auto-allowed tools
            const autoAllowedResults = await Promise.all(
              autoAllowed.map(async (ac) => {
                const parsedArgs = safeJsonParseOr<Record<string, unknown>>(
                  ac.approval.toolArgs,
                  {},
                );
                const result = await executeTool(
                  ac.approval.toolName,
                  parsedArgs,
                );

                // Update buffers with tool return for UI
                onChunk(buffersRef.current, {
                  message_type: "tool_return_message",
                  id: "dummy",
                  date: new Date().toISOString(),
                  tool_call_id: ac.approval.toolCallId,
                  tool_return: result.toolReturn,
                  status: result.status,
                  stdout: result.stdout,
                  stderr: result.stderr,
                });

                return {
                  toolCallId: ac.approval.toolCallId,
                  result,
                };
              }),
            );

            // Create denial results for auto-denied tools and update buffers
            const autoDeniedResults = autoDenied.map((ac) => {
              const reason =
                "matchedRule" in ac.permission && ac.permission.matchedRule
                  ? `Permission denied by rule: ${ac.permission.matchedRule}`
                  : `Permission denied: ${ac.permission.reason || "Unknown reason"}`;

              // Update buffers with tool rejection for UI
              onChunk(buffersRef.current, {
                message_type: "tool_return_message",
                id: "dummy",
                date: new Date().toISOString(),
                tool_call_id: ac.approval.toolCallId,
                tool_return: `Error: request to call tool denied. User reason: ${reason}`,
                status: "error",
                stdout: null,
                stderr: null,
              });

              return {
                approval: ac.approval,
                reason,
              };
            });

            // If all are auto-handled, continue immediately without showing dialog
            if (needsUserInput.length === 0) {
              // Check if user cancelled before continuing
              if (
                userCancelledRef.current ||
                abortControllerRef.current?.signal.aborted
              ) {
                setStreaming(false);
                markIncompleteToolsAsCancelled(buffersRef.current);
                refreshDerived();
                return;
              }

              // Combine auto-allowed results + auto-denied responses
              const allResults = [
                ...autoAllowedResults.map((ar) => ({
                  type: "tool" as const,
                  tool_call_id: ar.toolCallId,
                  tool_return: ar.result.toolReturn,
                  status: ar.result.status,
                  stdout: ar.result.stdout,
                  stderr: ar.result.stderr,
                })),
                ...autoDeniedResults.map((ad) => ({
                  type: "approval" as const,
                  tool_call_id: ad.approval.toolCallId,
                  approve: false,
                  reason: ad.reason,
                })),
              ];

              // Check if user queued messages during auto-allowed tool execution
              if (waitingForQueueCancelRef.current) {
                if (restoreQueueOnCancelRef.current) {
                  // User hit ESC during queue cancel - abort the auto-send
                  setRestoreQueueOnCancel(false);
                } else {
                  // Queue results to be sent with the queued message
                  setQueuedApprovalResults(allResults);

                  // Get queued messages and clear queue
                  const concatenatedMessage =
                    queueSnapshotRef.current.join("\n");
                  setMessageQueue([]);

                  // Send via onSubmit
                  if (concatenatedMessage.trim()) {
                    onSubmitRef.current(concatenatedMessage);
                  }
                }

                // Reset flags
                waitingForQueueCancelRef.current = false;
                queueSnapshotRef.current = [];
                setStreaming(false);
                return;
              }

              // Rotate to a new thinking message
              setThinkingMessage(getRandomThinkingMessage());
              refreshDerived();

              await processConversation([
                {
                  type: "approval",
                  approvals: allResults,
                },
              ]);
              return;
            }

            // Check again if user queued messages during auto-allowed tool execution
            if (waitingForQueueCancelRef.current) {
              if (restoreQueueOnCancelRef.current) {
                // User hit ESC during queue cancel - abort the auto-send
                setRestoreQueueOnCancel(false);
              } else {
                // Create denial results for tools that need user input
                const denialResults = needsUserInput.map((ac) => ({
                  type: "approval" as const,
                  tool_call_id: ac.approval.toolCallId,
                  approve: false,
                  reason: "User cancelled - new message queued",
                }));

                // Update buffers to show tools as cancelled
                for (const ac of needsUserInput) {
                  onChunk(buffersRef.current, {
                    message_type: "tool_return_message",
                    id: "dummy",
                    date: new Date().toISOString(),
                    tool_call_id: ac.approval.toolCallId,
                    tool_return: "Cancelled - user sent new message",
                    status: "error",
                  });
                }
                refreshDerived();

                // Combine with auto-handled results and queue for sending
                const allResults = [
                  ...autoAllowedResults.map((ar) => ({
                    type: "tool" as const,
                    tool_call_id: ar.toolCallId,
                    tool_return: ar.result.toolReturn,
                    status: ar.result.status,
                  })),
                  ...autoDeniedResults.map((ad) => ({
                    type: "approval" as const,
                    tool_call_id: ad.approval.toolCallId,
                    approve: false,
                    reason: ad.reason,
                  })),
                  ...denialResults,
                ];
                setQueuedApprovalResults(allResults);

                // Get queued messages and clear queue
                const concatenatedMessage = queueSnapshotRef.current.join("\n");
                setMessageQueue([]);

                // Send via onSubmit
                if (concatenatedMessage.trim()) {
                  onSubmitRef.current(concatenatedMessage);
                }
              }

              // Reset flags
              waitingForQueueCancelRef.current = false;
              queueSnapshotRef.current = [];
              setStreaming(false);
              return;
            }

            // Show approval dialog for tools that need user input
            setPendingApprovals(needsUserInput.map((ac) => ac.approval));
            setApprovalContexts(
              needsUserInput
                .map((ac) => ac.context)
                .filter((ctx): ctx is ApprovalContext => ctx !== null),
            );
            setAutoHandledResults(autoAllowedResults);
            setAutoDeniedApprovals(autoDeniedResults);
            setStreaming(false);
            return;
          }

          // Unexpected stop reason (error, llm_api_error, etc.)
          // Mark incomplete tool calls as finished to prevent stuck blinking UI
          markIncompleteToolsAsCancelled(buffersRef.current);

          // Fetch error details from the run if available
          if (lastRunId) {
            try {
              const client = await getClient();
              const run = await client.runs.retrieve(lastRunId);

              // Check if run has error information in metadata
              if (run.metadata?.error) {
                const errorData = run.metadata.error as {
                  type?: string;
                  message?: string;
                  detail?: string;
                };

                // Pass structured error data to our formatter
                const errorObject = {
                  error: {
                    error: errorData,
                    run_id: lastRunId,
                  },
                };
                const errorDetails = formatErrorDetails(
                  errorObject,
                  agentIdRef.current,
                );
                appendError(errorDetails);
              } else {
                // No error metadata, show generic error with run info
                appendError(
                  `An error occurred during agent execution\n(run_id: ${lastRunId}, stop_reason: ${stopReason})`,
                );
              }
            } catch (_e) {
              // If we can't fetch error details, show generic error
              appendError(
                `An error occurred during agent execution\n(run_id: ${lastRunId}, stop_reason: ${stopReason})\n(Unable to fetch additional error details from server)`,
              );
              return;
            }
          } else {
            // No run_id available - but this is unusual since errors should have run_ids
            appendError(
              `An error occurred during agent execution\n(stop_reason: ${stopReason})`,
            );
          }

          setStreaming(false);
          refreshDerived();
          return;
        }
      } catch (e) {
        // Mark incomplete tool calls as cancelled to prevent stuck blinking UI
        markIncompleteToolsAsCancelled(buffersRef.current);

        // If using eager cancel and this is an abort error, silently ignore it
        // The user already got "Stream interrupted by user" feedback from handleInterrupt
        if (EAGER_CANCEL && e instanceof APIUserAbortError) {
          setStreaming(false);
          refreshDerived();
          return;
        }

        // Use comprehensive error formatting
        const errorDetails = formatErrorDetails(e, agentIdRef.current);
        appendError(errorDetails);
        setStreaming(false);
        refreshDerived();
      } finally {
        abortControllerRef.current = null;
      }
    },
    [appendError, refreshDerived, refreshDerivedThrottled],
  );

  const handleExit = useCallback(() => {
    setShowExitStats(true);
    // Give React time to render the stats, then exit
    setTimeout(() => {
      process.exit(0);
    }, 100);
  }, []);

  // Handler when user presses UP/ESC to load queue into input for editing
  const handleEnterQueueEditMode = useCallback(() => {
    setMessageQueue([]);
  }, []);

  const handleInterrupt = useCallback(async () => {
    // If we're executing client-side tools, abort them locally instead of hitting the backend
    if (isExecutingTool && toolAbortControllerRef.current) {
      toolAbortControllerRef.current.abort();
      setStreaming(false);
      setIsExecutingTool(false);
      appendError("Stream interrupted by user");
      refreshDerived();
      return;
    }

    if (!streaming || interruptRequested) return;

    // If we're in the middle of queue cancel, set flag to restore instead of auto-send
    if (waitingForQueueCancelRef.current) {
      setRestoreQueueOnCancel(true);
      // Don't reset flags - let the cancel complete naturally
    }

    // If EAGER_CANCEL is enabled, immediately stop everything client-side first
    if (EAGER_CANCEL) {
      // Abort the stream via abort signal
      if (abortControllerRef.current) {
        abortControllerRef.current.abort();
      }

      // Set cancellation flag to prevent processConversation from starting
      userCancelledRef.current = true;

      // Stop streaming and show error message
      setStreaming(false);
      markIncompleteToolsAsCancelled(buffersRef.current);
      appendError("Stream interrupted by user");
      refreshDerived();

      // Clear any pending approvals since we're cancelling
      setPendingApprovals([]);
      setApprovalContexts([]);
      setApprovalResults([]);
      setAutoHandledResults([]);
      setAutoDeniedApprovals([]);

      // Send cancel request to backend asynchronously (fire-and-forget)
      // Don't wait for it or show errors since user already got feedback
      getClient()
        .then((client) => client.agents.messages.cancel(agentId))
        .catch(() => {
          // Silently ignore - cancellation already happened client-side
        });

      return;
    } else {
      setInterruptRequested(true);
      try {
        const client = await getClient();
        await client.agents.messages.cancel(agentId);

        if (abortControllerRef.current) {
          abortControllerRef.current.abort();
        }
      } catch (e) {
        const errorDetails = formatErrorDetails(e, agentId);
        appendError(`Failed to interrupt stream: ${errorDetails}`);
        setInterruptRequested(false);
      }
    }
  }, [
    agentId,
    streaming,
    interruptRequested,
    appendError,
    isExecutingTool,
    refreshDerived,
  ]);

  // Keep ref to latest processConversation to avoid circular deps in useEffect
  const processConversationRef = useRef(processConversation);
  useEffect(() => {
    processConversationRef.current = processConversation;
  }, [processConversation]);

  // Reset interrupt flag when streaming ends
  useEffect(() => {
    if (!streaming) {
      setInterruptRequested(false);
    }
  }, [streaming]);

  const handleAgentSelect = useCallback(
    async (targetAgentId: string, opts?: { profileName?: string }) => {
      setAgentSelectorOpen(false);

      const isProfileLoad = !!opts?.profileName;
      const inputCmd = isProfileLoad
        ? `/profile load ${opts.profileName}`
        : `/resume ${targetAgentId}`;

      setCommandRunning(true);

      try {
        const client = await getClient();
        // Fetch new agent
        const agent = await client.agents.retrieve(targetAgentId);

        // Fetch agent's message history
        const messagesPage = await client.agents.messages.list(targetAgentId);
        const messages = messagesPage.items;

        // Update project settings with new agent
        await updateProjectSettings({ lastAgent: targetAgentId });

        // Clear current transcript and static items
        buffersRef.current.byId.clear();
        buffersRef.current.order = [];
        buffersRef.current.tokenCount = 0;
        emittedIdsRef.current.clear();
        setStaticItems([]);
        setStaticRenderEpoch((e) => e + 1);

        // Update agent state - also update ref immediately for any code that runs before re-render
        agentIdRef.current = targetAgentId;
        setAgentId(targetAgentId);
        setAgentState(agent);
        setAgentName(agent.name);
        setLlmConfig(agent.llm_config);

        // Build success command
        const agentUrl = `https://app.letta.com/projects/default-project/agents/${targetAgentId}`;
        const successOutput = isProfileLoad
          ? `Loaded "${agent.name || targetAgentId}"\n⎿  ${agentUrl}`
          : `Resumed "${agent.name || targetAgentId}"\n⎿  ${agentUrl}`;
        const successItem: StaticItem = {
          kind: "command",
          id: uid("cmd"),
          input: inputCmd,
          output: successOutput,
          phase: "finished",
          success: true,
        };

        // Backfill message history with visual separator, then success command at end
        if (messages.length > 0) {
          hasBackfilledRef.current = false;
          backfillBuffers(buffersRef.current, messages);
          // Collect backfilled items
          const backfilledItems: StaticItem[] = [];
          for (const id of buffersRef.current.order) {
            const ln = buffersRef.current.byId.get(id);
            if (!ln) continue;
            emittedIdsRef.current.add(id);
            backfilledItems.push({ ...ln } as StaticItem);
          }
          // Add separator before backfilled messages, then success at end
          const separator = {
            kind: "separator" as const,
            id: uid("sep"),
          };
          setStaticItems([separator, ...backfilledItems, successItem]);
          setLines(toLines(buffersRef.current));
          hasBackfilledRef.current = true;
        } else {
          setStaticItems([successItem]);
        }
      } catch (error) {
        const errorDetails = formatErrorDetails(error, agentId);
        const errorCmdId = uid("cmd");
        buffersRef.current.byId.set(errorCmdId, {
          kind: "command",
          id: errorCmdId,
          input: inputCmd,
          output: `Failed: ${errorDetails}`,
          phase: "finished",
          success: false,
        });
        buffersRef.current.order.push(errorCmdId);
        refreshDerived();
      } finally {
        setCommandRunning(false);
      }
    },
    [refreshDerived, agentId],
  );

  const onSubmit = useCallback(
    async (message?: string): Promise<{ submitted: boolean }> => {
      const msg = message?.trim() ?? "";

      // Handle profile load confirmation (Enter to continue)
      if (profileConfirmPending && !msg) {
        // User pressed Enter with empty input - proceed with loading
        const { name, agentId: targetAgentId, cmdId } = profileConfirmPending;
        buffersRef.current.byId.delete(cmdId);
        const orderIdx = buffersRef.current.order.indexOf(cmdId);
        if (orderIdx !== -1) buffersRef.current.order.splice(orderIdx, 1);
        refreshDerived();
        setProfileConfirmPending(null);
        await handleAgentSelect(targetAgentId, { profileName: name });
        return { submitted: true };
      }

      // Cancel profile confirmation if user types something else
      if (profileConfirmPending && msg) {
        const { cmdId } = profileConfirmPending;
        buffersRef.current.byId.set(cmdId, {
          kind: "command",
          id: cmdId,
          input: `/profile load ${profileConfirmPending.name}`,
          output: "Cancelled",
          phase: "finished",
          success: false,
        });
        refreshDerived();
        setProfileConfirmPending(null);
        // Continue processing the new message
      }

      if (!msg) return { submitted: false };

      // Block submission if waiting for explicit user action (approvals)
      // In this case, input is hidden anyway, so this shouldn't happen
      if (pendingApprovals.length > 0) {
        return { submitted: false };
      }

      // Queue message if agent is busy (streaming, executing tool, or running command)
      // This allows messages to queue up while agent is working
      const agentBusy = streaming || isExecutingTool || commandRunning;

      if (agentBusy) {
        setMessageQueue((prev) => {
          const newQueue = [...prev, msg];

          // Always update snapshot to include ALL queued messages
          queueSnapshotRef.current = [...newQueue];

          // If this is the first queued message, send cancel request
          if (!waitingForQueueCancelRef.current) {
            waitingForQueueCancelRef.current = true;

            // Send cancel request to backend (fire-and-forget)
            getClient()
              .then((client) => client.agents.messages.cancel(agentId))
              .then(() => {})
              .catch(() => {
                // Reset flag if cancel fails
                waitingForQueueCancelRef.current = false;
              });
          }

          return newQueue;
        });
        return { submitted: true }; // Clears input
      }

      // Reset cancellation flag when starting new submission
      // This ensures that after an interrupt, new messages can be sent
      userCancelledRef.current = false;

      // Handle commands (messages starting with "/")
      if (msg.startsWith("/")) {
        const trimmed = msg.trim();

        // Special handling for /model command - opens selector
        if (trimmed === "/model") {
          setModelSelectorOpen(true);
          return { submitted: true };
        }

        // Special handling for /toolset command - opens selector
        if (trimmed === "/toolset") {
          setToolsetSelectorOpen(true);
          return { submitted: true };
        }

        // Special handling for /system command - opens system prompt selector
        if (trimmed === "/system") {
          setSystemPromptSelectorOpen(true);
          return { submitted: true };
        }

        // Special handling for /exit command - show stats and exit
        if (trimmed === "/exit") {
          handleExit();
          return { submitted: true };
        }

        // Special handling for /logout command - clear credentials and exit
        if (trimmed === "/logout") {
          const cmdId = uid("cmd");
          buffersRef.current.byId.set(cmdId, {
            kind: "command",
            id: cmdId,
            input: msg,
            output: "Logging out...",
            phase: "running",
          });
          buffersRef.current.order.push(cmdId);
          refreshDerived();

          setCommandRunning(true);

          try {
            const { settingsManager } = await import("../settings-manager");
            const currentSettings = settingsManager.getSettings();

            // Revoke refresh token on server if we have one
            if (currentSettings.refreshToken) {
              const { revokeToken } = await import("../auth/oauth");
              await revokeToken(currentSettings.refreshToken);
            }

            // Clear local credentials
            const newEnv = { ...currentSettings.env };
            delete newEnv.LETTA_API_KEY;
            // Note: LETTA_BASE_URL is intentionally NOT deleted from settings
            // because it should not be stored there in the first place

            settingsManager.updateSettings({
              env: newEnv,
              refreshToken: undefined,
              tokenExpiresAt: undefined,
            });

            buffersRef.current.byId.set(cmdId, {
              kind: "command",
              id: cmdId,
              input: msg,
              output:
                "✓ Logged out successfully. Run 'letta' to re-authenticate.",
              phase: "finished",
              success: true,
            });
            refreshDerived();

            // Exit after a brief delay to show the message
            setTimeout(() => process.exit(0), 500);
          } catch (error) {
            const errorDetails = formatErrorDetails(error, agentId);
            buffersRef.current.byId.set(cmdId, {
              kind: "command",
              id: cmdId,
              input: msg,
              output: `Failed: ${errorDetails}`,
              phase: "finished",
              success: false,
            });
            refreshDerived();
          } finally {
            setCommandRunning(false);
          }
          return { submitted: true };
        }

        // Special handling for /stream command - toggle and save
        if (msg.trim() === "/stream") {
          const newValue = !tokenStreamingEnabled;

          // Immediately add command to transcript with "running" phase and loading message
          const cmdId = uid("cmd");
          buffersRef.current.byId.set(cmdId, {
            kind: "command",
            id: cmdId,
            input: msg,
            output: `${newValue ? "Enabling" : "Disabling"} token streaming...`,
            phase: "running",
          });
          buffersRef.current.order.push(cmdId);
          refreshDerived();

          // Lock input during async operation
          setCommandRunning(true);

          try {
            setTokenStreamingEnabled(newValue);

            // Save to settings
            const { settingsManager } = await import("../settings-manager");
            settingsManager.updateSettings({ tokenStreaming: newValue });

            // Update the same command with final result
            buffersRef.current.byId.set(cmdId, {
              kind: "command",
              id: cmdId,
              input: msg,
              output: `Token streaming ${newValue ? "enabled" : "disabled"}`,
              phase: "finished",
              success: true,
            });
            refreshDerived();
          } catch (error) {
            // Mark command as failed
            const errorDetails = formatErrorDetails(error, agentId);
            buffersRef.current.byId.set(cmdId, {
              kind: "command",
              id: cmdId,
              input: msg,
              output: `Failed: ${errorDetails}`,
              phase: "finished",
              success: false,
            });
            refreshDerived();
          } finally {
            // Unlock input
            setCommandRunning(false);
          }
          return { submitted: true };
        }

        // Special handling for /clear command - reset conversation
        if (msg.trim() === "/clear") {
          const cmdId = uid("cmd");
          buffersRef.current.byId.set(cmdId, {
            kind: "command",
            id: cmdId,
            input: msg,
            output: "Clearing conversation...",
            phase: "running",
          });
          buffersRef.current.order.push(cmdId);
          refreshDerived();

          setCommandRunning(true);

          try {
            const client = await getClient();
            await client.agents.messages.reset(agentId, {
              add_default_initial_messages: false,
            });

            // Clear local buffers and static items
            // buffersRef.current.byId.clear();
            // buffersRef.current.order = [];
            // buffersRef.current.tokenCount = 0;
            // emittedIdsRef.current.clear();
            // setStaticItems([]);

            // Update command with success
            buffersRef.current.byId.set(cmdId, {
              kind: "command",
              id: cmdId,
              input: msg,
              output: "Conversation cleared",
              phase: "finished",
              success: true,
            });
            buffersRef.current.order.push(cmdId);
            refreshDerived();
          } catch (error) {
            const errorDetails = formatErrorDetails(error, agentId);
            buffersRef.current.byId.set(cmdId, {
              kind: "command",
              id: cmdId,
              input: msg,
              output: `Failed: ${errorDetails}`,
              phase: "finished",
              success: false,
            });
            refreshDerived();
          } finally {
            setCommandRunning(false);
          }
          return { submitted: true };
        }

        // Special handling for /link command - attach Letta Code tools
        if (msg.trim() === "/link") {
          const cmdId = uid("cmd");
          buffersRef.current.byId.set(cmdId, {
            kind: "command",
            id: cmdId,
            input: msg,
            output: "Attaching Letta Code tools to agent...",
            phase: "running",
          });
          buffersRef.current.order.push(cmdId);
          refreshDerived();

          setCommandRunning(true);

          try {
            const result = await linkToolsToAgent(agentId);

            buffersRef.current.byId.set(cmdId, {
              kind: "command",
              id: cmdId,
              input: msg,
              output: result.message,
              phase: "finished",
              success: result.success,
            });
            refreshDerived();
          } catch (error) {
            const errorDetails = formatErrorDetails(error, agentId);
            buffersRef.current.byId.set(cmdId, {
              kind: "command",
              id: cmdId,
              input: msg,
              output: `Failed: ${errorDetails}`,
              phase: "finished",
              success: false,
            });
            refreshDerived();
          } finally {
            setCommandRunning(false);
          }
          return { submitted: true };
        }

        // Special handling for /unlink command - remove Letta Code tools
        if (msg.trim() === "/unlink") {
          const cmdId = uid("cmd");
          buffersRef.current.byId.set(cmdId, {
            kind: "command",
            id: cmdId,
            input: msg,
            output: "Removing Letta Code tools from agent...",
            phase: "running",
          });
          buffersRef.current.order.push(cmdId);
          refreshDerived();

          setCommandRunning(true);

          try {
            const result = await unlinkToolsFromAgent(agentId);

            buffersRef.current.byId.set(cmdId, {
              kind: "command",
              id: cmdId,
              input: msg,
              output: result.message,
              phase: "finished",
              success: result.success,
            });
            refreshDerived();
          } catch (error) {
            const errorDetails = formatErrorDetails(error, agentId);
            buffersRef.current.byId.set(cmdId, {
              kind: "command",
              id: cmdId,
              input: msg,
              output: `Failed: ${errorDetails}`,
              phase: "finished",
              success: false,
            });
            refreshDerived();
          } finally {
            setCommandRunning(false);
          }
          return { submitted: true };
        }

        // Special handling for /rename command - rename the agent
        if (msg.trim().startsWith("/rename")) {
          const parts = msg.trim().split(/\s+/);
          const newName = parts.slice(1).join(" ");

          if (!newName) {
            const cmdId = uid("cmd");
            buffersRef.current.byId.set(cmdId, {
              kind: "command",
              id: cmdId,
              input: msg,
              output: "Please provide a new name: /rename <name>",
              phase: "finished",
              success: false,
            });
            buffersRef.current.order.push(cmdId);
            refreshDerived();
            return { submitted: true };
          }

          const cmdId = uid("cmd");
          buffersRef.current.byId.set(cmdId, {
            kind: "command",
            id: cmdId,
            input: msg,
            output: `Renaming agent to "${newName}"...`,
            phase: "running",
          });
          buffersRef.current.order.push(cmdId);
          refreshDerived();

          setCommandRunning(true);

          try {
            const client = await getClient();
            await client.agents.update(agentId, { name: newName });
            setAgentName(newName);

            buffersRef.current.byId.set(cmdId, {
              kind: "command",
              id: cmdId,
              input: msg,
              output: `Agent renamed to "${newName}"`,
              phase: "finished",
              success: true,
            });
            refreshDerived();
          } catch (error) {
            const errorDetails = formatErrorDetails(error, agentId);
            buffersRef.current.byId.set(cmdId, {
              kind: "command",
              id: cmdId,
              input: msg,
              output: `Failed: ${errorDetails}`,
              phase: "finished",
              success: false,
            });
            refreshDerived();
          } finally {
            setCommandRunning(false);
          }
          return { submitted: true };
        }

        // Special handling for /description command - update agent description
        if (msg.trim().startsWith("/description")) {
          const parts = msg.trim().split(/\s+/);
          const newDescription = parts.slice(1).join(" ");

          if (!newDescription) {
            const cmdId = uid("cmd");
            buffersRef.current.byId.set(cmdId, {
              kind: "command",
              id: cmdId,
              input: msg,
              output: "Please provide a description: /description <text>",
              phase: "finished",
              success: false,
            });
            buffersRef.current.order.push(cmdId);
            refreshDerived();
            return { submitted: true };
          }

          const cmdId = uid("cmd");
          buffersRef.current.byId.set(cmdId, {
            kind: "command",
            id: cmdId,
            input: msg,
            output: "Updating description...",
            phase: "running",
          });
          buffersRef.current.order.push(cmdId);
          refreshDerived();

          setCommandRunning(true);

          try {
            const client = await getClient();
            await client.agents.update(agentId, {
              description: newDescription,
            });

            buffersRef.current.byId.set(cmdId, {
              kind: "command",
              id: cmdId,
              input: msg,
              output: `Description updated to "${newDescription}"`,
              phase: "finished",
              success: true,
            });
            refreshDerived();
          } catch (error) {
            const errorDetails = formatErrorDetails(error, agentId);
            buffersRef.current.byId.set(cmdId, {
              kind: "command",
              id: cmdId,
              input: msg,
              output: `Failed: ${errorDetails}`,
              phase: "finished",
              success: false,
            });
            refreshDerived();
          } finally {
            setCommandRunning(false);
          }
          return { submitted: true };
        }

        // Special handling for /resume command - show session resume selector
        if (msg.trim() === "/resume") {
          setResumeSelectorOpen(true);
          return { submitted: true };
        }

        // Special handling for /search command - show message search
        if (msg.trim() === "/search") {
          setMessageSearchOpen(true);
          return { submitted: true };
        }

<<<<<<< HEAD
        // Special handling for /profile command - manage local profiles
        if (msg.trim().startsWith("/profile")) {
          const parts = msg.trim().split(/\s+/);
          const subcommand = parts[1]?.toLowerCase();
          const profileName = parts.slice(2).join(" ");

          const profileCtx: ProfileCommandContext = {
            buffersRef,
            refreshDerived,
            agentId,
            setCommandRunning,
            setAgentName,
          };

          // /profile - list all profiles
          if (!subcommand) {
            handleProfileList(profileCtx, msg);
            return { submitted: true };
          }

          // /profile save <name>
          if (subcommand === "save") {
            await handleProfileSave(profileCtx, msg, profileName);
            return { submitted: true };
          }

          // /profile load <name>
          if (subcommand === "load") {
            const validation = validateProfileLoad(
              profileCtx,
              msg,
              profileName,
            );
            if (validation.errorMessage) {
              return { submitted: true };
            }

            if (validation.needsConfirmation && validation.targetAgentId) {
              // Show warning and wait for confirmation
              const cmdId = addCommandResult(
                buffersRef,
                refreshDerived,
                msg,
                "Warning: Current agent is not saved to any profile.\nPress Enter to continue, or type anything to cancel.",
                false,
                "running",
              );
              setProfileConfirmPending({
                name: profileName,
                agentId: validation.targetAgentId,
                cmdId,
              });
              return { submitted: true };
            }

            // Current agent is saved, proceed with loading
            if (validation.targetAgentId) {
              await handleAgentSelect(validation.targetAgentId, {
                profileName,
              });
            }
            return { submitted: true };
          }

          // /profile delete <name>
          if (subcommand === "delete") {
            handleProfileDelete(profileCtx, msg, profileName);
            return { submitted: true };
          }

          // Unknown subcommand
          handleProfileUsage(profileCtx, msg);
          return { submitted: true };
        }

=======
>>>>>>> 0dda1410
        // Special handling for /bashes command - show background shell processes
        if (msg.trim() === "/bashes") {
          const { backgroundProcesses } = await import(
            "../tools/impl/process_manager"
          );
          const cmdId = uid("cmd");

          let output: string;
          if (backgroundProcesses.size === 0) {
            output = "No background processes running";
          } else {
            const lines = ["Background processes:"];
            for (const [id, proc] of backgroundProcesses) {
              const status =
                proc.status === "running"
                  ? "running"
                  : proc.status === "completed"
                    ? `completed (exit ${proc.exitCode})`
                    : `failed (exit ${proc.exitCode})`;
              lines.push(`  ${id}: ${proc.command} [${status}]`);
            }
            output = lines.join("\n");
          }

          buffersRef.current.byId.set(cmdId, {
            kind: "command",
            id: cmdId,
            input: msg,
            output,
            phase: "finished",
            success: true,
          });
          buffersRef.current.order.push(cmdId);
          refreshDerived();
          return { submitted: true };
        }

        // Special handling for /download command - download agent file
        if (msg.trim() === "/download") {
          const cmdId = uid("cmd");
          buffersRef.current.byId.set(cmdId, {
            kind: "command",
            id: cmdId,
            input: msg,
            output: "Downloading agent file...",
            phase: "running",
          });
          buffersRef.current.order.push(cmdId);
          refreshDerived();

          setCommandRunning(true);

          try {
            const client = await getClient();
            const fileContent = await client.agents.exportFile(agentId);
            const fileName = `${agentId}.af`;
            await Bun.write(fileName, JSON.stringify(fileContent, null, 2));

            buffersRef.current.byId.set(cmdId, {
              kind: "command",
              id: cmdId,
              input: msg,
              output: `AgentFile downloaded to ${fileName}`,
              phase: "finished",
              success: true,
            });
            refreshDerived();
          } catch (error) {
            const errorDetails = formatErrorDetails(error, agentId);
            buffersRef.current.byId.set(cmdId, {
              kind: "command",
              id: cmdId,
              input: msg,
              output: `Failed: ${errorDetails}`,
              phase: "finished",
              success: false,
            });
            refreshDerived();
          } finally {
            setCommandRunning(false);
          }
          return { submitted: true };
        }

        // Special handling for /skill command - enter skill creation mode
        if (trimmed.startsWith("/skill")) {
          const cmdId = uid("cmd");

          // Extract optional description after `/skill`
          const [, ...rest] = trimmed.split(/\s+/);
          const description = rest.join(" ").trim();

          const initialOutput = description
            ? `Starting skill creation for: ${description}`
            : "Starting skill creation. I’ll load the skill-creator skill and ask a few questions about the skill you want to build...";

          buffersRef.current.byId.set(cmdId, {
            kind: "command",
            id: cmdId,
            input: msg,
            output: initialOutput,
            phase: "running",
          });
          buffersRef.current.order.push(cmdId);
          refreshDerived();

          setCommandRunning(true);

          try {
            // Import the skill-creation prompt
            const { SKILL_CREATOR_PROMPT } = await import(
              "../agent/promptAssets.js"
            );

            // Build system-reminder content for skill creation
            const userDescriptionLine = description
              ? `\n\nUser-provided skill description:\n${description}`
              : "\n\nThe user did not provide a description with /skill. Ask what kind of skill they want to create before proceeding.";

            const skillMessage = `<system-reminder>\n${SKILL_CREATOR_PROMPT}${userDescriptionLine}\n</system-reminder>`;

            // Mark command as finished before sending message
            buffersRef.current.byId.set(cmdId, {
              kind: "command",
              id: cmdId,
              input: msg,
              output:
                "Entered skill creation mode. Answer the assistant’s questions to design your new skill.",
              phase: "finished",
              success: true,
            });
            refreshDerived();

            // Process conversation with the skill-creation prompt
            await processConversation([
              {
                type: "message",
                role: "user",
                content: skillMessage,
              },
            ]);
          } catch (error) {
            const errorDetails = formatErrorDetails(error, agentId);
            buffersRef.current.byId.set(cmdId, {
              kind: "command",
              id: cmdId,
              input: msg,
              output: `Failed: ${errorDetails}`,
              phase: "finished",
              success: false,
            });
            refreshDerived();
          } finally {
            setCommandRunning(false);
          }

          return { submitted: true };
        }

        // Special handling for /remember command - remember something from conversation
        if (trimmed.startsWith("/remember")) {
          const cmdId = uid("cmd");

          // Extract optional description after `/remember`
          const [, ...rest] = trimmed.split(/\s+/);
          const userText = rest.join(" ").trim();

          const initialOutput = userText
            ? "Storing to memory..."
            : "Processing memory request...";

          buffersRef.current.byId.set(cmdId, {
            kind: "command",
            id: cmdId,
            input: msg,
            output: initialOutput,
            phase: "running",
          });
          buffersRef.current.order.push(cmdId);
          refreshDerived();

          setCommandRunning(true);

          try {
            // Import the remember prompt
            const { REMEMBER_PROMPT } = await import(
              "../agent/promptAssets.js"
            );

            // Build system-reminder content for memory request
            const rememberMessage = userText
              ? `<system-reminder>\n${REMEMBER_PROMPT}\n</system-reminder>${userText}`
              : `<system-reminder>\n${REMEMBER_PROMPT}\n\nThe user did not specify what to remember. Look at the recent conversation context to identify what they likely want you to remember, or ask them to clarify.\n</system-reminder>`;

            // Mark command as finished before sending message
            buffersRef.current.byId.set(cmdId, {
              kind: "command",
              id: cmdId,
              input: msg,
              output: userText
                ? "Storing to memory..."
                : "Processing memory request from conversation context...",
              phase: "finished",
              success: true,
            });
            refreshDerived();

            // Process conversation with the remember prompt
            await processConversation([
              {
                type: "message",
                role: "user",
                content: rememberMessage,
              },
            ]);
          } catch (error) {
            const errorDetails = formatErrorDetails(error, agentId);
            buffersRef.current.byId.set(cmdId, {
              kind: "command",
              id: cmdId,
              input: msg,
              output: `Failed: ${errorDetails}`,
              phase: "finished",
              success: false,
            });
            refreshDerived();
          } finally {
            setCommandRunning(false);
          }

          return { submitted: true };
        }

        // Special handling for /init command - initialize agent memory
        if (trimmed === "/init") {
          const cmdId = uid("cmd");
          buffersRef.current.byId.set(cmdId, {
            kind: "command",
            id: cmdId,
            input: msg,
            output: "Gathering project context...",
            phase: "running",
          });
          buffersRef.current.order.push(cmdId);
          refreshDerived();

          setCommandRunning(true);

          try {
            // Import the initialization prompt
            const { INITIALIZE_PROMPT } = await import(
              "../agent/promptAssets.js"
            );

            // Gather git context if available
            let gitContext = "";
            try {
              const { execSync } = await import("node:child_process");
              const cwd = process.cwd();

              // Check if we're in a git repo
              try {
                execSync("git rev-parse --git-dir", {
                  cwd,
                  stdio: "pipe",
                });

                // Gather git info
                const branch = execSync("git branch --show-current", {
                  cwd,
                  encoding: "utf-8",
                }).trim();
                const mainBranch = execSync(
                  "git symbolic-ref refs/remotes/origin/HEAD 2>/dev/null | sed 's@^refs/remotes/origin/@@' || echo 'main'",
                  { cwd, encoding: "utf-8", shell: "/bin/bash" },
                ).trim();
                const status = execSync("git status --short", {
                  cwd,
                  encoding: "utf-8",
                }).trim();
                const recentCommits = execSync(
                  "git log --oneline -10 2>/dev/null || echo 'No commits yet'",
                  { cwd, encoding: "utf-8" },
                ).trim();

                gitContext = `
## Current Project Context

**Working directory**: ${cwd}

### Git Status
- **Current branch**: ${branch}
- **Main branch**: ${mainBranch}
- **Status**:
${status || "(clean working tree)"}

### Recent Commits
${recentCommits}
`;
              } catch {
                // Not a git repo, just include working directory
                gitContext = `
## Current Project Context

**Working directory**: ${cwd}
**Git**: Not a git repository
`;
              }
            } catch {
              // execSync import failed, skip git context
            }

            // Mark command as finished before sending message
            buffersRef.current.byId.set(cmdId, {
              kind: "command",
              id: cmdId,
              input: msg,
              output:
                "Assimilating project context and defragmenting memories...",
              phase: "finished",
              success: true,
            });
            refreshDerived();

            // Send initialization prompt with git context as a system reminder
            const initMessage = `<system-reminder>\n${INITIALIZE_PROMPT}\n${gitContext}\n</system-reminder>`;

            // Process conversation with the init prompt
            await processConversation([
              {
                type: "message",
                role: "user",
                content: initMessage,
              },
            ]);
          } catch (error) {
            const errorDetails = formatErrorDetails(error, agentId);
            buffersRef.current.byId.set(cmdId, {
              kind: "command",
              id: cmdId,
              input: msg,
              output: `Failed: ${errorDetails}`,
              phase: "finished",
              success: false,
            });
            refreshDerived();
          } finally {
            setCommandRunning(false);
          }
          return { submitted: true };
        }

        // Immediately add command to transcript with "running" phase
        const cmdId = uid("cmd");
        buffersRef.current.byId.set(cmdId, {
          kind: "command",
          id: cmdId,
          input: msg,
          output: "",
          phase: "running",
        });
        buffersRef.current.order.push(cmdId);
        refreshDerived();

        // Lock input during async operation
        setCommandRunning(true);

        try {
          const { executeCommand } = await import("./commands/registry");
          const result = await executeCommand(msg);

          // Update the same command with result
          buffersRef.current.byId.set(cmdId, {
            kind: "command",
            id: cmdId,
            input: msg,
            output: result.output,
            phase: "finished",
            success: result.success,
          });
          refreshDerived();
        } catch (error) {
          // Mark command as failed if executeCommand throws
          const errorDetails = formatErrorDetails(error, agentId);
          buffersRef.current.byId.set(cmdId, {
            kind: "command",
            id: cmdId,
            input: msg,
            output: `Failed: ${errorDetails}`,
            phase: "finished",
            success: false,
          });
          refreshDerived();
        } finally {
          // Unlock input
          setCommandRunning(false);
        }
        return { submitted: true }; // Don't send commands to Letta agent
      }

      // Build message content from display value (handles placeholders for text/images)
      const contentParts = buildMessageContentFromDisplay(msg);

      // Prepend plan mode reminder if in plan mode
      const planModeReminder = getPlanModeReminder();

      // Prepend skill unload reminder if skills are loaded (using cached flag)
      const skillUnloadReminder = getSkillUnloadReminder();

      // Combine reminders with content (plan mode first, then skill unload)
      const allReminders = planModeReminder + skillUnloadReminder;
      const messageContent =
        allReminders && typeof contentParts === "string"
          ? allReminders + contentParts
          : Array.isArray(contentParts) && allReminders
            ? [{ type: "text" as const, text: allReminders }, ...contentParts]
            : contentParts;

      // Append the user message to transcript IMMEDIATELY (optimistic update)
      const userId = uid("user");
      buffersRef.current.byId.set(userId, {
        kind: "user",
        id: userId,
        text: msg,
      });
      buffersRef.current.order.push(userId);

      // Reset token counter for this turn (only count the agent's response)
      buffersRef.current.tokenCount = 0;
      // Rotate to a new thinking message for this turn
      setThinkingMessage(getRandomThinkingMessage());
      // Show streaming state immediately for responsiveness
      setStreaming(true);
      refreshDerived();

      // Check for pending approvals before sending message (skip if we already have
      // a queued approval response to send first).
      if (CHECK_PENDING_APPROVALS_BEFORE_SEND && !queuedApprovalResults) {
        try {
          const client = await getClient();
          // Fetch fresh agent state to check for pending approvals with accurate in-context messages
          const agent = await client.agents.retrieve(agentId);
          const { pendingApprovals: existingApprovals } = await getResumeData(
            client,
            agent,
          );

          // Check if user cancelled while we were fetching approval state
          if (
            userCancelledRef.current ||
            abortControllerRef.current?.signal.aborted
          ) {
            // User hit ESC during the check - abort and clean up
            buffersRef.current.byId.delete(userId);
            const orderIndex = buffersRef.current.order.indexOf(userId);
            if (orderIndex !== -1) {
              buffersRef.current.order.splice(orderIndex, 1);
            }
            setStreaming(false);
            refreshDerived();
            return { submitted: false };
          }

          if (existingApprovals && existingApprovals.length > 0) {
            // There are pending approvals - show them and DON'T send the message yet
            // The message will be restored to the input field for the user to decide

            // Remove the optimistic user message from transcript to avoid duplication
            buffersRef.current.byId.delete(userId);
            const orderIndex = buffersRef.current.order.indexOf(userId);
            if (orderIndex !== -1) {
              buffersRef.current.order.splice(orderIndex, 1);
            }

            setStreaming(false); // Stop streaming indicator
            setPendingApprovals(existingApprovals);

            // Analyze approval contexts for ALL pending approvals
            const contexts = await Promise.all(
              existingApprovals.map(async (approval) => {
                const parsedArgs = safeJsonParseOr<Record<string, unknown>>(
                  approval.toolArgs,
                  {},
                );
                return await analyzeToolApproval(approval.toolName, parsedArgs);
              }),
            );

            // Check again after async approval analysis
            if (
              userCancelledRef.current ||
              abortControllerRef.current?.signal.aborted
            ) {
              // User cancelled during analysis - don't show dialog
              setStreaming(false);
              refreshDerived();
              return { submitted: false };
            }

            setApprovalContexts(contexts);

            // Refresh to remove the message from UI
            refreshDerived();

            // Return false = message NOT submitted, will be restored to input
            return { submitted: false };
          }
        } catch (_error) {
          // If check fails, proceed anyway (don't block user)
        }
      }

      // Start the conversation loop. If we have queued approval results from an interrupted
      // client-side execution, send them first before the new user message.
      const initialInput: Array<MessageCreate | ApprovalCreate> = [];

      if (queuedApprovalResults) {
        initialInput.push({
          type: "approval",
          approvals: queuedApprovalResults,
        });
        setQueuedApprovalResults(null);
      }

      initialInput.push({
        type: "message",
        role: "user",
        content: messageContent as unknown as MessageCreate["content"],
      });

      await processConversation(initialInput);

      // Clean up placeholders after submission
      clearPlaceholdersInText(msg);

      return { submitted: true };
    },
    [
      streaming,
      commandRunning,
      processConversation,
      refreshDerived,
      agentId,
      handleExit,
      isExecutingTool,
      queuedApprovalResults,
      pendingApprovals,
<<<<<<< HEAD
      profileConfirmPending,
      handleAgentSelect,
=======
      tokenStreamingEnabled,
>>>>>>> 0dda1410
    ],
  );

  const onSubmitRef = useRef(onSubmit);
  useEffect(() => {
    onSubmitRef.current = onSubmit;
  }, [onSubmit]);

  // Process queued messages when streaming ends
  useEffect(() => {
    if (
      !streaming &&
      messageQueue.length > 0 &&
      pendingApprovals.length === 0 &&
      !commandRunning &&
      !isExecutingTool &&
      !waitingForQueueCancelRef.current && // Don't dequeue while waiting for cancel
      !userCancelledRef.current // Don't dequeue if user just cancelled
    ) {
      const [firstMessage, ...rest] = messageQueue;
      setMessageQueue(rest);

      // Submit the first message using the normal submit flow
      // This ensures all setup (reminders, UI updates, etc.) happens correctly
      onSubmitRef.current(firstMessage);
    }
  }, [
    streaming,
    messageQueue,
    pendingApprovals,
    commandRunning,
    isExecutingTool,
  ]);

  // Helper to send all approval results when done
  const sendAllResults = useCallback(
    async (
      additionalDecision?:
        | { type: "approve"; approval: ApprovalRequest }
        | { type: "deny"; approval: ApprovalRequest; reason: string },
    ) => {
      try {
        // Don't send results if user has already cancelled
        if (
          userCancelledRef.current ||
          abortControllerRef.current?.signal.aborted
        ) {
          setStreaming(false);
          setIsExecutingTool(false);
          setPendingApprovals([]);
          setApprovalContexts([]);
          setApprovalResults([]);
          setAutoHandledResults([]);
          setAutoDeniedApprovals([]);
          return;
        }

        // Snapshot current state before clearing dialog
        const approvalResultsSnapshot = [...approvalResults];
        const autoHandledSnapshot = [...autoHandledResults];
        const autoDeniedSnapshot = [...autoDeniedApprovals];
        const pendingSnapshot = [...pendingApprovals];

        // Clear dialog state immediately so UI updates right away
        setPendingApprovals([]);
        setApprovalContexts([]);
        setApprovalResults([]);
        setAutoHandledResults([]);
        setAutoDeniedApprovals([]);

        // Show "thinking" state and lock input while executing approved tools client-side
        setStreaming(true);

        const approvalAbortController = new AbortController();
        toolAbortControllerRef.current = approvalAbortController;

        // Combine all decisions using snapshots
        const allDecisions = [
          ...approvalResultsSnapshot,
          ...(additionalDecision ? [additionalDecision] : []),
        ];

        // Execute approved tools and format results using shared function
        const { executeApprovalBatch } = await import(
          "../agent/approval-execution"
        );
        const executedResults = await executeApprovalBatch(
          allDecisions,
          (chunk) => {
            onChunk(buffersRef.current, chunk);
            // Also log errors to the UI error display
            if (
              chunk.status === "error" &&
              chunk.message_type === "tool_return_message"
            ) {
              const isToolError = chunk.tool_return?.startsWith(
                "Error executing tool:",
              );
              if (isToolError) {
                appendError(chunk.tool_return);
              }
            }
            // Flush UI so completed tools show up while the batch continues
            refreshDerived();
          },
          { abortSignal: approvalAbortController.signal },
        );

        // Combine with auto-handled and auto-denied results using snapshots
        const allResults = [
          ...autoHandledSnapshot.map((ar) => ({
            type: "tool" as const,
            tool_call_id: ar.toolCallId,
            tool_return: ar.result.toolReturn,
            status: ar.result.status,
            stdout: ar.result.stdout,
            stderr: ar.result.stderr,
          })),
          ...autoDeniedSnapshot.map((ad) => ({
            type: "approval" as const,
            tool_call_id: ad.approval.toolCallId,
            approve: false,
            reason: ad.reason,
          })),
          ...executedResults,
        ];

        // Dev-only validation: ensure outgoing IDs match expected IDs (using snapshots)
        if (process.env.NODE_ENV !== "production") {
          // Include ALL tool call IDs: auto-handled, auto-denied, and pending approvals
          const expectedIds = new Set([
            ...autoHandledSnapshot.map((ar) => ar.toolCallId),
            ...autoDeniedSnapshot.map((ad) => ad.approval.toolCallId),
            ...pendingSnapshot.map((a) => a.toolCallId),
          ]);
          const sendingIds = new Set(
            allResults.map((r) => r.tool_call_id).filter(Boolean),
          );

          const setsEqual = (a: Set<string>, b: Set<string>) =>
            a.size === b.size && [...a].every((id) => b.has(id));

          if (!setsEqual(expectedIds, sendingIds)) {
            console.error("[BUG] Approval ID mismatch detected");
            console.error("Expected IDs:", Array.from(expectedIds));
            console.error("Sending IDs:", Array.from(sendingIds));
            throw new Error(
              "Approval ID mismatch - refusing to send mismatched IDs",
            );
          }
        }

        // Rotate to a new thinking message
        setThinkingMessage(getRandomThinkingMessage());
        refreshDerived();

        const wasAborted = approvalAbortController.signal.aborted;
        const userCancelled =
          userCancelledRef.current ||
          abortControllerRef.current?.signal.aborted;

        if (wasAborted || userCancelled) {
          // Queue results to send alongside the next user message (if not cancelled entirely)
          if (!userCancelled) {
            setQueuedApprovalResults(allResults as ApprovalResult[]);
          }
          setStreaming(false);
        } else {
          // Continue conversation with all results
          await processConversation([
            {
              type: "approval",
              approvals: allResults as ApprovalResult[],
            },
          ]);
        }
      } finally {
        // Always release the execution guard, even if an error occurred
        setIsExecutingTool(false);
        toolAbortControllerRef.current = null;
      }
    },
    [
      approvalResults,
      autoHandledResults,
      autoDeniedApprovals,
      pendingApprovals,
      processConversation,
      refreshDerived,
      appendError,
    ],
  );

  // Handle approval callbacks - sequential review
  const handleApproveCurrent = useCallback(async () => {
    if (isExecutingTool) return;

    const currentIndex = approvalResults.length;
    const currentApproval = pendingApprovals[currentIndex];

    if (!currentApproval) return;

    setIsExecutingTool(true);

    try {
      // Store approval decision (don't execute yet - batch execute after all approvals)
      const decision = {
        type: "approve" as const,
        approval: currentApproval,
      };

      // Check if we're done with all approvals
      if (currentIndex + 1 >= pendingApprovals.length) {
        // All approvals collected, execute and send to backend
        // sendAllResults owns the lock release via its finally block
        await sendAllResults(decision);
      } else {
        // Not done yet, store decision and show next approval
        setApprovalResults((prev) => [...prev, decision]);
        setIsExecutingTool(false);
      }
    } catch (e) {
      const errorDetails = formatErrorDetails(e, agentId);
      appendError(errorDetails);
      setStreaming(false);
      setIsExecutingTool(false);
    }
  }, [
    agentId,
    pendingApprovals,
    approvalResults,
    sendAllResults,
    appendError,
    isExecutingTool,
  ]);

  const handleApproveAlways = useCallback(
    async (scope?: "project" | "session") => {
      if (isExecutingTool) return;

      // For now, just handle the first approval with approve-always
      // TODO: Support approve-always for multiple approvals
      if (pendingApprovals.length === 0 || approvalContexts.length === 0)
        return;

      const currentIndex = approvalResults.length;
      const approvalContext = approvalContexts[currentIndex];
      if (!approvalContext) return;

      const rule = approvalContext.recommendedRule;
      const actualScope = scope || approvalContext.defaultScope;

      // Save the permission rule
      await savePermissionRule(rule, "allow", actualScope);

      // Show confirmation in transcript
      const scopeText =
        actualScope === "session" ? " (session only)" : " (project)";
      const cmdId = uid("cmd");
      buffersRef.current.byId.set(cmdId, {
        kind: "command",
        id: cmdId,
        input: "/approve-always",
        output: `Added permission: ${rule}${scopeText}`,
      });
      buffersRef.current.order.push(cmdId);
      refreshDerived();

      // Approve current tool (handleApproveCurrent manages the execution guard)
      await handleApproveCurrent();
    },
    [
      approvalResults,
      approvalContexts,
      pendingApprovals,
      handleApproveCurrent,
      refreshDerived,
      isExecutingTool,
    ],
  );

  const handleDenyCurrent = useCallback(
    async (reason: string) => {
      if (isExecutingTool) return;

      const currentIndex = approvalResults.length;
      const currentApproval = pendingApprovals[currentIndex];

      if (!currentApproval) return;

      setIsExecutingTool(true);

      try {
        // Store denial decision
        const decision = {
          type: "deny" as const,
          approval: currentApproval,
          reason: reason || "User denied the tool execution",
        };

        // Check if we're done with all approvals
        if (currentIndex + 1 >= pendingApprovals.length) {
          // All approvals collected, execute and send to backend
          // sendAllResults owns the lock release via its finally block
          setThinkingMessage(getRandomThinkingMessage());
          await sendAllResults(decision);
        } else {
          // Not done yet, store decision and show next approval
          setApprovalResults((prev) => [...prev, decision]);
          setIsExecutingTool(false);
        }
      } catch (e) {
        const errorDetails = formatErrorDetails(e, agentId);
        appendError(errorDetails);
        setStreaming(false);
        setIsExecutingTool(false);
      }
    },
    [
      agentId,
      pendingApprovals,
      approvalResults,
      sendAllResults,
      appendError,
      isExecutingTool,
    ],
  );

  // Cancel all pending approvals - queue denials to send with next message
  // Similar to interrupt flow during tool execution
  const handleCancelApprovals = useCallback(() => {
    if (pendingApprovals.length === 0) return;

    // Create denial results for all pending approvals and queue for next message
    const denialResults = pendingApprovals.map((approval) => ({
      type: "approval" as const,
      tool_call_id: approval.toolCallId,
      approve: false,
      reason: "User cancelled the approval",
    }));
    setQueuedApprovalResults(denialResults);

    // Mark the pending approval tool calls as cancelled in the buffers
    markIncompleteToolsAsCancelled(buffersRef.current);
    refreshDerived();

    // Clear all approval state
    setPendingApprovals([]);
    setApprovalContexts([]);
    setApprovalResults([]);
    setAutoHandledResults([]);
    setAutoDeniedApprovals([]);
  }, [pendingApprovals, refreshDerived]);

  const handleModelSelect = useCallback(
    async (modelId: string) => {
      setModelSelectorOpen(false);

      // Declare cmdId outside try block so it's accessible in catch
      let cmdId: string | null = null;

      try {
        // Find the selected model from models.json first (for loading message)
        const { models } = await import("../agent/model");
        const selectedModel = models.find((m) => m.id === modelId);

        if (!selectedModel) {
          // Create a failed command in the transcript
          cmdId = uid("cmd");
          buffersRef.current.byId.set(cmdId, {
            kind: "command",
            id: cmdId,
            input: `/model ${modelId}`,
            output: `Model not found: ${modelId}`,
            phase: "finished",
            success: false,
          });
          buffersRef.current.order.push(cmdId);
          refreshDerived();
          return;
        }

        // Immediately add command to transcript with "running" phase and loading message
        cmdId = uid("cmd");
        buffersRef.current.byId.set(cmdId, {
          kind: "command",
          id: cmdId,
          input: `/model ${modelId}`,
          output: `Switching model to ${selectedModel.label}...`,
          phase: "running",
        });
        buffersRef.current.order.push(cmdId);
        refreshDerived();

        // Lock input during async operation
        setCommandRunning(true);

        // Update the agent with new model and config args
        const { updateAgentLLMConfig } = await import("../agent/modify");

        const updatedConfig = await updateAgentLLMConfig(
          agentId,
          selectedModel.handle,
          selectedModel.updateArgs,
        );
        setLlmConfig(updatedConfig);

        // After switching models, only switch toolset if it actually changes
        const { isOpenAIModel, isGeminiModel } = await import(
          "../tools/manager"
        );
        const targetToolset:
          | "codex"
          | "codex_snake"
          | "default"
          | "gemini"
          | "gemini_snake" = isOpenAIModel(selectedModel.handle ?? "")
          ? "codex"
          : isGeminiModel(selectedModel.handle ?? "")
            ? "gemini"
            : "default";

        let toolsetName:
          | "codex"
          | "codex_snake"
          | "default"
          | "gemini"
          | "gemini_snake"
          | null = null;
        if (currentToolset !== targetToolset) {
          const { switchToolsetForModel } = await import("../tools/toolset");
          toolsetName = await switchToolsetForModel(
            selectedModel.handle ?? "",
            agentId,
          );
          setCurrentToolset(toolsetName);
        }

        // Update the same command with final result (include toolset info only if changed)
        const autoToolsetLine = toolsetName
          ? `Automatically switched toolset to ${toolsetName}. Use /toolset to change back if desired.\nConsider switching to a different system prompt using /system to match.`
          : null;
        const outputLines = [
          `Switched to ${selectedModel.label}`,
          ...(autoToolsetLine ? [autoToolsetLine] : []),
        ].join("\n");

        buffersRef.current.byId.set(cmdId, {
          kind: "command",
          id: cmdId,
          input: `/model ${modelId}`,
          output: outputLines,
          phase: "finished",
          success: true,
        });
        refreshDerived();
      } catch (error) {
        // Mark command as failed (only if cmdId was created)
        const errorDetails = formatErrorDetails(error, agentId);
        if (cmdId) {
          buffersRef.current.byId.set(cmdId, {
            kind: "command",
            id: cmdId,
            input: `/model ${modelId}`,
            output: `Failed to switch model: ${errorDetails}`,
            phase: "finished",
            success: false,
          });
          refreshDerived();
        }
      } finally {
        // Unlock input
        setCommandRunning(false);
      }
    },
    [agentId, refreshDerived, currentToolset],
  );

  const handleSystemPromptSelect = useCallback(
    async (promptId: string) => {
      setSystemPromptSelectorOpen(false);

      const cmdId = uid("cmd");

      try {
        // Find the selected prompt
        const { SYSTEM_PROMPTS } = await import("../agent/promptAssets");
        const selectedPrompt = SYSTEM_PROMPTS.find((p) => p.id === promptId);

        if (!selectedPrompt) {
          buffersRef.current.byId.set(cmdId, {
            kind: "command",
            id: cmdId,
            input: `/system ${promptId}`,
            output: `System prompt not found: ${promptId}`,
            phase: "finished",
            success: false,
          });
          buffersRef.current.order.push(cmdId);
          refreshDerived();
          return;
        }

        // Immediately add command to transcript with "running" phase
        buffersRef.current.byId.set(cmdId, {
          kind: "command",
          id: cmdId,
          input: `/system ${promptId}`,
          output: `Switching system prompt to ${selectedPrompt.label}...`,
          phase: "running",
        });
        buffersRef.current.order.push(cmdId);
        refreshDerived();

        // Lock input during async operation
        setCommandRunning(true);

        // Update the agent's system prompt
        const { updateAgentSystemPrompt } = await import("../agent/modify");
        const result = await updateAgentSystemPrompt(
          agentId,
          selectedPrompt.content,
        );

        if (result.success) {
          setCurrentSystemPromptId(promptId);
          buffersRef.current.byId.set(cmdId, {
            kind: "command",
            id: cmdId,
            input: `/system ${promptId}`,
            output: `Switched system prompt to ${selectedPrompt.label}`,
            phase: "finished",
            success: true,
          });
        } else {
          buffersRef.current.byId.set(cmdId, {
            kind: "command",
            id: cmdId,
            input: `/system ${promptId}`,
            output: result.message,
            phase: "finished",
            success: false,
          });
        }
        refreshDerived();
      } catch (error) {
        const errorDetails = formatErrorDetails(error, agentId);
        buffersRef.current.byId.set(cmdId, {
          kind: "command",
          id: cmdId,
          input: `/system ${promptId}`,
          output: `Failed to switch system prompt: ${errorDetails}`,
          phase: "finished",
          success: false,
        });
        refreshDerived();
      } finally {
        setCommandRunning(false);
      }
    },
    [agentId, refreshDerived],
  );

  const handleToolsetSelect = useCallback(
    async (
      toolsetId:
        | "codex"
        | "codex_snake"
        | "default"
        | "gemini"
        | "gemini_snake",
    ) => {
      setToolsetSelectorOpen(false);

      const cmdId = uid("cmd");

      try {
        // Immediately add command to transcript with "running" phase
        buffersRef.current.byId.set(cmdId, {
          kind: "command",
          id: cmdId,
          input: `/toolset ${toolsetId}`,
          output: `Switching toolset to ${toolsetId}...`,
          phase: "running",
        });
        buffersRef.current.order.push(cmdId);
        refreshDerived();

        // Lock input during async operation
        setCommandRunning(true);

        // Force switch to the selected toolset
        const { forceToolsetSwitch } = await import("../tools/toolset");
        await forceToolsetSwitch(toolsetId, agentId);
        setCurrentToolset(toolsetId);

        // Update the command with final result
        buffersRef.current.byId.set(cmdId, {
          kind: "command",
          id: cmdId,
          input: `/toolset ${toolsetId}`,
          output: `Switched toolset to ${toolsetId}`,
          phase: "finished",
          success: true,
        });
        refreshDerived();
      } catch (error) {
        const errorDetails = formatErrorDetails(error, agentId);
        buffersRef.current.byId.set(cmdId, {
          kind: "command",
          id: cmdId,
          input: `/toolset ${toolsetId}`,
          output: `Failed to switch toolset: ${errorDetails}`,
          phase: "finished",
          success: false,
        });
        refreshDerived();
      } finally {
        // Unlock input
        setCommandRunning(false);
      }
    },
    [agentId, refreshDerived],
  );

  // Handle escape when profile confirmation is pending
  const handleProfileEscapeCancel = useCallback(() => {
    if (profileConfirmPending) {
      const { cmdId, name } = profileConfirmPending;
      buffersRef.current.byId.set(cmdId, {
        kind: "command",
        id: cmdId,
<<<<<<< HEAD
        input: `/profile load ${name}`,
        output: "Cancelled",
        phase: "finished",
        success: false,
=======
        input: `/resume ${targetAgentId}`,
        output: `Switching to agent ${targetAgentId}...`,
        phase: "running",
>>>>>>> 0dda1410
      });
      refreshDerived();
<<<<<<< HEAD
      setProfileConfirmPending(null);
    }
  }, [profileConfirmPending, refreshDerived]);
=======

      setCommandRunning(true);

      try {
        const client = await getClient();
        // Fetch new agent
        const agent = await client.agents.retrieve(targetAgentId);

        // Fetch agent's message history
        const messagesPage = await client.agents.messages.list(targetAgentId);
        const messages = messagesPage.items;

        // Update project settings with new agent
        await updateProjectSettings({ lastAgent: targetAgentId });

        // Clear current transcript
        buffersRef.current.byId.clear();
        buffersRef.current.order = [];
        buffersRef.current.tokenCount = 0;
        emittedIdsRef.current.clear();
        setStaticItems([]);

        // Update agent state
        setAgentId(targetAgentId);
        setAgentState(agent);
        setAgentName(agent.name);
        setLlmConfig(agent.llm_config);

        // Add welcome screen for new agent
        welcomeCommittedRef.current = false;
        setStaticItems([
          {
            kind: "welcome",
            id: `welcome-${Date.now().toString(36)}`,
            snapshot: {
              continueSession: true,
              agentState: agent,
              terminalWidth: columns,
            },
          },
        ]);

        // Backfill message history
        if (messages.length > 0) {
          hasBackfilledRef.current = false;
          backfillBuffers(buffersRef.current, messages);
          refreshDerived();
          commitEligibleLines(buffersRef.current);
          hasBackfilledRef.current = true;
        }

        // Add success command to transcript
        const successCmdId = uid("cmd");
        buffersRef.current.byId.set(successCmdId, {
          kind: "command",
          id: successCmdId,
          input: `/resume ${targetAgentId}`,
          output: `✓ Switched to agent "${agent.name || targetAgentId}"`,
          phase: "finished",
          success: true,
        });
        buffersRef.current.order.push(successCmdId);
        refreshDerived();
      } catch (error) {
        const errorDetails = formatErrorDetails(error, agentId);
        buffersRef.current.byId.set(cmdId, {
          kind: "command",
          id: cmdId,
          input: `/resume ${targetAgentId}`,
          output: `Failed: ${errorDetails}`,
          phase: "finished",
          success: false,
        });
        refreshDerived();
      } finally {
        setCommandRunning(false);
      }
    },
    [refreshDerived, commitEligibleLines, columns, agentId],
  );
>>>>>>> 0dda1410

  // Track permission mode changes for UI updates
  const [uiPermissionMode, setUiPermissionMode] = useState(
    permissionMode.getMode(),
  );

  const handlePlanApprove = useCallback(
    async (acceptEdits: boolean = false) => {
      const currentIndex = approvalResults.length;
      const approval = pendingApprovals[currentIndex];
      if (!approval) return;

      const isLast = currentIndex + 1 >= pendingApprovals.length;

      // Exit plan mode
      const newMode = acceptEdits ? "acceptEdits" : "default";
      permissionMode.setMode(newMode);
      setUiPermissionMode(newMode);

      try {
        // Execute ExitPlanMode tool to get the result
        const parsedArgs = safeJsonParseOr<Record<string, unknown>>(
          approval.toolArgs,
          {},
        );
        const toolResult = await executeTool("ExitPlanMode", parsedArgs);

        // Update buffers with tool return
        onChunk(buffersRef.current, {
          message_type: "tool_return_message",
          id: "dummy",
          date: new Date().toISOString(),
          tool_call_id: approval.toolCallId,
          tool_return: toolResult.toolReturn,
          status: toolResult.status,
          stdout: toolResult.stdout,
          stderr: toolResult.stderr,
        });

        setThinkingMessage(getRandomThinkingMessage());
        refreshDerived();

        const decision = {
          type: "approve" as const,
          approval,
          precomputedResult: toolResult,
        };

        if (isLast) {
          setIsExecutingTool(true);
          await sendAllResults(decision);
        } else {
          setApprovalResults((prev) => [...prev, decision]);
        }
      } catch (e) {
        const errorDetails = formatErrorDetails(e, agentId);
        appendError(errorDetails);
        setStreaming(false);
      }
    },
    [
      agentId,
      pendingApprovals,
      approvalResults,
      sendAllResults,
      appendError,
      refreshDerived,
    ],
  );

  const handlePlanKeepPlanning = useCallback(
    async (reason: string) => {
      const currentIndex = approvalResults.length;
      const approval = pendingApprovals[currentIndex];
      if (!approval) return;

      const isLast = currentIndex + 1 >= pendingApprovals.length;

      // Stay in plan mode
      const denialReason =
        reason ||
        "The user doesn't want to proceed with this tool use. The tool use was rejected (eg. if it was a file edit, the new_string was NOT written to the file). STOP what you are doing and wait for the user to tell you how to proceed.";

      const decision = {
        type: "deny" as const,
        approval,
        reason: denialReason,
      };

      if (isLast) {
        setIsExecutingTool(true);
        await sendAllResults(decision);
      } else {
        setApprovalResults((prev) => [...prev, decision]);
      }
    },
    [pendingApprovals, approvalResults, sendAllResults],
  );

  const handleQuestionSubmit = useCallback(
    async (answers: Record<string, string>) => {
      const currentIndex = approvalResults.length;
      const approval = pendingApprovals[currentIndex];
      if (!approval) return;

      const isLast = currentIndex + 1 >= pendingApprovals.length;

      // Get questions from approval args
      const questions = getQuestionsFromApproval(approval);

      // Format the answer string like Claude Code does
      const answerParts = questions.map((q) => {
        const answer = answers[q.question] || "";
        return `"${q.question}"="${answer}"`;
      });
      const toolReturn = `User has answered your questions: ${answerParts.join(", ")}. You can now continue with the user's answers in mind.`;

      const precomputedResult: ToolExecutionResult = {
        toolReturn,
        status: "success",
      };

      // Update buffers with tool return
      onChunk(buffersRef.current, {
        message_type: "tool_return_message",
        id: "dummy",
        date: new Date().toISOString(),
        tool_call_id: approval.toolCallId,
        tool_return: toolReturn,
        status: "success",
        stdout: null,
        stderr: null,
      });

      setThinkingMessage(getRandomThinkingMessage());
      refreshDerived();

      const decision = {
        type: "approve" as const,
        approval,
        precomputedResult,
      };

      if (isLast) {
        setIsExecutingTool(true);
        await sendAllResults(decision);
      } else {
        setApprovalResults((prev) => [...prev, decision]);
      }
    },
    [pendingApprovals, approvalResults, sendAllResults, refreshDerived],
  );

  const handleEnterPlanModeApprove = useCallback(async () => {
    const currentIndex = approvalResults.length;
    const approval = pendingApprovals[currentIndex];
    if (!approval) return;

    const isLast = currentIndex + 1 >= pendingApprovals.length;

    // Generate plan file path
    const planFilePath = generatePlanFilePath();

    // Toggle plan mode on and store plan file path
    permissionMode.setMode("plan");
    permissionMode.setPlanFilePath(planFilePath);
    setUiPermissionMode("plan");

    // Get the tool return message from the implementation
    const toolReturn = `Entered plan mode. You should now focus on exploring the codebase and designing an implementation approach.

In plan mode, you should:
1. Thoroughly explore the codebase to understand existing patterns
2. Identify similar features and architectural approaches
3. Consider multiple approaches and their trade-offs
4. Use AskUserQuestion if you need to clarify the approach
5. Design a concrete implementation strategy
6. When ready, use ExitPlanMode to present your plan for approval

Remember: DO NOT write or edit any files yet. This is a read-only exploration and planning phase.

Plan file path: ${planFilePath}`;

    const precomputedResult: ToolExecutionResult = {
      toolReturn,
      status: "success",
    };

    // Update buffers with tool return
    onChunk(buffersRef.current, {
      message_type: "tool_return_message",
      id: "dummy",
      date: new Date().toISOString(),
      tool_call_id: approval.toolCallId,
      tool_return: toolReturn,
      status: "success",
      stdout: null,
      stderr: null,
    });

    setThinkingMessage(getRandomThinkingMessage());
    refreshDerived();

    const decision = {
      type: "approve" as const,
      approval,
      precomputedResult,
    };

    if (isLast) {
      setIsExecutingTool(true);
      await sendAllResults(decision);
    } else {
      setApprovalResults((prev) => [...prev, decision]);
    }
  }, [pendingApprovals, approvalResults, sendAllResults, refreshDerived]);

  const handleEnterPlanModeReject = useCallback(async () => {
    const currentIndex = approvalResults.length;
    const approval = pendingApprovals[currentIndex];
    if (!approval) return;

    const isLast = currentIndex + 1 >= pendingApprovals.length;

    const rejectionReason =
      "User chose to skip plan mode and start implementing directly.";

    const decision = {
      type: "deny" as const,
      approval,
      reason: rejectionReason,
    };

    if (isLast) {
      setIsExecutingTool(true);
      await sendAllResults(decision);
    } else {
      setApprovalResults((prev) => [...prev, decision]);
    }
  }, [pendingApprovals, approvalResults, sendAllResults]);

  // Live area shows only in-progress items
  const liveItems = useMemo(() => {
    return lines.filter((ln) => {
      if (!("phase" in ln)) return false;
      if (ln.kind === "command") {
        return ln.phase === "running";
      }
      if (ln.kind === "tool_call") {
        // Always show tool calls in progress
        return ln.phase !== "finished";
      }
      if (!tokenStreamingEnabled && ln.phase === "streaming") return false;
      return ln.phase === "streaming";
    });
  }, [lines, tokenStreamingEnabled]);

  // Commit welcome snapshot once when ready for fresh sessions (no history)
  // Wait for agentProvenance to be available for new agents (continueSession=false)
  useEffect(() => {
    if (
      loadingState === "ready" &&
      !welcomeCommittedRef.current &&
      messageHistory.length === 0
    ) {
      // For new agents, wait until provenance is available
      // For resumed agents, provenance stays null (that's expected)
      if (!continueSession && !agentProvenance) {
        return; // Wait for provenance to be set
      }
      welcomeCommittedRef.current = true;
      setStaticItems((prev) => [
        ...prev,
        {
          kind: "welcome",
          id: `welcome-${Date.now().toString(36)}`,
          snapshot: {
            continueSession,
            agentState,
            agentProvenance,
            terminalWidth: columns,
          },
        },
      ]);
    }
  }, [
    loadingState,
    continueSession,
    messageHistory.length,
    columns,
    agentProvenance,
    agentState,
  ]);

  return (
    <Box key={resumeKey} flexDirection="column" gap={1}>
      <Static
        key={staticRenderEpoch}
        items={staticItems}
        style={{ flexDirection: "column" }}
      >
        {(item: StaticItem, index: number) => (
          <Box key={item.id} marginTop={index > 0 ? 1 : 0}>
            {item.kind === "welcome" ? (
              <WelcomeScreen loadingState="ready" {...item.snapshot} />
            ) : item.kind === "user" ? (
              <UserMessage line={item} />
            ) : item.kind === "reasoning" ? (
              <ReasoningMessage line={item} />
            ) : item.kind === "assistant" ? (
              <AssistantMessage line={item} />
            ) : item.kind === "tool_call" ? (
              <ToolCallMessage line={item} />
            ) : item.kind === "error" ? (
              <ErrorMessage line={item} />
            ) : item.kind === "status" ? (
              <StatusMessage line={item} />
            ) : item.kind === "separator" ? (
              <Text dimColor>{"─".repeat(columns)}</Text>
            ) : item.kind === "command" ? (
              <CommandMessage line={item} />
            ) : null}
          </Box>
        )}
      </Static>

      <Box flexDirection="column" gap={1}>
        {/* Loading screen / intro text */}
        {loadingState !== "ready" && (
          <WelcomeScreen
            loadingState={loadingState}
            continueSession={continueSession}
            agentState={agentState}
          />
        )}

        {loadingState === "ready" && (
          <>
            {/* Transcript */}
            {liveItems.length > 0 && pendingApprovals.length === 0 && (
              <Box flexDirection="column">
                {liveItems.map((ln) => (
                  <Box key={ln.id} marginTop={1}>
                    {ln.kind === "user" ? (
                      <UserMessage line={ln} />
                    ) : ln.kind === "reasoning" ? (
                      <ReasoningMessage line={ln} />
                    ) : ln.kind === "assistant" ? (
                      <AssistantMessage line={ln} />
                    ) : ln.kind === "tool_call" ? (
                      <ToolCallMessage line={ln} />
                    ) : ln.kind === "error" ? (
                      <ErrorMessage line={ln} />
                    ) : ln.kind === "status" ? (
                      <StatusMessage line={ln} />
                    ) : ln.kind === "command" ? (
                      <CommandMessage line={ln} />
                    ) : null}
                  </Box>
                ))}
              </Box>
            )}

            {/* Ensure 1 blank line above input when there are no live items */}
            {liveItems.length === 0 && <Box height={1} />}

            {/* Show exit stats when exiting */}
            {showExitStats && (
              <SessionStatsComponent
                stats={sessionStatsRef.current.getSnapshot()}
                agentId={agentId}
              />
            )}

            {/* Input row - always mounted to preserve state */}
            <Input
              visible={
                !showExitStats &&
                pendingApprovals.length === 0 &&
                !modelSelectorOpen &&
                !toolsetSelectorOpen &&
                !systemPromptSelectorOpen &&
                !agentSelectorOpen &&
                !resumeSelectorOpen &&
                !messageSearchOpen
              }
              streaming={
                streaming && !abortControllerRef.current?.signal.aborted
              }
              tokenCount={tokenCount}
              thinkingMessage={thinkingMessage}
              onSubmit={onSubmit}
              permissionMode={uiPermissionMode}
              onPermissionModeChange={setUiPermissionMode}
              onExit={handleExit}
              onInterrupt={handleInterrupt}
              interruptRequested={interruptRequested}
              agentId={agentId}
              agentName={agentName}
              currentModel={currentModelDisplay}
              messageQueue={messageQueue}
              onEnterQueueEditMode={handleEnterQueueEditMode}
              onEscapeCancel={
                profileConfirmPending ? handleProfileEscapeCancel : undefined
              }
            />

            {/* Model Selector - conditionally mounted as overlay */}
            {modelSelectorOpen && (
              <ModelSelector
                currentModel={
                  llmConfig?.model_endpoint_type && llmConfig?.model
                    ? `${llmConfig.model_endpoint_type}/${llmConfig.model}`
                    : undefined
                }
                currentEnableReasoner={llmConfig?.enable_reasoner}
                onSelect={handleModelSelect}
                onCancel={() => setModelSelectorOpen(false)}
              />
            )}

            {/* Toolset Selector - conditionally mounted as overlay */}
            {toolsetSelectorOpen && (
              <ToolsetSelector
                currentToolset={currentToolset ?? undefined}
                onSelect={handleToolsetSelect}
                onCancel={() => setToolsetSelectorOpen(false)}
              />
            )}

            {/* System Prompt Selector - conditionally mounted as overlay */}
            {systemPromptSelectorOpen && (
              <SystemPromptSelector
                currentPromptId={currentSystemPromptId ?? undefined}
                onSelect={handleSystemPromptSelect}
                onCancel={() => setSystemPromptSelectorOpen(false)}
              />
            )}

            {/* Agent Selector - conditionally mounted as overlay */}
            {agentSelectorOpen && (
              <AgentSelector
                currentAgentId={agentId}
                onSelect={handleAgentSelect}
                onCancel={() => setAgentSelectorOpen(false)}
              />
            )}

            {/* Resume Selector - conditionally mounted as overlay */}
            {resumeSelectorOpen && (
              <ResumeSelector
                currentAgentId={agentId}
                onSelect={async (id) => {
                  setResumeSelectorOpen(false);
                  await handleAgentSelect(id);
                }}
                onCancel={() => setResumeSelectorOpen(false)}
              />
            )}

            {/* Message Search - conditionally mounted as overlay */}
            {messageSearchOpen && (
              <MessageSearch onClose={() => setMessageSearchOpen(false)} />
            )}

            {/* Plan Mode Dialog - for ExitPlanMode tool */}
            {currentApproval?.toolName === "ExitPlanMode" && (
              <>
                <Box height={1} />
                <PlanModeDialog
                  plan={readPlanFile()}
                  onApprove={() => handlePlanApprove(false)}
                  onApproveAndAcceptEdits={() => handlePlanApprove(true)}
                  onKeepPlanning={handlePlanKeepPlanning}
                />
              </>
            )}

            {/* Question Dialog - for AskUserQuestion tool */}
            {currentApproval?.toolName === "AskUserQuestion" && (
              <>
                <Box height={1} />
                <QuestionDialog
                  questions={getQuestionsFromApproval(currentApproval)}
                  onSubmit={handleQuestionSubmit}
                />
              </>
            )}

            {/* Enter Plan Mode Dialog - for EnterPlanMode tool */}
            {currentApproval?.toolName === "EnterPlanMode" && (
              <>
                <Box height={1} />
                <EnterPlanModeDialog
                  onApprove={handleEnterPlanModeApprove}
                  onReject={handleEnterPlanModeReject}
                />
              </>
            )}

            {/* Approval Dialog - for standard tools (not fancy UI tools) */}
            {currentApproval && !isFancyUITool(currentApproval.toolName) && (
              <>
                <Box height={1} />
                <ApprovalDialog
                  approvals={[currentApproval]}
                  approvalContexts={
                    approvalContexts[approvalResults.length]
                      ? [
                          approvalContexts[
                            approvalResults.length
                          ] as ApprovalContext,
                        ]
                      : []
                  }
                  progress={{
                    current: approvalResults.length + 1,
                    total: pendingApprovals.length,
                  }}
                  totalTools={
                    autoHandledResults.length + pendingApprovals.length
                  }
                  isExecuting={isExecutingTool}
                  onApproveAll={handleApproveCurrent}
                  onApproveAlways={handleApproveAlways}
                  onDenyAll={handleDenyCurrent}
                  onCancel={handleCancelApprovals}
                />
              </>
            )}
          </>
        )}
      </Box>
    </Box>
  );
}<|MERGE_RESOLUTION|>--- conflicted
+++ resolved
@@ -1864,7 +1864,6 @@
           return { submitted: true };
         }
 
-<<<<<<< HEAD
         // Special handling for /profile command - manage local profiles
         if (msg.trim().startsWith("/profile")) {
           const parts = msg.trim().split(/\s+/);
@@ -1940,8 +1939,7 @@
           return { submitted: true };
         }
 
-=======
->>>>>>> 0dda1410
+
         // Special handling for /bashes command - show background shell processes
         if (msg.trim() === "/bashes") {
           const { backgroundProcesses } = await import(
@@ -2489,12 +2487,9 @@
       isExecutingTool,
       queuedApprovalResults,
       pendingApprovals,
-<<<<<<< HEAD
       profileConfirmPending,
       handleAgentSelect,
-=======
       tokenStreamingEnabled,
->>>>>>> 0dda1410
     ],
   );
 
@@ -3127,104 +3122,15 @@
       buffersRef.current.byId.set(cmdId, {
         kind: "command",
         id: cmdId,
-<<<<<<< HEAD
         input: `/profile load ${name}`,
         output: "Cancelled",
         phase: "finished",
         success: false,
-=======
-        input: `/resume ${targetAgentId}`,
-        output: `Switching to agent ${targetAgentId}...`,
-        phase: "running",
->>>>>>> 0dda1410
       });
       refreshDerived();
-<<<<<<< HEAD
       setProfileConfirmPending(null);
     }
   }, [profileConfirmPending, refreshDerived]);
-=======
-
-      setCommandRunning(true);
-
-      try {
-        const client = await getClient();
-        // Fetch new agent
-        const agent = await client.agents.retrieve(targetAgentId);
-
-        // Fetch agent's message history
-        const messagesPage = await client.agents.messages.list(targetAgentId);
-        const messages = messagesPage.items;
-
-        // Update project settings with new agent
-        await updateProjectSettings({ lastAgent: targetAgentId });
-
-        // Clear current transcript
-        buffersRef.current.byId.clear();
-        buffersRef.current.order = [];
-        buffersRef.current.tokenCount = 0;
-        emittedIdsRef.current.clear();
-        setStaticItems([]);
-
-        // Update agent state
-        setAgentId(targetAgentId);
-        setAgentState(agent);
-        setAgentName(agent.name);
-        setLlmConfig(agent.llm_config);
-
-        // Add welcome screen for new agent
-        welcomeCommittedRef.current = false;
-        setStaticItems([
-          {
-            kind: "welcome",
-            id: `welcome-${Date.now().toString(36)}`,
-            snapshot: {
-              continueSession: true,
-              agentState: agent,
-              terminalWidth: columns,
-            },
-          },
-        ]);
-
-        // Backfill message history
-        if (messages.length > 0) {
-          hasBackfilledRef.current = false;
-          backfillBuffers(buffersRef.current, messages);
-          refreshDerived();
-          commitEligibleLines(buffersRef.current);
-          hasBackfilledRef.current = true;
-        }
-
-        // Add success command to transcript
-        const successCmdId = uid("cmd");
-        buffersRef.current.byId.set(successCmdId, {
-          kind: "command",
-          id: successCmdId,
-          input: `/resume ${targetAgentId}`,
-          output: `✓ Switched to agent "${agent.name || targetAgentId}"`,
-          phase: "finished",
-          success: true,
-        });
-        buffersRef.current.order.push(successCmdId);
-        refreshDerived();
-      } catch (error) {
-        const errorDetails = formatErrorDetails(error, agentId);
-        buffersRef.current.byId.set(cmdId, {
-          kind: "command",
-          id: cmdId,
-          input: `/resume ${targetAgentId}`,
-          output: `Failed: ${errorDetails}`,
-          phase: "finished",
-          success: false,
-        });
-        refreshDerived();
-      } finally {
-        setCommandRunning(false);
-      }
-    },
-    [refreshDerived, commitEligibleLines, columns, agentId],
-  );
->>>>>>> 0dda1410
 
   // Track permission mode changes for UI updates
   const [uiPermissionMode, setUiPermissionMode] = useState(
