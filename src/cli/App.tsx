// src/cli/App.tsx

import { existsSync, readFileSync, writeFileSync } from "node:fs";
import { APIUserAbortError } from "@letta-ai/letta-client/core/error";
import type {
  AgentState,
  MessageCreate,
} from "@letta-ai/letta-client/resources/agents/agents";
import type {
  ApprovalCreate,
  Message,
} from "@letta-ai/letta-client/resources/agents/messages";
import type { LlmConfig } from "@letta-ai/letta-client/resources/models/models";
import { Box, Static, Text } from "ink";
import { useCallback, useEffect, useMemo, useRef, useState } from "react";
import type { ApprovalResult } from "../agent/approval-execution";
import { prefetchAvailableModelHandles } from "../agent/available-models";
import { getResumeData } from "../agent/check-approval";
import { getClient } from "../agent/client";
import { getCurrentAgentId, setCurrentAgentId } from "../agent/context";
import type { AgentProvenance } from "../agent/create";
import { sendMessageStream } from "../agent/message";
import { SessionStats } from "../agent/stats";
import type { ApprovalContext } from "../permissions/analyzer";
import { permissionMode } from "../permissions/mode";
import { updateProjectSettings } from "../settings";
import { settingsManager } from "../settings-manager";
import type { ToolExecutionResult } from "../tools/manager";
import {
  analyzeToolApproval,
  checkToolPermission,
  executeTool,
  savePermissionRule,
} from "../tools/manager";
import {
  addCommandResult,
  handlePin,
  handleProfileDelete,
  handleProfileSave,
  handleProfileUsage,
  handleUnpin,
  type ProfileCommandContext,
  validateProfileLoad,
} from "./commands/profile";
import {
  handleMcpAdd,
  handleMcpUsage,
  type McpCommandContext,
} from "./commands/mcp";
import { AgentSelector } from "./components/AgentSelector";
import { ApprovalDialog } from "./components/ApprovalDialogRich";
import { AssistantMessage } from "./components/AssistantMessageRich";
import { CommandMessage } from "./components/CommandMessage";
import { EnterPlanModeDialog } from "./components/EnterPlanModeDialog";
import { ErrorMessage } from "./components/ErrorMessageRich";
import { FeedbackDialog } from "./components/FeedbackDialog";
import { HelpDialog } from "./components/HelpDialog";
import { Input } from "./components/InputRich";
import { McpSelector } from "./components/McpSelector";
import { MemoryViewer } from "./components/MemoryViewer";
import { MessageSearch } from "./components/MessageSearch";
import { ModelSelector } from "./components/ModelSelector";
import { PinDialog, validateAgentName } from "./components/PinDialog";
import { PlanModeDialog } from "./components/PlanModeDialog";
import { ProfileSelector } from "./components/ProfileSelector";
import { QuestionDialog } from "./components/QuestionDialog";
import { ReasoningMessage } from "./components/ReasoningMessageRich";
import { ResumeSelector } from "./components/ResumeSelector";
import { formatUsageStats } from "./components/SessionStats";
import { StatusMessage } from "./components/StatusMessage";
import { SubagentGroupDisplay } from "./components/SubagentGroupDisplay";
import { SubagentGroupStatic } from "./components/SubagentGroupStatic";
import { SubagentManager } from "./components/SubagentManager";
import { SystemPromptSelector } from "./components/SystemPromptSelector";
import { ToolCallMessage } from "./components/ToolCallMessageRich";
import { ToolsetSelector } from "./components/ToolsetSelector";
import { UserMessage } from "./components/UserMessageRich";
import { getAgentStatusHints, WelcomeScreen } from "./components/WelcomeScreen";
import {
  type Buffers,
  createBuffers,
  type Line,
  markIncompleteToolsAsCancelled,
  onChunk,
  toLines,
} from "./helpers/accumulator";
import { backfillBuffers } from "./helpers/backfill";
import { formatErrorDetails } from "./helpers/errorFormatter";
import {
  buildMessageContentFromDisplay,
  clearPlaceholdersInText,
} from "./helpers/pasteRegistry";
import { generatePlanFilePath } from "./helpers/planName";
import { safeJsonParseOr } from "./helpers/safeJsonParse";
import { type ApprovalRequest, drainStreamWithResume } from "./helpers/stream";
import {
  collectFinishedTaskToolCalls,
  createSubagentGroupItem,
  hasInProgressTaskToolCalls,
} from "./helpers/subagentAggregation";
import {
  clearCompletedSubagents,
  clearSubagentsByIds,
} from "./helpers/subagentState";
import { getRandomThinkingMessage } from "./helpers/thinkingMessages";
import { isFancyUITool, isTaskTool } from "./helpers/toolNameMapping.js";
import { useSuspend } from "./hooks/useSuspend/useSuspend.ts";
import { useSyncedState } from "./hooks/useSyncedState";
import { useTerminalWidth } from "./hooks/useTerminalWidth";

const CLEAR_SCREEN_AND_HOME = "\u001B[2J\u001B[H";

// Feature flag: Check for pending approvals before sending messages
// This prevents infinite thinking state when there's an orphaned approval
// Can be disabled if the latency check adds too much overhead
const CHECK_PENDING_APPROVALS_BEFORE_SEND = true;

// Feature flag: Eagerly cancel streams client-side when user presses ESC
// When true (default), immediately abort the stream after calling .cancel()
// This provides instant feedback to the user without waiting for backend acknowledgment
// When false, wait for backend to send "cancelled" stop_reason (useful for testing backend behavior)
const EAGER_CANCEL = true;

// tiny helper for unique ids (avoid overwriting prior user lines)
function uid(prefix: string) {
  return `${prefix}-${Date.now().toString(36)}-${Math.random().toString(36).slice(2, 8)}`;
}

// Save current agent as lastAgent before exiting
// This ensures subagent overwrites during the session don't persist
function saveLastAgentBeforeExit() {
  try {
    const currentAgentId = getCurrentAgentId();
    settingsManager.updateLocalProjectSettings({ lastAgent: currentAgentId });
    settingsManager.updateSettings({ lastAgent: currentAgentId });
  } catch {
    // Ignore if no agent context set
  }
}

// Get plan mode system reminder if in plan mode
function getPlanModeReminder(): string {
  if (permissionMode.getMode() !== "plan") {
    return "";
  }

  const planFilePath = permissionMode.getPlanFilePath();

  // Generate dynamic reminder with plan file path
  return `<system-reminder>
Plan mode is active. The user indicated that they do not want you to execute yet -- you MUST NOT make any edits (with the exception of the plan file mentioned below), run any non-readonly tools (including changing configs or making commits), or otherwise make any changes to the system. This supercedes any other instructions you have received.

## Plan File Info:
${planFilePath ? `No plan file exists yet. You should create your plan at ${planFilePath} using the Write tool.` : "No plan file path assigned."}

You should build your plan incrementally by writing to or editing this file. NOTE that this is the only file you are allowed to edit - other than this you are only allowed to take READ-ONLY actions.

**Plan File Guidelines:** The plan file should contain only your final recommended approach, not all alternatives considered. Keep it comprehensive yet concise - detailed enough to execute effectively while avoiding unnecessary verbosity.

## Enhanced Planning Workflow

### Phase 1: Initial Understanding
Goal: Gain a comprehensive understanding of the user's request by reading through code and asking them questions.

1. Understand the user's request thoroughly
2. Explore the codebase to understand existing patterns and relevant code
3. Use AskUserQuestion tool to clarify ambiguities in the user request up front.

### Phase 2: Planning
Goal: Come up with an approach to solve the problem identified in phase 1.

- Provide any background context that may help with the task without prescribing the exact design itself
- Create a detailed plan

### Phase 3: Synthesis
Goal: Synthesize the perspectives from Phase 2, and ensure that it aligns with the user's intentions by asking them questions.

1. Collect all findings from exploration
2. Keep track of critical files that should be read before implementing the plan
3. Use AskUserQuestion to ask the user questions about trade offs.

### Phase 4: Final Plan
Once you have all the information you need, ensure that the plan file has been updated with your synthesized recommendation including:

- Recommended approach with rationale
- Key insights from different perspectives
- Critical files that need modification

### Phase 5: Call ExitPlanMode
At the very end of your turn, once you have asked the user questions and are happy with your final plan file - you should always call ExitPlanMode to indicate to the user that you are done planning.

This is critical - your turn should only end with either asking the user a question or calling ExitPlanMode. Do not stop unless it's for these 2 reasons.

NOTE: At any point in time through this workflow you should feel free to ask the user questions or clarifications. Don't make large assumptions about user intent. The goal is to present a well researched plan to the user, and tie any loose ends before implementation begins.
</system-reminder>
`;
}

// Check if plan file exists
function planFileExists(): boolean {
  const planFilePath = permissionMode.getPlanFilePath();
  return !!planFilePath && existsSync(planFilePath);
}

// Read plan content from the plan file
function readPlanFile(): string {
  const planFilePath = permissionMode.getPlanFilePath();
  if (!planFilePath) {
    return "No plan file path set.";
  }
  if (!existsSync(planFilePath)) {
    return `Plan file not found at ${planFilePath}`;
  }
  try {
    return readFileSync(planFilePath, "utf-8");
  } catch {
    return `Failed to read plan file at ${planFilePath}`;
  }
}

// Extract questions from AskUserQuestion tool args
function getQuestionsFromApproval(approval: ApprovalRequest) {
  const parsed = safeJsonParseOr<Record<string, unknown>>(
    approval.toolArgs,
    {},
  );
  return (
    (parsed.questions as Array<{
      question: string;
      header: string;
      options: Array<{ label: string; description: string }>;
      multiSelect: boolean;
    }>) || []
  );
}

// Get skill unload reminder if skills are loaded (using cached flag)
function getSkillUnloadReminder(): string {
  const { hasLoadedSkills } = require("../agent/context");
  if (hasLoadedSkills()) {
    const { SKILL_UNLOAD_REMINDER } = require("../agent/promptAssets");
    return SKILL_UNLOAD_REMINDER;
  }
  return "";
}

// Items that have finished rendering and no longer change
type StaticItem =
  | {
      kind: "welcome";
      id: string;
      snapshot: {
        continueSession: boolean;
        agentState?: AgentState | null;
        agentProvenance?: AgentProvenance | null;
        terminalWidth: number;
      };
    }
  | {
      kind: "subagent_group";
      id: string;
      agents: Array<{
        id: string;
        type: string;
        description: string;
        status: "completed" | "error";
        toolCount: number;
        totalTokens: number;
        agentURL: string | null;
        error?: string;
      }>;
    }
  | Line;

export default function App({
  agentId: initialAgentId,
  agentState: initialAgentState,
  loadingState = "ready",
  continueSession = false,
  startupApproval = null,
  startupApprovals = [],
  messageHistory = [],
  tokenStreaming = false,
  agentProvenance = null,
}: {
  agentId: string;
  agentState?: AgentState | null;
  loadingState?:
    | "assembling"
    | "upserting"
    | "updating_tools"
    | "importing"
    | "initializing"
    | "checking"
    | "ready";
  continueSession?: boolean;
  startupApproval?: ApprovalRequest | null; // Deprecated: use startupApprovals
  startupApprovals?: ApprovalRequest[];
  messageHistory?: Message[];
  tokenStreaming?: boolean;
  agentProvenance?: AgentProvenance | null;
}) {
  // Warm the model-access cache in the background so /model is fast on first open.
  useEffect(() => {
    prefetchAvailableModelHandles();
  }, []);

  // Track current agent (can change when swapping)
  const [agentId, setAgentId] = useState(initialAgentId);
  const [agentState, setAgentState] = useState(initialAgentState);

  // Keep a ref to the current agentId for use in callbacks that need the latest value
  const agentIdRef = useRef(agentId);
  useEffect(() => {
    agentIdRef.current = agentId;
  }, [agentId]);

  const resumeKey = useSuspend();

  // Track previous prop values to detect actual prop changes (not internal state changes)
  const prevInitialAgentIdRef = useRef(initialAgentId);
  const prevInitialAgentStateRef = useRef(initialAgentState);

  // Sync with prop changes (e.g., when parent updates from "loading" to actual ID)
  // Only sync when the PROP actually changes, not when internal state changes
  useEffect(() => {
    if (initialAgentId !== prevInitialAgentIdRef.current) {
      prevInitialAgentIdRef.current = initialAgentId;
      agentIdRef.current = initialAgentId;
      setAgentId(initialAgentId);
    }
  }, [initialAgentId]);

  useEffect(() => {
    if (initialAgentState !== prevInitialAgentStateRef.current) {
      prevInitialAgentStateRef.current = initialAgentState;
      setAgentState(initialAgentState);
    }
  }, [initialAgentState]);

  // Set agent context for tools (especially Task tool)
  useEffect(() => {
    if (agentId) {
      setCurrentAgentId(agentId);
    }
  }, [agentId]);

  // Whether a stream is in flight (disables input)
  // Uses synced state to keep ref in sync for reliable async checks
  const [streaming, setStreaming, streamingRef] = useSyncedState(false);

  // Whether an interrupt has been requested for the current stream
  const [interruptRequested, setInterruptRequested] = useState(false);

  // Whether a command is running (disables input but no streaming UI)
  // Uses synced state to keep ref in sync for reliable async checks
  const [commandRunning, setCommandRunning, commandRunningRef] =
    useSyncedState(false);

  // Profile load confirmation - when loading a profile and current agent is unsaved
  const [profileConfirmPending, setProfileConfirmPending] = useState<{
    name: string;
    agentId: string;
    cmdId: string;
  } | null>(null);

  // If we have approval requests, we should show the approval dialog instead of the input area
  const [pendingApprovals, setPendingApprovals] = useState<ApprovalRequest[]>(
    [],
  );
  const [approvalContexts, setApprovalContexts] = useState<ApprovalContext[]>(
    [],
  );

  // Sequential approval: track results as user reviews each approval
  const [approvalResults, setApprovalResults] = useState<
    Array<
      | { type: "approve"; approval: ApprovalRequest }
      | { type: "deny"; approval: ApprovalRequest; reason: string }
    >
  >([]);
  const [isExecutingTool, setIsExecutingTool] = useState(false);
  const [queuedApprovalResults, setQueuedApprovalResults] = useState<
    ApprovalResult[] | null
  >(null);
  const toolAbortControllerRef = useRef<AbortController | null>(null);

  // Track auto-handled results to combine with user decisions
  const [autoHandledResults, setAutoHandledResults] = useState<
    Array<{
      toolCallId: string;
      result: ToolExecutionResult;
    }>
  >([]);
  const [autoDeniedApprovals, setAutoDeniedApprovals] = useState<
    Array<{
      approval: ApprovalRequest;
      reason: string;
    }>
  >([]);

  // Derive current approval from pending approvals and results
  // This is the approval currently being shown to the user
  const currentApproval = pendingApprovals[approvalResults.length];

  // Overlay/selector state - only one can be open at a time
  type ActiveOverlay =
    | "model"
    | "toolset"
    | "system"
    | "agent"
    | "resume"
    | "profile"
    | "search"
    | "subagent"
    | "feedback"
    | "memory"
    | "pin"
<<<<<<< HEAD
    | "mcp"
=======
    | "help"
>>>>>>> 1355c44d
    | null;
  const [activeOverlay, setActiveOverlay] = useState<ActiveOverlay>(null);
  const closeOverlay = useCallback(() => setActiveOverlay(null), []);

  // Pin dialog state
  const [pinDialogLocal, setPinDialogLocal] = useState(false);

  // Derived: check if any selector/overlay is open (blocks queue processing and hides input)
  const anySelectorOpen = activeOverlay !== null;

  // Other model/agent state
  const [currentSystemPromptId, setCurrentSystemPromptId] = useState<
    string | null
  >("default");
  const [currentToolset, setCurrentToolset] = useState<
    | "codex"
    | "codex_snake"
    | "default"
    | "gemini"
    | "gemini_snake"
    | "none"
    | null
  >(null);
  const [llmConfig, setLlmConfig] = useState<LlmConfig | null>(null);
  const llmConfigRef = useRef(llmConfig);
  useEffect(() => {
    llmConfigRef.current = llmConfig;
  }, [llmConfig]);
  const [currentModelId, setCurrentModelId] = useState<string | null>(null);
  const [agentName, setAgentName] = useState<string | null>(null);
  const [agentDescription, setAgentDescription] = useState<string | null>(null);
  const [agentLastRunAt, setAgentLastRunAt] = useState<string | null>(null);
  const currentModelLabel =
    llmConfig?.model_endpoint_type && llmConfig?.model
      ? `${llmConfig.model_endpoint_type}/${llmConfig.model}`
      : (llmConfig?.model ?? null);
  const currentModelDisplay = currentModelLabel?.split("/").pop() ?? null;

  // Token streaming preference (can be toggled at runtime)
  const [tokenStreamingEnabled, setTokenStreamingEnabled] =
    useState(tokenStreaming);

  // Live, approximate token counter (resets each turn)
  const [tokenCount, setTokenCount] = useState(0);

  // Current thinking message (rotates each turn)
  const [thinkingMessage, setThinkingMessage] = useState(
    getRandomThinkingMessage(agentName),
  );

  // Session stats tracking
  const sessionStatsRef = useRef(new SessionStats());

  // Show exit stats on exit (double Ctrl+C)
  const [showExitStats, setShowExitStats] = useState(false);

  // Track if we've sent the session context for this CLI session
  const hasSentSessionContextRef = useRef(false);

  // Static items (things that are done rendering and can be frozen)
  const [staticItems, setStaticItems] = useState<StaticItem[]>([]);

  // Track committed ids to avoid duplicates
  const emittedIdsRef = useRef<Set<string>>(new Set());

  // Guard to append welcome snapshot only once
  const welcomeCommittedRef = useRef(false);

  // AbortController for stream cancellation
  const abortControllerRef = useRef<AbortController | null>(null);

  // Track if user wants to cancel (persists across state updates)
  const userCancelledRef = useRef(false);

  // Message queue state for queueing messages during streaming
  const [messageQueue, setMessageQueue] = useState<string[]>([]);

  // Queue cancellation: when any message is queued, we send cancel and wait for stream to end
  const waitingForQueueCancelRef = useRef(false);
  const queueSnapshotRef = useRef<string[]>([]);
  const [restoreQueueOnCancel, setRestoreQueueOnCancel] = useState(false);
  const restoreQueueOnCancelRef = useRef(restoreQueueOnCancel);
  useEffect(() => {
    restoreQueueOnCancelRef.current = restoreQueueOnCancel;
  }, [restoreQueueOnCancel]);

  // Helper to check if agent is busy (streaming, executing tool, or running command)
  // Uses refs for synchronous access outside React's closure system
  // biome-ignore lint/correctness/useExhaustiveDependencies: refs are stable objects, .current is read dynamically
  const isAgentBusy = useCallback(() => {
    return (
      streamingRef.current ||
      isExecutingTool ||
      commandRunningRef.current ||
      abortControllerRef.current !== null
    );
  }, [isExecutingTool]);

  // Helper to wrap async handlers that need to close overlay and lock input
  // Closes overlay and sets commandRunning before executing, releases lock in finally
  const withCommandLock = useCallback(
    async (asyncFn: () => Promise<void>) => {
      setActiveOverlay(null);
      setCommandRunning(true);
      try {
        await asyncFn();
      } finally {
        setCommandRunning(false);
      }
    },
    [setCommandRunning],
  );

  // Track terminal shrink events to refresh static output (prevents wrapped leftovers)
  const columns = useTerminalWidth();
  const prevColumnsRef = useRef(columns);
  const [staticRenderEpoch, setStaticRenderEpoch] = useState(0);
  useEffect(() => {
    const prev = prevColumnsRef.current;
    if (columns === prev) return;

    if (
      columns < prev &&
      typeof process !== "undefined" &&
      process.stdout &&
      "write" in process.stdout &&
      process.stdout.isTTY
    ) {
      process.stdout.write(CLEAR_SCREEN_AND_HOME);
    }

    setStaticRenderEpoch((epoch) => epoch + 1);
    prevColumnsRef.current = columns;
  }, [columns]);

  // Commit immutable/finished lines into the historical log
  const commitEligibleLines = useCallback((b: Buffers) => {
    const newlyCommitted: StaticItem[] = [];
    let firstTaskIndex = -1;

    // Check if there are any in-progress Task tool_calls
    const hasInProgress = hasInProgressTaskToolCalls(
      b.order,
      b.byId,
      emittedIdsRef.current,
    );

    // Collect finished Task tool_calls for grouping
    const finishedTaskToolCalls = collectFinishedTaskToolCalls(
      b.order,
      b.byId,
      emittedIdsRef.current,
      hasInProgress,
    );

    // Commit regular lines (non-Task tools)
    for (const id of b.order) {
      if (emittedIdsRef.current.has(id)) continue;
      const ln = b.byId.get(id);
      if (!ln) continue;
      if (ln.kind === "user" || ln.kind === "error" || ln.kind === "status") {
        emittedIdsRef.current.add(id);
        newlyCommitted.push({ ...ln });
        continue;
      }
      // Commands with phase should only commit when finished
      if (ln.kind === "command") {
        if (!ln.phase || ln.phase === "finished") {
          emittedIdsRef.current.add(id);
          newlyCommitted.push({ ...ln });
        }
        continue;
      }
      // Handle Task tool_calls specially - track position but don't add individually
      if (ln.kind === "tool_call" && ln.name && isTaskTool(ln.name)) {
        if (firstTaskIndex === -1 && finishedTaskToolCalls.length > 0) {
          firstTaskIndex = newlyCommitted.length;
        }
        continue;
      }
      if ("phase" in ln && ln.phase === "finished") {
        emittedIdsRef.current.add(id);
        newlyCommitted.push({ ...ln });
      }
    }

    // If we collected Task tool_calls (all are finished), create a subagent_group
    if (finishedTaskToolCalls.length > 0) {
      // Mark all as emitted
      for (const tc of finishedTaskToolCalls) {
        emittedIdsRef.current.add(tc.lineId);
      }

      const groupItem = createSubagentGroupItem(finishedTaskToolCalls);

      // Insert at the position of the first Task tool_call
      newlyCommitted.splice(
        firstTaskIndex >= 0 ? firstTaskIndex : newlyCommitted.length,
        0,
        groupItem,
      );

      // Clear these agents from the subagent store
      clearSubagentsByIds(groupItem.agents.map((a) => a.id));
    }

    if (newlyCommitted.length > 0) {
      setStaticItems((prev) => [...prev, ...newlyCommitted]);
    }
  }, []);

  // Render-ready transcript
  const [lines, setLines] = useState<Line[]>([]);

  // Canonical buffers stored in a ref (mutated by onChunk), PERSISTED for session
  const buffersRef = useRef(createBuffers());

  // Track whether we've already backfilled history (should only happen once)
  const hasBackfilledRef = useRef(false);

  // Recompute UI state from buffers after chunks (micro-batched)
  const refreshDerived = useCallback(() => {
    const b = buffersRef.current;
    setTokenCount(b.tokenCount);
    const newLines = toLines(b);
    setLines(newLines);
    commitEligibleLines(b);
  }, [commitEligibleLines]);

  // Throttled version for streaming updates (~60fps max)
  const refreshDerivedThrottled = useCallback(() => {
    // Use a ref to track pending refresh
    if (!buffersRef.current.pendingRefresh) {
      buffersRef.current.pendingRefresh = true;
      setTimeout(() => {
        buffersRef.current.pendingRefresh = false;
        refreshDerived();
      }, 16); // ~60fps
    }
  }, [refreshDerived]);

  // Restore pending approval from startup when ready
  // All approvals (including fancy UI tools) go through pendingApprovals
  // The render logic determines which UI to show based on tool name
  useEffect(() => {
    // Use new plural field if available, otherwise wrap singular in array for backward compat
    const approvals =
      startupApprovals?.length > 0
        ? startupApprovals
        : startupApproval
          ? [startupApproval]
          : [];

    if (loadingState === "ready" && approvals.length > 0) {
      // All approvals go through the same flow - UI rendering decides which dialog to show
      setPendingApprovals(approvals);

      // Analyze approval contexts for all restored approvals
      const analyzeStartupApprovals = async () => {
        try {
          const contexts = await Promise.all(
            approvals.map(async (approval) => {
              const parsedArgs = safeJsonParseOr<Record<string, unknown>>(
                approval.toolArgs,
                {},
              );
              return await analyzeToolApproval(approval.toolName, parsedArgs);
            }),
          );
          setApprovalContexts(contexts);
        } catch (error) {
          // If analysis fails, leave context as null (will show basic options)
          console.error("Failed to analyze startup approvals:", error);
        }
      };

      analyzeStartupApprovals();
    }
  }, [loadingState, startupApproval, startupApprovals]);

  // Backfill message history when resuming (only once)
  useEffect(() => {
    if (
      loadingState === "ready" &&
      messageHistory.length > 0 &&
      !hasBackfilledRef.current
    ) {
      // Set flag FIRST to prevent double-execution in strict mode
      hasBackfilledRef.current = true;
      // Append welcome snapshot FIRST so it appears above history
      if (!welcomeCommittedRef.current) {
        welcomeCommittedRef.current = true;
        setStaticItems((prev) => [
          ...prev,
          {
            kind: "welcome",
            id: `welcome-${Date.now().toString(36)}`,
            snapshot: {
              continueSession,
              agentState,
              agentProvenance,
              terminalWidth: columns,
            },
          },
        ]);
      }
      // Use backfillBuffers to properly populate the transcript from history
      backfillBuffers(buffersRef.current, messageHistory);

      // Add combined status at the END so user sees it without scrolling
      const statusId = `status-resumed-${Date.now().toString(36)}`;
      const cwd = process.cwd();
      const shortCwd = cwd.startsWith(process.env.HOME || "")
        ? `~${cwd.slice((process.env.HOME || "").length)}`
        : cwd;
      const agentUrl = agentState?.id
        ? `https://app.letta.com/agents/${agentState.id}`
        : null;
      const statusLines = [
        `Connecting to last used agent in ${shortCwd}`,
        agentState?.name ? `→ Agent: ${agentState.name}` : "",
        agentUrl ? `→ ${agentUrl}` : "",
        "→ Use /pinned or /resume to switch agents",
      ].filter(Boolean);
      buffersRef.current.byId.set(statusId, {
        kind: "status",
        id: statusId,
        lines: statusLines,
      });
      buffersRef.current.order.push(statusId);

      refreshDerived();
      commitEligibleLines(buffersRef.current);
    }
  }, [
    loadingState,
    messageHistory,
    refreshDerived,
    commitEligibleLines,
    continueSession,
    columns,
    agentState,
    agentProvenance,
  ]);

  // Fetch llmConfig when agent is ready
  useEffect(() => {
    if (loadingState === "ready" && agentId && agentId !== "loading") {
      const fetchConfig = async () => {
        try {
          const { getClient } = await import("../agent/client");
          const client = await getClient();
          const agent = await client.agents.retrieve(agentId);
          setLlmConfig(agent.llm_config);
          setAgentName(agent.name);
          setAgentDescription(agent.description ?? null);
          // Get last message timestamp from agent state if available
          const lastRunCompletion = (agent as { last_run_completion?: string })
            .last_run_completion;
          setAgentLastRunAt(lastRunCompletion ?? null);

          // Detect current toolset from attached tools
          const { detectToolsetFromAgent } = await import("../tools/toolset");
          const detected = await detectToolsetFromAgent(client, agentId);
          if (detected) {
            setCurrentToolset(detected);
          }
        } catch (error) {
          console.error("Error fetching agent config:", error);
        }
      };
      fetchConfig();
    }
  }, [loadingState, agentId]);

  // Helper to append an error to the transcript
  const appendError = useCallback(
    (message: string) => {
      const id = uid("err");
      buffersRef.current.byId.set(id, {
        kind: "error",
        id,
        text: message,
      });
      buffersRef.current.order.push(id);
      refreshDerived();
    },
    [refreshDerived],
  );

  // Core streaming function - iterative loop that processes conversation turns
  const processConversation = useCallback(
    async (
      initialInput: Array<MessageCreate | ApprovalCreate>,
    ): Promise<void> => {
      const currentInput = initialInput;

      try {
        // Check if user hit escape before we started
        if (userCancelledRef.current) {
          userCancelledRef.current = false; // Reset for next time
          return;
        }

        setStreaming(true);
        abortControllerRef.current = new AbortController();

        // Clear any stale pending tool calls from previous turns
        // If we're sending a new message, old pending state is no longer relevant
        markIncompleteToolsAsCancelled(buffersRef.current);

        // Clear completed subagents from the UI when starting a new turn
        clearCompletedSubagents();

        while (true) {
          // Check if cancelled before starting new stream
          if (abortControllerRef.current?.signal.aborted) {
            setStreaming(false);
            return;
          }

          // Stream one turn - use ref to always get the latest agentId
          const stream = await sendMessageStream(
            agentIdRef.current,
            currentInput,
          );

          // Define callback to sync agent state on first message chunk
          // This ensures the UI shows the correct model as early as possible
          const syncAgentState = async () => {
            try {
              const client = await getClient();
              const agent = await client.agents.retrieve(agentIdRef.current);

              // Check if the model has changed by comparing llm_config
              const currentModel = llmConfigRef.current?.model;
              const currentEndpoint = llmConfigRef.current?.model_endpoint_type;
              const agentModel = agent.llm_config.model;
              const agentEndpoint = agent.llm_config.model_endpoint_type;

              if (
                currentModel !== agentModel ||
                currentEndpoint !== agentEndpoint
              ) {
                // Model has changed - update local state
                setLlmConfig(agent.llm_config);

                // Derive model ID from llm_config for ModelSelector
                // Try to find matching model by handle in models.json
                const { getModelInfo } = await import("../agent/model");
                const agentModelHandle =
                  agent.llm_config.model_endpoint_type && agent.llm_config.model
                    ? `${agent.llm_config.model_endpoint_type}/${agent.llm_config.model}`
                    : agent.llm_config.model;

                const modelInfo = getModelInfo(agentModelHandle || "");
                if (modelInfo) {
                  setCurrentModelId(modelInfo.id);
                } else {
                  // Model not in models.json (e.g., BYOK model) - use handle as ID
                  setCurrentModelId(agentModelHandle || null);
                }

                // Also update agent state if other fields changed
                setAgentName(agent.name);
                setAgentDescription(agent.description ?? null);
                const lastRunCompletion = (
                  agent as { last_run_completion?: string }
                ).last_run_completion;
                setAgentLastRunAt(lastRunCompletion ?? null);
              }
            } catch (error) {
              // Silently fail - don't interrupt the conversation flow
              console.error("Failed to sync agent state:", error);
            }
          };

          const { stopReason, approval, approvals, apiDurationMs, lastRunId } =
            await drainStreamWithResume(
              stream,
              buffersRef.current,
              refreshDerivedThrottled,
              abortControllerRef.current?.signal,
              syncAgentState,
            );

          // Track API duration
          sessionStatsRef.current.endTurn(apiDurationMs);
          sessionStatsRef.current.updateUsageFromBuffers(buffersRef.current);

          // Immediate refresh after stream completes to show final state
          refreshDerived();

          // Case 1: Turn ended normally
          if (stopReason === "end_turn") {
            setStreaming(false);

            // Check if we were waiting for cancel but stream finished naturally
            if (waitingForQueueCancelRef.current) {
              if (restoreQueueOnCancelRef.current) {
                // User hit ESC during queue cancel - abort the auto-send
                setRestoreQueueOnCancel(false);
                // Don't clear queue, don't send - let dequeue effect handle them one by one
              } else {
                // Auto-send concatenated message
                // Clear the queue
                setMessageQueue([]);

                // Concatenate the snapshot
                const concatenatedMessage = queueSnapshotRef.current.join("\n");

                if (concatenatedMessage.trim()) {
                  onSubmitRef.current(concatenatedMessage);
                }
              }

              // Reset flags
              waitingForQueueCancelRef.current = false;
              queueSnapshotRef.current = [];
            }

            return;
          }

          // Case 1.5: Stream was cancelled by user
          if (stopReason === "cancelled") {
            setStreaming(false);

            // Check if this cancel was triggered by queue threshold
            if (waitingForQueueCancelRef.current) {
              if (restoreQueueOnCancelRef.current) {
                // User hit ESC during queue cancel - abort the auto-send
                setRestoreQueueOnCancel(false);
                // Don't clear queue, don't send - let dequeue effect handle them one by one
              } else {
                // Auto-send concatenated message
                // Clear the queue
                setMessageQueue([]);

                // Concatenate the snapshot
                const concatenatedMessage = queueSnapshotRef.current.join("\n");

                if (concatenatedMessage.trim()) {
                  onSubmitRef.current(concatenatedMessage);
                }
              }

              // Reset flags
              waitingForQueueCancelRef.current = false;
              queueSnapshotRef.current = [];
            } else {
              // Regular user cancellation - show error
              if (!EAGER_CANCEL) {
                appendError("Stream interrupted by user");
              }
            }

            return;
          }

          // Case 2: Requires approval
          if (stopReason === "requires_approval") {
            // Clear stale state immediately to prevent ID mismatch bugs
            setAutoHandledResults([]);
            setAutoDeniedApprovals([]);

            // Use new approvals array, fallback to legacy approval for backward compat
            const approvalsToProcess =
              approvals && approvals.length > 0
                ? approvals
                : approval
                  ? [approval]
                  : [];

            if (approvalsToProcess.length === 0) {
              appendError(
                `Unexpected empty approvals with stop reason: ${stopReason}`,
              );
              setStreaming(false);
              return;
            }

            // If in quietCancel mode (user queued messages), auto-reject all approvals
            // and send denials + queued messages together
            if (waitingForQueueCancelRef.current) {
              if (restoreQueueOnCancelRef.current) {
                // User hit ESC during queue cancel - abort the auto-send
                setRestoreQueueOnCancel(false);
                // Don't clear queue, don't send - let dequeue effect handle them one by one
              } else {
                // Create denial results for all approvals
                const denialResults = approvalsToProcess.map(
                  (approvalItem) => ({
                    type: "approval" as const,
                    tool_call_id: approvalItem.toolCallId,
                    approve: false,
                    reason: "User cancelled - new message queued",
                  }),
                );

                // Update buffers to show tools as cancelled
                for (const approvalItem of approvalsToProcess) {
                  onChunk(buffersRef.current, {
                    message_type: "tool_return_message",
                    id: "dummy",
                    date: new Date().toISOString(),
                    tool_call_id: approvalItem.toolCallId,
                    tool_return: "Cancelled - user sent new message",
                    status: "error",
                  });
                }
                refreshDerived();

                // Queue denial results to be sent with the queued message
                setQueuedApprovalResults(denialResults);

                // Get queued messages and clear queue
                const concatenatedMessage = queueSnapshotRef.current.join("\n");
                setMessageQueue([]);

                // Send via onSubmit which will combine queuedApprovalResults + message
                if (concatenatedMessage.trim()) {
                  onSubmitRef.current(concatenatedMessage);
                }
              }

              // Reset flags
              waitingForQueueCancelRef.current = false;
              queueSnapshotRef.current = [];
              setStreaming(false);
              return;
            }

            // Check if user cancelled before starting permission checks
            if (
              userCancelledRef.current ||
              abortControllerRef.current?.signal.aborted
            ) {
              setStreaming(false);
              markIncompleteToolsAsCancelled(buffersRef.current);
              refreshDerived();
              return;
            }

            // Check permissions for all approvals (including fancy UI tools)
            const approvalResults = await Promise.all(
              approvalsToProcess.map(async (approvalItem) => {
                // Check if approval is incomplete (missing name)
                // Note: toolArgs can be empty string for tools with no arguments (e.g., EnterPlanMode)
                if (!approvalItem.toolName) {
                  return {
                    approval: approvalItem,
                    permission: {
                      decision: "deny" as const,
                      reason:
                        "Tool call incomplete - missing name or arguments",
                    },
                    context: null,
                  };
                }

                const parsedArgs = safeJsonParseOr<Record<string, unknown>>(
                  approvalItem.toolArgs,
                  {},
                );
                const permission = await checkToolPermission(
                  approvalItem.toolName,
                  parsedArgs,
                );
                const context = await analyzeToolApproval(
                  approvalItem.toolName,
                  parsedArgs,
                );
                return { approval: approvalItem, permission, context };
              }),
            );

            // Categorize approvals by permission decision
            // Fancy UI tools should always go through their dialog, even if auto-allowed
            const needsUserInput: typeof approvalResults = [];
            const autoDenied: typeof approvalResults = [];
            const autoAllowed: typeof approvalResults = [];

            for (const ac of approvalResults) {
              const { approval, permission } = ac;
              let decision = permission.decision;

              // Fancy tools should always go through a UI dialog in interactive mode,
              // even if a rule says "allow". Deny rules are still respected.
              if (isFancyUITool(approval.toolName) && decision === "allow") {
                decision = "ask";
              }

              if (decision === "ask") {
                needsUserInput.push(ac);
              } else if (decision === "deny") {
                autoDenied.push(ac);
              } else {
                // decision === "allow"
                autoAllowed.push(ac);
              }
            }

            // Execute auto-allowed tools
            const autoAllowedResults = await Promise.all(
              autoAllowed.map(async (ac) => {
                const parsedArgs = safeJsonParseOr<Record<string, unknown>>(
                  ac.approval.toolArgs,
                  {},
                );
                const result = await executeTool(
                  ac.approval.toolName,
                  parsedArgs,
                  { toolCallId: ac.approval.toolCallId },
                );

                // Update buffers with tool return for UI
                onChunk(buffersRef.current, {
                  message_type: "tool_return_message",
                  id: "dummy",
                  date: new Date().toISOString(),
                  tool_call_id: ac.approval.toolCallId,
                  tool_return: result.toolReturn,
                  status: result.status,
                  stdout: result.stdout,
                  stderr: result.stderr,
                });

                return {
                  toolCallId: ac.approval.toolCallId,
                  result,
                };
              }),
            );

            // Create denial results for auto-denied tools and update buffers
            const autoDeniedResults = autoDenied.map((ac) => {
              const reason =
                "matchedRule" in ac.permission && ac.permission.matchedRule
                  ? `Permission denied by rule: ${ac.permission.matchedRule}`
                  : `Permission denied: ${ac.permission.reason || "Unknown reason"}`;

              // Update buffers with tool rejection for UI
              onChunk(buffersRef.current, {
                message_type: "tool_return_message",
                id: "dummy",
                date: new Date().toISOString(),
                tool_call_id: ac.approval.toolCallId,
                tool_return: `Error: request to call tool denied. User reason: ${reason}`,
                status: "error",
                stdout: null,
                stderr: null,
              });

              return {
                approval: ac.approval,
                reason,
              };
            });

            // If all are auto-handled, continue immediately without showing dialog
            if (needsUserInput.length === 0) {
              // Check if user cancelled before continuing
              if (
                userCancelledRef.current ||
                abortControllerRef.current?.signal.aborted
              ) {
                setStreaming(false);
                markIncompleteToolsAsCancelled(buffersRef.current);
                refreshDerived();
                return;
              }

              // Combine auto-allowed results + auto-denied responses
              const allResults = [
                ...autoAllowedResults.map((ar) => ({
                  type: "tool" as const,
                  tool_call_id: ar.toolCallId,
                  tool_return: ar.result.toolReturn,
                  status: ar.result.status,
                  stdout: ar.result.stdout,
                  stderr: ar.result.stderr,
                })),
                ...autoDeniedResults.map((ad) => ({
                  type: "approval" as const,
                  tool_call_id: ad.approval.toolCallId,
                  approve: false,
                  reason: ad.reason,
                })),
              ];

              // Check if user queued messages during auto-allowed tool execution
              if (waitingForQueueCancelRef.current) {
                if (restoreQueueOnCancelRef.current) {
                  // User hit ESC during queue cancel - abort the auto-send
                  setRestoreQueueOnCancel(false);
                } else {
                  // Queue results to be sent with the queued message
                  setQueuedApprovalResults(allResults);

                  // Get queued messages and clear queue
                  const concatenatedMessage =
                    queueSnapshotRef.current.join("\n");
                  setMessageQueue([]);

                  // Send via onSubmit
                  if (concatenatedMessage.trim()) {
                    onSubmitRef.current(concatenatedMessage);
                  }
                }

                // Reset flags
                waitingForQueueCancelRef.current = false;
                queueSnapshotRef.current = [];
                setStreaming(false);
                return;
              }

              // Rotate to a new thinking message
              setThinkingMessage(getRandomThinkingMessage(agentName));
              refreshDerived();

              await processConversation([
                {
                  type: "approval",
                  approvals: allResults,
                },
              ]);
              return;
            }

            // Check again if user queued messages during auto-allowed tool execution
            if (waitingForQueueCancelRef.current) {
              if (restoreQueueOnCancelRef.current) {
                // User hit ESC during queue cancel - abort the auto-send
                setRestoreQueueOnCancel(false);
              } else {
                // Create denial results for tools that need user input
                const denialResults = needsUserInput.map((ac) => ({
                  type: "approval" as const,
                  tool_call_id: ac.approval.toolCallId,
                  approve: false,
                  reason: "User cancelled - new message queued",
                }));

                // Update buffers to show tools as cancelled
                for (const ac of needsUserInput) {
                  onChunk(buffersRef.current, {
                    message_type: "tool_return_message",
                    id: "dummy",
                    date: new Date().toISOString(),
                    tool_call_id: ac.approval.toolCallId,
                    tool_return: "Cancelled - user sent new message",
                    status: "error",
                  });
                }
                refreshDerived();

                // Combine with auto-handled results and queue for sending
                const allResults = [
                  ...autoAllowedResults.map((ar) => ({
                    type: "tool" as const,
                    tool_call_id: ar.toolCallId,
                    tool_return: ar.result.toolReturn,
                    status: ar.result.status,
                  })),
                  ...autoDeniedResults.map((ad) => ({
                    type: "approval" as const,
                    tool_call_id: ad.approval.toolCallId,
                    approve: false,
                    reason: ad.reason,
                  })),
                  ...denialResults,
                ];
                setQueuedApprovalResults(allResults);

                // Get queued messages and clear queue
                const concatenatedMessage = queueSnapshotRef.current.join("\n");
                setMessageQueue([]);

                // Send via onSubmit
                if (concatenatedMessage.trim()) {
                  onSubmitRef.current(concatenatedMessage);
                }
              }

              // Reset flags
              waitingForQueueCancelRef.current = false;
              queueSnapshotRef.current = [];
              setStreaming(false);
              return;
            }

            // Check if user cancelled before showing dialog
            if (
              userCancelledRef.current ||
              abortControllerRef.current?.signal.aborted
            ) {
              setStreaming(false);
              markIncompleteToolsAsCancelled(buffersRef.current);
              refreshDerived();
              return;
            }

            // Show approval dialog for tools that need user input
            setPendingApprovals(needsUserInput.map((ac) => ac.approval));
            setApprovalContexts(
              needsUserInput
                .map((ac) => ac.context)
                .filter((ctx): ctx is ApprovalContext => ctx !== null),
            );
            setAutoHandledResults(autoAllowedResults);
            setAutoDeniedApprovals(autoDeniedResults);
            setStreaming(false);
            return;
          }

          // Unexpected stop reason (error, llm_api_error, etc.)
          // Mark incomplete tool calls as finished to prevent stuck blinking UI
          markIncompleteToolsAsCancelled(buffersRef.current);

          // Fetch error details from the run if available
          if (lastRunId) {
            try {
              const client = await getClient();
              const run = await client.runs.retrieve(lastRunId);

              // Check if run has error information in metadata
              if (run.metadata?.error) {
                const errorData = run.metadata.error as {
                  type?: string;
                  message?: string;
                  detail?: string;
                };

                // Pass structured error data to our formatter
                const errorObject = {
                  error: {
                    error: errorData,
                    run_id: lastRunId,
                  },
                };
                const errorDetails = formatErrorDetails(
                  errorObject,
                  agentIdRef.current,
                );
                appendError(errorDetails);
              } else {
                // No error metadata, show generic error with run info
                appendError(
                  `An error occurred during agent execution\n(run_id: ${lastRunId}, stop_reason: ${stopReason})`,
                );
              }
            } catch (_e) {
              // If we can't fetch error details, show generic error
              appendError(
                `An error occurred during agent execution\n(run_id: ${lastRunId}, stop_reason: ${stopReason})\n(Unable to fetch additional error details from server)`,
              );
              return;
            }
          } else {
            // No run_id available - but this is unusual since errors should have run_ids
            appendError(
              `An error occurred during agent execution\n(stop_reason: ${stopReason})`,
            );
          }

          setStreaming(false);
          refreshDerived();
          return;
        }
      } catch (e) {
        // Mark incomplete tool calls as cancelled to prevent stuck blinking UI
        markIncompleteToolsAsCancelled(buffersRef.current);

        // If using eager cancel and this is an abort error, silently ignore it
        // The user already got "Stream interrupted by user" feedback from handleInterrupt
        if (EAGER_CANCEL && e instanceof APIUserAbortError) {
          setStreaming(false);
          refreshDerived();
          return;
        }

        // Use comprehensive error formatting
        const errorDetails = formatErrorDetails(e, agentIdRef.current);
        appendError(errorDetails);
        setStreaming(false);
        refreshDerived();
      } finally {
        abortControllerRef.current = null;
      }
    },
    [
      appendError,
      refreshDerived,
      refreshDerivedThrottled,
      setStreaming,
      agentName,
    ],
  );

  const handleExit = useCallback(() => {
    saveLastAgentBeforeExit();
    setShowExitStats(true);
    // Give React time to render the stats, then exit
    setTimeout(() => {
      process.exit(0);
    }, 100);
  }, []);

  // Handler when user presses UP/ESC to load queue into input for editing
  const handleEnterQueueEditMode = useCallback(() => {
    setMessageQueue([]);
  }, []);

  const handleInterrupt = useCallback(async () => {
    // If we're executing client-side tools, abort them locally instead of hitting the backend
    if (isExecutingTool && toolAbortControllerRef.current) {
      toolAbortControllerRef.current.abort();
      setStreaming(false);
      setIsExecutingTool(false);
      appendError("Stream interrupted by user");
      refreshDerived();
      return;
    }

    if (!streaming || interruptRequested) return;

    // If we're in the middle of queue cancel, set flag to restore instead of auto-send
    if (waitingForQueueCancelRef.current) {
      setRestoreQueueOnCancel(true);
      // Don't reset flags - let the cancel complete naturally
    }

    // If EAGER_CANCEL is enabled, immediately stop everything client-side first
    if (EAGER_CANCEL) {
      // Abort the stream via abort signal
      if (abortControllerRef.current) {
        abortControllerRef.current.abort();
      }

      // Set cancellation flag to prevent processConversation from starting
      userCancelledRef.current = true;

      // Stop streaming and show error message
      setStreaming(false);
      markIncompleteToolsAsCancelled(buffersRef.current);
      appendError("Stream interrupted by user");
      refreshDerived();

      // Clear any pending approvals since we're cancelling
      setPendingApprovals([]);
      setApprovalContexts([]);
      setApprovalResults([]);
      setAutoHandledResults([]);
      setAutoDeniedApprovals([]);

      // Send cancel request to backend asynchronously (fire-and-forget)
      // Don't wait for it or show errors since user already got feedback
      getClient()
        .then((client) => client.agents.messages.cancel(agentId))
        .catch(() => {
          // Silently ignore - cancellation already happened client-side
        });

      // Reset cancellation flag after cleanup is complete.
      // This allows the dequeue effect to process any queued messages.
      // We use setTimeout to ensure React state updates (setStreaming, etc.)
      // have been processed before the dequeue effect runs.
      setTimeout(() => {
        userCancelledRef.current = false;
      }, 0);

      return;
    } else {
      setInterruptRequested(true);
      try {
        const client = await getClient();
        await client.agents.messages.cancel(agentId);

        if (abortControllerRef.current) {
          abortControllerRef.current.abort();
        }
      } catch (e) {
        const errorDetails = formatErrorDetails(e, agentId);
        appendError(`Failed to interrupt stream: ${errorDetails}`);
        setInterruptRequested(false);
      }
    }
  }, [
    agentId,
    streaming,
    interruptRequested,
    appendError,
    isExecutingTool,
    refreshDerived,
    setStreaming,
  ]);

  // Keep ref to latest processConversation to avoid circular deps in useEffect
  const processConversationRef = useRef(processConversation);
  useEffect(() => {
    processConversationRef.current = processConversation;
  }, [processConversation]);

  // Reset interrupt flag when streaming ends
  useEffect(() => {
    if (!streaming) {
      setInterruptRequested(false);
    }
  }, [streaming]);

  const handleAgentSelect = useCallback(
    async (targetAgentId: string, _opts?: { profileName?: string }) => {
      // Close selector immediately
      setActiveOverlay(null);

      // Skip if already on this agent (no async work needed, queue can proceed)
      if (targetAgentId === agentId) {
        const label = agentName || targetAgentId.slice(0, 12);
        const cmdId = uid("cmd");
        buffersRef.current.byId.set(cmdId, {
          kind: "command",
          id: cmdId,
          input: "/pinned",
          output: `Already on "${label}"`,
          phase: "finished",
          success: true,
        });
        buffersRef.current.order.push(cmdId);
        refreshDerived();
        return;
      }

      // Lock input for async operation (set before any await to prevent queue processing)
      setCommandRunning(true);

      const inputCmd = "/pinned";

      try {
        const client = await getClient();
        // Fetch new agent
        const agent = await client.agents.retrieve(targetAgentId);

        // Fetch agent's message history
        const messagesPage = await client.agents.messages.list(targetAgentId);
        const messages = messagesPage.items;

        // Update project settings with new agent
        await updateProjectSettings({ lastAgent: targetAgentId });

        // Clear current transcript and static items
        buffersRef.current.byId.clear();
        buffersRef.current.order = [];
        buffersRef.current.tokenCount = 0;
        emittedIdsRef.current.clear();
        setStaticItems([]);
        setStaticRenderEpoch((e) => e + 1);

        // Update agent state - also update ref immediately for any code that runs before re-render
        agentIdRef.current = targetAgentId;
        setAgentId(targetAgentId);
        setAgentState(agent);
        setAgentName(agent.name);
        setLlmConfig(agent.llm_config);

        // Build success command
        const agentUrl = `https://app.letta.com/projects/default-project/agents/${targetAgentId}`;
        const successOutput = `Resumed "${agent.name || targetAgentId}"\n⎿  ${agentUrl}`;
        const successItem: StaticItem = {
          kind: "command",
          id: uid("cmd"),
          input: inputCmd,
          output: successOutput,
          phase: "finished",
          success: true,
        };

        // Backfill message history with visual separator, then success command at end
        if (messages.length > 0) {
          hasBackfilledRef.current = false;
          backfillBuffers(buffersRef.current, messages);
          // Collect backfilled items
          const backfilledItems: StaticItem[] = [];
          for (const id of buffersRef.current.order) {
            const ln = buffersRef.current.byId.get(id);
            if (!ln) continue;
            emittedIdsRef.current.add(id);
            backfilledItems.push({ ...ln } as StaticItem);
          }
          // Add separator before backfilled messages, then success at end
          const separator = {
            kind: "separator" as const,
            id: uid("sep"),
          };
          setStaticItems([separator, ...backfilledItems, successItem]);
          setLines(toLines(buffersRef.current));
          hasBackfilledRef.current = true;
        } else {
          setStaticItems([successItem]);
        }
      } catch (error) {
        const errorDetails = formatErrorDetails(error, agentId);
        const errorCmdId = uid("cmd");
        buffersRef.current.byId.set(errorCmdId, {
          kind: "command",
          id: errorCmdId,
          input: inputCmd,
          output: `Failed: ${errorDetails}`,
          phase: "finished",
          success: false,
        });
        buffersRef.current.order.push(errorCmdId);
        refreshDerived();
      } finally {
        setCommandRunning(false);
      }
    },
    [refreshDerived, agentId, agentName, setCommandRunning],
  );

  // biome-ignore lint/correctness/useExhaustiveDependencies: refs read .current dynamically, complex callback with intentional deps
  const onSubmit = useCallback(
    async (message?: string): Promise<{ submitted: boolean }> => {
      const msg = message?.trim() ?? "";

      // Handle profile load confirmation (Enter to continue)
      if (profileConfirmPending && !msg) {
        // User pressed Enter with empty input - proceed with loading
        const { name, agentId: targetAgentId, cmdId } = profileConfirmPending;
        buffersRef.current.byId.delete(cmdId);
        const orderIdx = buffersRef.current.order.indexOf(cmdId);
        if (orderIdx !== -1) buffersRef.current.order.splice(orderIdx, 1);
        refreshDerived();
        setProfileConfirmPending(null);
        await handleAgentSelect(targetAgentId, { profileName: name });
        return { submitted: true };
      }

      // Cancel profile confirmation if user types something else
      if (profileConfirmPending && msg) {
        const { cmdId } = profileConfirmPending;
        buffersRef.current.byId.set(cmdId, {
          kind: "command",
          id: cmdId,
          input: `/profile load ${profileConfirmPending.name}`,
          output: "Cancelled",
          phase: "finished",
          success: false,
        });
        refreshDerived();
        setProfileConfirmPending(null);
        // Continue processing the new message
      }

      if (!msg) return { submitted: false };

      // Block submission if waiting for explicit user action (approvals)
      // In this case, input is hidden anyway, so this shouldn't happen
      if (pendingApprovals.length > 0) {
        return { submitted: false };
      }

      // Queue message if agent is busy (streaming, executing tool, or running command)
      // This allows messages to queue up while agent is working

      // Reset cancellation flag before queue check - this ensures queued messages
      // can be dequeued even if the user just cancelled. The dequeue effect checks
      // userCancelledRef.current, so we must clear it here to prevent blocking.
      userCancelledRef.current = false;

      if (isAgentBusy()) {
        setMessageQueue((prev) => {
          const newQueue = [...prev, msg];

          // For slash commands, just queue and wait - don't interrupt the agent.
          // For regular messages, cancel the stream so the new message can be sent.
          const isSlashCommand = msg.startsWith("/");

          if (
            !isSlashCommand &&
            streamingRef.current &&
            !waitingForQueueCancelRef.current
          ) {
            waitingForQueueCancelRef.current = true;
            queueSnapshotRef.current = [...newQueue];

            // Send cancel request to backend (fire-and-forget)
            getClient()
              .then((client) => client.agents.messages.cancel(agentId))
              .then(() => {})
              .catch(() => {
                // Reset flag if cancel fails
                waitingForQueueCancelRef.current = false;
              });
          }

          return newQueue;
        });
        return { submitted: true }; // Clears input
      }

      // Note: userCancelledRef.current was already reset above before the queue check
      // to ensure the dequeue effect isn't blocked by a stale cancellation flag.

      let aliasedMsg = msg;
      if (msg === "exit" || msg === "quit") {
        aliasedMsg = "/exit";
      }

      // Handle commands (messages starting with "/")
      if (aliasedMsg.startsWith("/")) {
        const trimmed = aliasedMsg.trim();

        // Special handling for /model command - opens selector
        if (trimmed === "/model") {
          setActiveOverlay("model");
          return { submitted: true };
        }

        // Special handling for /toolset command - opens selector
        if (trimmed === "/toolset") {
          setActiveOverlay("toolset");
          return { submitted: true };
        }

        // Special handling for /system command - opens system prompt selector
        if (trimmed === "/system") {
          setActiveOverlay("system");
          return { submitted: true };
        }

        // Special handling for /subagents command - opens subagent manager
        if (trimmed === "/subagents") {
          setActiveOverlay("subagent");
          return { submitted: true };
        }

        // Special handling for /memory command - opens memory viewer
        if (trimmed === "/memory") {
          setActiveOverlay("memory");
          return { submitted: true };
        }

<<<<<<< HEAD
        // Special handling for /mcp command - manage MCP servers
        if (msg.trim().startsWith("/mcp")) {
          const mcpCtx: McpCommandContext = {
            buffersRef,
            refreshDerived,
            setCommandRunning,
          };

          // Check for subcommand by looking at the first word after /mcp
          const afterMcp = msg.trim().slice(4).trim(); // Remove "/mcp" prefix
          const firstWord = afterMcp.split(/\s+/)[0]?.toLowerCase();

          // /mcp - open MCP server selector
          if (!firstWord) {
            setActiveOverlay("mcp");
            return { submitted: true };
          }

          // /mcp add --transport <type> <name> <url/command> [options]
          if (firstWord === "add") {
            // Pass the full command string after "add" to preserve quotes
            const afterAdd = afterMcp.slice(firstWord.length).trim();
            await handleMcpAdd(mcpCtx, msg, afterAdd);
            return { submitted: true };
          }

          // Unknown subcommand
          handleMcpUsage(mcpCtx, msg);
=======
        // Special handling for /help command - opens help dialog
        if (trimmed === "/help") {
          setActiveOverlay("help");
>>>>>>> 1355c44d
          return { submitted: true };
        }

        // Special handling for /usage command - show session stats
        if (trimmed === "/usage") {
          const cmdId = uid("cmd");
          buffersRef.current.byId.set(cmdId, {
            kind: "command",
            id: cmdId,
            input: trimmed,
            output: "Fetching usage statistics...",
            phase: "running",
          });
          buffersRef.current.order.push(cmdId);
          refreshDerived();

          // Fetch balance and display stats asynchronously
          (async () => {
            try {
              const stats = sessionStatsRef.current.getSnapshot();

              // Try to fetch balance info (only works for Letta Cloud)
              // Silently skip if endpoint not available (not deployed yet or self-hosted)
              let balance:
                | {
                    total_balance: number;
                    monthly_credit_balance: number;
                    purchased_credit_balance: number;
                    billing_tier: string;
                  }
                | undefined;

              try {
                const settings = settingsManager.getSettings();
                const baseURL =
                  process.env.LETTA_BASE_URL ||
                  settings.env?.LETTA_BASE_URL ||
                  "https://api.letta.com";
                const apiKey =
                  process.env.LETTA_API_KEY || settings.env?.LETTA_API_KEY;

                const balanceResponse = await fetch(
                  `${baseURL}/v1/metadata/balance`,
                  {
                    headers: {
                      "Content-Type": "application/json",
                      Authorization: `Bearer ${apiKey}`,
                      "X-Letta-Source": "letta-code",
                    },
                  },
                );

                if (balanceResponse.ok) {
                  balance = (await balanceResponse.json()) as {
                    total_balance: number;
                    monthly_credit_balance: number;
                    purchased_credit_balance: number;
                    billing_tier: string;
                  };
                }
              } catch {
                // Silently skip balance info if endpoint not available
              }

              const output = formatUsageStats({
                stats,
                balance,
              });

              buffersRef.current.byId.set(cmdId, {
                kind: "command",
                id: cmdId,
                input: trimmed,
                output,
                phase: "finished",
                success: true,
                dimOutput: true,
              });
              refreshDerived();
            } catch (error) {
              buffersRef.current.byId.set(cmdId, {
                kind: "command",
                id: cmdId,
                input: trimmed,
                output: `Error fetching usage: ${error instanceof Error ? error.message : String(error)}`,
                phase: "finished",
                success: false,
              });
              refreshDerived();
            }
          })();

          return { submitted: true };
        }

        // Special handling for /exit command - exit without stats
        if (trimmed === "/exit") {
          const cmdId = uid("cmd");
          buffersRef.current.byId.set(cmdId, {
            kind: "command",
            id: cmdId,
            input: trimmed,
            output: "See ya!",
            phase: "finished",
            success: true,
          });
          buffersRef.current.order.push(cmdId);
          refreshDerived();
          handleExit();
          return { submitted: true };
        }

        // Special handling for /logout command - clear credentials and exit
        if (trimmed === "/logout") {
          const cmdId = uid("cmd");
          buffersRef.current.byId.set(cmdId, {
            kind: "command",
            id: cmdId,
            input: msg,
            output: "Logging out...",
            phase: "running",
          });
          buffersRef.current.order.push(cmdId);
          refreshDerived();

          setCommandRunning(true);

          try {
            const { settingsManager } = await import("../settings-manager");
            const currentSettings = settingsManager.getSettings();

            // Revoke refresh token on server if we have one
            if (currentSettings.refreshToken) {
              const { revokeToken } = await import("../auth/oauth");
              await revokeToken(currentSettings.refreshToken);
            }

            // Clear local credentials
            const newEnv = { ...currentSettings.env };
            delete newEnv.LETTA_API_KEY;
            // Note: LETTA_BASE_URL is intentionally NOT deleted from settings
            // because it should not be stored there in the first place

            settingsManager.updateSettings({
              env: newEnv,
              refreshToken: undefined,
              tokenExpiresAt: undefined,
            });

            buffersRef.current.byId.set(cmdId, {
              kind: "command",
              id: cmdId,
              input: msg,
              output:
                "✓ Logged out successfully. Run 'letta' to re-authenticate.",
              phase: "finished",
              success: true,
            });
            refreshDerived();

            saveLastAgentBeforeExit();

            // Exit after a brief delay to show the message
            setTimeout(() => process.exit(0), 500);
          } catch (error) {
            let errorOutput = formatErrorDetails(error, agentId);

            // Add helpful tip for summarization failures
            if (errorOutput.includes("Summarization failed")) {
              errorOutput +=
                "\n\nTip: Use /clear instead to clear the current message buffer.";
            }

            buffersRef.current.byId.set(cmdId, {
              kind: "command",
              id: cmdId,
              input: msg,
              output: `Failed: ${errorOutput}`,
              phase: "finished",
              success: false,
            });
            refreshDerived();
          } finally {
            setCommandRunning(false);
          }
          return { submitted: true };
        }

        // Special handling for /stream command - toggle and save
        if (msg.trim() === "/stream") {
          const newValue = !tokenStreamingEnabled;

          // Immediately add command to transcript with "running" phase and loading message
          const cmdId = uid("cmd");
          buffersRef.current.byId.set(cmdId, {
            kind: "command",
            id: cmdId,
            input: msg,
            output: `${newValue ? "Enabling" : "Disabling"} token streaming...`,
            phase: "running",
          });
          buffersRef.current.order.push(cmdId);
          refreshDerived();

          // Lock input during async operation
          setCommandRunning(true);

          try {
            setTokenStreamingEnabled(newValue);

            // Save to settings
            const { settingsManager } = await import("../settings-manager");
            settingsManager.updateSettings({ tokenStreaming: newValue });

            // Update the same command with final result
            buffersRef.current.byId.set(cmdId, {
              kind: "command",
              id: cmdId,
              input: msg,
              output: `Token streaming ${newValue ? "enabled" : "disabled"}`,
              phase: "finished",
              success: true,
            });
            refreshDerived();
          } catch (error) {
            // Mark command as failed
            const errorDetails = formatErrorDetails(error, agentId);
            buffersRef.current.byId.set(cmdId, {
              kind: "command",
              id: cmdId,
              input: msg,
              output: `Failed: ${errorDetails}`,
              phase: "finished",
              success: false,
            });
            refreshDerived();
          } finally {
            // Unlock input
            setCommandRunning(false);
          }
          return { submitted: true };
        }

        // Special handling for /clear command - reset conversation
        if (msg.trim() === "/clear") {
          const cmdId = uid("cmd");
          buffersRef.current.byId.set(cmdId, {
            kind: "command",
            id: cmdId,
            input: msg,
            output: "Clearing conversation...",
            phase: "running",
          });
          buffersRef.current.order.push(cmdId);
          refreshDerived();

          setCommandRunning(true);

          try {
            const client = await getClient();
            await client.agents.messages.reset(agentId, {
              add_default_initial_messages: false,
            });

            // Clear local buffers and static items
            // buffersRef.current.byId.clear();
            // buffersRef.current.order = [];
            // buffersRef.current.tokenCount = 0;
            // emittedIdsRef.current.clear();
            // setStaticItems([]);

            // Update command with success
            buffersRef.current.byId.set(cmdId, {
              kind: "command",
              id: cmdId,
              input: msg,
              output: "Conversation cleared",
              phase: "finished",
              success: true,
            });
            buffersRef.current.order.push(cmdId);
            refreshDerived();
          } catch (error) {
            const errorDetails = formatErrorDetails(error, agentId);
            buffersRef.current.byId.set(cmdId, {
              kind: "command",
              id: cmdId,
              input: msg,
              output: `Failed: ${errorDetails}`,
              phase: "finished",
              success: false,
            });
            refreshDerived();
          } finally {
            setCommandRunning(false);
          }
          return { submitted: true };
        }

        // Special handling for /compact command - summarize conversation history
        if (msg.trim() === "/compact") {
          const cmdId = uid("cmd");
          buffersRef.current.byId.set(cmdId, {
            kind: "command",
            id: cmdId,
            input: msg,
            output: "Compacting conversation history...",
            phase: "running",
          });
          buffersRef.current.order.push(cmdId);
          refreshDerived();

          setCommandRunning(true);

          try {
            const client = await getClient();
            // SDK types are out of date - compact returns CompactionResponse, not void
            const result = (await client.agents.messages.compact(
              agentId,
            )) as unknown as {
              num_messages_before: number;
              num_messages_after: number;
              summary: string;
            };

            // Format success message with before/after counts and summary
            const outputLines = [
              `Compaction completed. Message buffer length reduced from ${result.num_messages_before} to ${result.num_messages_after}.`,
              "",
              `Summary: ${result.summary}`,
            ];

            // Update command with success
            buffersRef.current.byId.set(cmdId, {
              kind: "command",
              id: cmdId,
              input: msg,
              output: outputLines.join("\n"),
              phase: "finished",
              success: true,
            });
            refreshDerived();
          } catch (error) {
            let errorOutput: string;

            // Check for summarization failure - format it cleanly
            const apiError = error as {
              status?: number;
              error?: { detail?: string };
            };
            const detail = apiError?.error?.detail;
            if (
              apiError?.status === 400 &&
              detail?.includes("Summarization failed")
            ) {
              // Clean format for this specific error, but preserve raw JSON
              const cleanDetail = detail.replace(/^\d{3}:\s*/, "");
              const rawJson = JSON.stringify(apiError.error);
              errorOutput = [
                `Request failed (code=400)`,
                `Raw: ${rawJson}`,
                `Detail: ${cleanDetail}`,
                "",
                "Tip: Use /clear instead to clear the current message buffer.",
              ].join("\n");
            } else {
              errorOutput = formatErrorDetails(error, agentId);
            }

            buffersRef.current.byId.set(cmdId, {
              kind: "command",
              id: cmdId,
              input: msg,
              output: `Failed: ${errorOutput}`,
              phase: "finished",
              success: false,
            });
            refreshDerived();
          } finally {
            setCommandRunning(false);
          }
          return { submitted: true };
        }

        // Special handling for /rename command - rename the agent
        if (msg.trim().startsWith("/rename")) {
          const parts = msg.trim().split(/\s+/);
          const newName = parts.slice(1).join(" ");

          if (!newName) {
            const cmdId = uid("cmd");
            buffersRef.current.byId.set(cmdId, {
              kind: "command",
              id: cmdId,
              input: msg,
              output: "Please provide a new name: /rename <name>",
              phase: "finished",
              success: false,
            });
            buffersRef.current.order.push(cmdId);
            refreshDerived();
            return { submitted: true };
          }

          // Validate the name before sending to API
          const validationError = validateAgentName(newName);
          if (validationError) {
            const cmdId = uid("cmd");
            buffersRef.current.byId.set(cmdId, {
              kind: "command",
              id: cmdId,
              input: msg,
              output: validationError,
              phase: "finished",
              success: false,
            });
            buffersRef.current.order.push(cmdId);
            refreshDerived();
            return { submitted: true };
          }

          const cmdId = uid("cmd");
          buffersRef.current.byId.set(cmdId, {
            kind: "command",
            id: cmdId,
            input: msg,
            output: `Renaming agent to "${newName}"...`,
            phase: "running",
          });
          buffersRef.current.order.push(cmdId);
          refreshDerived();

          setCommandRunning(true);

          try {
            const client = await getClient();
            await client.agents.update(agentId, { name: newName });
            setAgentName(newName);

            buffersRef.current.byId.set(cmdId, {
              kind: "command",
              id: cmdId,
              input: msg,
              output: `Agent renamed to "${newName}"`,
              phase: "finished",
              success: true,
            });
            refreshDerived();
          } catch (error) {
            const errorDetails = formatErrorDetails(error, agentId);
            buffersRef.current.byId.set(cmdId, {
              kind: "command",
              id: cmdId,
              input: msg,
              output: `Failed: ${errorDetails}`,
              phase: "finished",
              success: false,
            });
            refreshDerived();
          } finally {
            setCommandRunning(false);
          }
          return { submitted: true };
        }

        // Special handling for /description command - update agent description
        if (msg.trim().startsWith("/description")) {
          const parts = msg.trim().split(/\s+/);
          const newDescription = parts.slice(1).join(" ");

          if (!newDescription) {
            const cmdId = uid("cmd");
            buffersRef.current.byId.set(cmdId, {
              kind: "command",
              id: cmdId,
              input: msg,
              output: "Please provide a description: /description <text>",
              phase: "finished",
              success: false,
            });
            buffersRef.current.order.push(cmdId);
            refreshDerived();
            return { submitted: true };
          }

          const cmdId = uid("cmd");
          buffersRef.current.byId.set(cmdId, {
            kind: "command",
            id: cmdId,
            input: msg,
            output: "Updating description...",
            phase: "running",
          });
          buffersRef.current.order.push(cmdId);
          refreshDerived();

          setCommandRunning(true);

          try {
            const client = await getClient();
            await client.agents.update(agentId, {
              description: newDescription,
            });

            buffersRef.current.byId.set(cmdId, {
              kind: "command",
              id: cmdId,
              input: msg,
              output: `Description updated to "${newDescription}"`,
              phase: "finished",
              success: true,
            });
            refreshDerived();
          } catch (error) {
            const errorDetails = formatErrorDetails(error, agentId);
            buffersRef.current.byId.set(cmdId, {
              kind: "command",
              id: cmdId,
              input: msg,
              output: `Failed: ${errorDetails}`,
              phase: "finished",
              success: false,
            });
            refreshDerived();
          } finally {
            setCommandRunning(false);
          }
          return { submitted: true };
        }

        // Special handling for /resume command - show session resume selector
        if (msg.trim() === "/agents" || msg.trim() === "/resume") {
          setActiveOverlay("resume");
          return { submitted: true };
        }

        // Special handling for /search command - show message search
        if (msg.trim() === "/search") {
          setActiveOverlay("search");
          return { submitted: true };
        }

        // Special handling for /profile command - manage local profiles
        if (msg.trim().startsWith("/profile")) {
          const parts = msg.trim().split(/\s+/);
          const subcommand = parts[1]?.toLowerCase();
          const profileName = parts.slice(2).join(" ");

          const profileCtx: ProfileCommandContext = {
            buffersRef,
            refreshDerived,
            agentId,
            agentName: agentName || "",
            setCommandRunning,
            setAgentName,
          };

          // /profile - open profile selector
          if (!subcommand) {
            setActiveOverlay("profile");
            return { submitted: true };
          }

          // /profile save <name>
          if (subcommand === "save") {
            await handleProfileSave(profileCtx, msg, profileName);
            return { submitted: true };
          }

          // /profile load <name>
          if (subcommand === "load") {
            const validation = validateProfileLoad(
              profileCtx,
              msg,
              profileName,
            );
            if (validation.errorMessage) {
              return { submitted: true };
            }

            if (validation.needsConfirmation && validation.targetAgentId) {
              // Show warning and wait for confirmation
              const cmdId = addCommandResult(
                buffersRef,
                refreshDerived,
                msg,
                "Warning: Current agent is not saved to any profile.\nPress Enter to continue, or type anything to cancel.",
                false,
                "running",
              );
              setProfileConfirmPending({
                name: profileName,
                agentId: validation.targetAgentId,
                cmdId,
              });
              return { submitted: true };
            }

            // Current agent is saved, proceed with loading
            if (validation.targetAgentId) {
              await handleAgentSelect(validation.targetAgentId, {
                profileName,
              });
            }
            return { submitted: true };
          }

          // /profile delete <name>
          if (subcommand === "delete") {
            handleProfileDelete(profileCtx, msg, profileName);
            return { submitted: true };
          }

          // Unknown subcommand
          handleProfileUsage(profileCtx, msg);
          return { submitted: true };
        }

        // Special handling for /profiles and /pinned commands - open pinned agents selector
        if (msg.trim() === "/profiles" || msg.trim() === "/pinned") {
          setActiveOverlay("profile");
          return { submitted: true };
        }

        // Special handling for /pin command - pin current agent to project (or globally with -g)
        if (msg.trim() === "/pin" || msg.trim().startsWith("/pin ")) {
          const argsStr = msg.trim().slice(4).trim();

          // Parse args to check if name was provided
          const parts = argsStr.split(/\s+/).filter(Boolean);
          let hasNameArg = false;
          let isLocal = false;

          for (const part of parts) {
            if (part === "-l" || part === "--local") {
              isLocal = true;
            } else {
              hasNameArg = true;
            }
          }

          // If no name provided, show the pin dialog
          if (!hasNameArg) {
            setPinDialogLocal(isLocal);
            setActiveOverlay("pin");
            return { submitted: true };
          }

          // Name was provided, use existing behavior
          const profileCtx: ProfileCommandContext = {
            buffersRef,
            refreshDerived,
            agentId,
            agentName: agentName || "",
            setCommandRunning,
            setAgentName,
          };
          await handlePin(profileCtx, msg, argsStr);
          return { submitted: true };
        }

        // Special handling for /unpin command - unpin current agent from project (or globally with -g)
        if (msg.trim() === "/unpin" || msg.trim().startsWith("/unpin ")) {
          const profileCtx: ProfileCommandContext = {
            buffersRef,
            refreshDerived,
            agentId,
            agentName: agentName || "",
            setCommandRunning,
            setAgentName,
          };
          const argsStr = msg.trim().slice(6).trim();
          handleUnpin(profileCtx, msg, argsStr);
          return { submitted: true };
        }

        // Special handling for /link command - attach all Letta Code tools (deprecated)
        if (msg.trim() === "/link" || msg.trim().startsWith("/link ")) {
          const cmdId = uid("cmd");
          buffersRef.current.byId.set(cmdId, {
            kind: "command",
            id: cmdId,
            input: msg,
            output: "Attaching Letta Code tools...",
            phase: "running",
          });
          buffersRef.current.order.push(cmdId);
          refreshDerived();

          setCommandRunning(true);

          try {
            const { linkToolsToAgent } = await import("../agent/modify");
            const result = await linkToolsToAgent(agentId);

            buffersRef.current.byId.set(cmdId, {
              kind: "command",
              id: cmdId,
              input: msg,
              output: result.message,
              phase: "finished",
              success: result.success,
            });
            refreshDerived();
          } catch (error) {
            const errorDetails = formatErrorDetails(error, agentId);
            buffersRef.current.byId.set(cmdId, {
              kind: "command",
              id: cmdId,
              input: msg,
              output: `Failed to link tools: ${errorDetails}`,
              phase: "finished",
              success: false,
            });
            refreshDerived();
          } finally {
            setCommandRunning(false);
          }
          return { submitted: true };
        }

        // Special handling for /unlink command - remove all Letta Code tools (deprecated)
        if (msg.trim() === "/unlink" || msg.trim().startsWith("/unlink ")) {
          const cmdId = uid("cmd");
          buffersRef.current.byId.set(cmdId, {
            kind: "command",
            id: cmdId,
            input: msg,
            output: "Removing Letta Code tools...",
            phase: "running",
          });
          buffersRef.current.order.push(cmdId);
          refreshDerived();

          setCommandRunning(true);

          try {
            const { unlinkToolsFromAgent } = await import("../agent/modify");
            const result = await unlinkToolsFromAgent(agentId);

            buffersRef.current.byId.set(cmdId, {
              kind: "command",
              id: cmdId,
              input: msg,
              output: result.message,
              phase: "finished",
              success: result.success,
            });
            refreshDerived();
          } catch (error) {
            const errorDetails = formatErrorDetails(error, agentId);
            buffersRef.current.byId.set(cmdId, {
              kind: "command",
              id: cmdId,
              input: msg,
              output: `Failed to unlink tools: ${errorDetails}`,
              phase: "finished",
              success: false,
            });
            refreshDerived();
          } finally {
            setCommandRunning(false);
          }
          return { submitted: true };
        }

        // Special handling for /bg command - show background shell processes
        if (msg.trim() === "/bg") {
          const { backgroundProcesses } = await import(
            "../tools/impl/process_manager"
          );
          const cmdId = uid("cmd");

          let output: string;
          if (backgroundProcesses.size === 0) {
            output = "No background processes running";
          } else {
            const lines = ["Background processes:"];
            for (const [id, proc] of backgroundProcesses) {
              const status =
                proc.status === "running"
                  ? "running"
                  : proc.status === "completed"
                    ? `completed (exit ${proc.exitCode})`
                    : `failed (exit ${proc.exitCode})`;
              lines.push(`  ${id}: ${proc.command} [${status}]`);
            }
            output = lines.join("\n");
          }

          buffersRef.current.byId.set(cmdId, {
            kind: "command",
            id: cmdId,
            input: msg,
            output,
            phase: "finished",
            success: true,
          });
          buffersRef.current.order.push(cmdId);
          refreshDerived();
          return { submitted: true };
        }

        // Special handling for /download command - download agent file
        if (msg.trim() === "/download") {
          const cmdId = uid("cmd");
          buffersRef.current.byId.set(cmdId, {
            kind: "command",
            id: cmdId,
            input: msg,
            output: "Downloading agent file...",
            phase: "running",
          });
          buffersRef.current.order.push(cmdId);
          refreshDerived();

          setCommandRunning(true);

          try {
            const client = await getClient();
            const fileContent = await client.agents.exportFile(agentId);
            const fileName = `${agentId}.af`;
            writeFileSync(fileName, JSON.stringify(fileContent, null, 2));

            buffersRef.current.byId.set(cmdId, {
              kind: "command",
              id: cmdId,
              input: msg,
              output: `AgentFile downloaded to ${fileName}`,
              phase: "finished",
              success: true,
            });
            refreshDerived();
          } catch (error) {
            const errorDetails = formatErrorDetails(error, agentId);
            buffersRef.current.byId.set(cmdId, {
              kind: "command",
              id: cmdId,
              input: msg,
              output: `Failed: ${errorDetails}`,
              phase: "finished",
              success: false,
            });
            refreshDerived();
          } finally {
            setCommandRunning(false);
          }
          return { submitted: true };
        }

        // Special handling for /skill command - enter skill creation mode
        if (trimmed.startsWith("/skill")) {
          const cmdId = uid("cmd");

          // Extract optional description after `/skill`
          const [, ...rest] = trimmed.split(/\s+/);
          const description = rest.join(" ").trim();

          const initialOutput = description
            ? `Starting skill creation for: ${description}`
            : "Starting skill creation. I’ll load the skill-creator skill and ask a few questions about the skill you want to build...";

          buffersRef.current.byId.set(cmdId, {
            kind: "command",
            id: cmdId,
            input: msg,
            output: initialOutput,
            phase: "running",
          });
          buffersRef.current.order.push(cmdId);
          refreshDerived();

          setCommandRunning(true);

          try {
            // Import the skill-creation prompt
            const { SKILL_CREATOR_PROMPT } = await import(
              "../agent/promptAssets.js"
            );

            // Build system-reminder content for skill creation
            const userDescriptionLine = description
              ? `\n\nUser-provided skill description:\n${description}`
              : "\n\nThe user did not provide a description with /skill. Ask what kind of skill they want to create before proceeding.";

            const skillMessage = `<system-reminder>\n${SKILL_CREATOR_PROMPT}${userDescriptionLine}\n</system-reminder>`;

            // Mark command as finished before sending message
            buffersRef.current.byId.set(cmdId, {
              kind: "command",
              id: cmdId,
              input: msg,
              output:
                "Entered skill creation mode. Answer the assistant’s questions to design your new skill.",
              phase: "finished",
              success: true,
            });
            refreshDerived();

            // Process conversation with the skill-creation prompt
            await processConversation([
              {
                type: "message",
                role: "user",
                content: skillMessage,
              },
            ]);
          } catch (error) {
            const errorDetails = formatErrorDetails(error, agentId);
            buffersRef.current.byId.set(cmdId, {
              kind: "command",
              id: cmdId,
              input: msg,
              output: `Failed: ${errorDetails}`,
              phase: "finished",
              success: false,
            });
            refreshDerived();
          } finally {
            setCommandRunning(false);
          }

          return { submitted: true };
        }

        // Special handling for /remember command - remember something from conversation
        if (trimmed.startsWith("/remember")) {
          const cmdId = uid("cmd");

          // Extract optional description after `/remember`
          const [, ...rest] = trimmed.split(/\s+/);
          const userText = rest.join(" ").trim();

          const initialOutput = userText
            ? "Storing to memory..."
            : "Processing memory request...";

          buffersRef.current.byId.set(cmdId, {
            kind: "command",
            id: cmdId,
            input: msg,
            output: initialOutput,
            phase: "running",
          });
          buffersRef.current.order.push(cmdId);
          refreshDerived();

          setCommandRunning(true);

          try {
            // Import the remember prompt
            const { REMEMBER_PROMPT } = await import(
              "../agent/promptAssets.js"
            );

            // Build system-reminder content for memory request
            const rememberMessage = userText
              ? `<system-reminder>\n${REMEMBER_PROMPT}\n</system-reminder>${userText}`
              : `<system-reminder>\n${REMEMBER_PROMPT}\n\nThe user did not specify what to remember. Look at the recent conversation context to identify what they likely want you to remember, or ask them to clarify.\n</system-reminder>`;

            // Mark command as finished before sending message
            buffersRef.current.byId.set(cmdId, {
              kind: "command",
              id: cmdId,
              input: msg,
              output: userText
                ? "Storing to memory..."
                : "Processing memory request from conversation context...",
              phase: "finished",
              success: true,
            });
            refreshDerived();

            // Process conversation with the remember prompt
            await processConversation([
              {
                type: "message",
                role: "user",
                content: rememberMessage,
              },
            ]);
          } catch (error) {
            const errorDetails = formatErrorDetails(error, agentId);
            buffersRef.current.byId.set(cmdId, {
              kind: "command",
              id: cmdId,
              input: msg,
              output: `Failed: ${errorDetails}`,
              phase: "finished",
              success: false,
            });
            refreshDerived();
          } finally {
            setCommandRunning(false);
          }

          return { submitted: true };
        }

        // Special handling for /init command - initialize agent memory
        if (trimmed === "/init") {
          const cmdId = uid("cmd");
          buffersRef.current.byId.set(cmdId, {
            kind: "command",
            id: cmdId,
            input: msg,
            output: "Gathering project context...",
            phase: "running",
          });
          buffersRef.current.order.push(cmdId);
          refreshDerived();

          setCommandRunning(true);

          try {
            // Import the initialization prompt
            const { INITIALIZE_PROMPT } = await import(
              "../agent/promptAssets.js"
            );

            // Gather git context if available
            let gitContext = "";
            try {
              const { execSync } = await import("node:child_process");
              const cwd = process.cwd();

              // Check if we're in a git repo
              try {
                execSync("git rev-parse --git-dir", {
                  cwd,
                  stdio: "pipe",
                });

                // Gather git info
                const branch = execSync("git branch --show-current", {
                  cwd,
                  encoding: "utf-8",
                }).trim();
                const mainBranch = execSync(
                  "git symbolic-ref refs/remotes/origin/HEAD 2>/dev/null | sed 's@^refs/remotes/origin/@@' || echo 'main'",
                  { cwd, encoding: "utf-8", shell: "/bin/bash" },
                ).trim();
                const status = execSync("git status --short", {
                  cwd,
                  encoding: "utf-8",
                }).trim();
                const recentCommits = execSync(
                  "git log --oneline -10 2>/dev/null || echo 'No commits yet'",
                  { cwd, encoding: "utf-8" },
                ).trim();

                gitContext = `
## Current Project Context

**Working directory**: ${cwd}

### Git Status
- **Current branch**: ${branch}
- **Main branch**: ${mainBranch}
- **Status**:
${status || "(clean working tree)"}

### Recent Commits
${recentCommits}
`;
              } catch {
                // Not a git repo, just include working directory
                gitContext = `
## Current Project Context

**Working directory**: ${cwd}
**Git**: Not a git repository
`;
              }
            } catch {
              // execSync import failed, skip git context
            }

            // Mark command as finished before sending message
            buffersRef.current.byId.set(cmdId, {
              kind: "command",
              id: cmdId,
              input: msg,
              output:
                "Assimilating project context and defragmenting memories...",
              phase: "finished",
              success: true,
            });
            refreshDerived();

            // Send initialization prompt with git context as a system reminder
            const initMessage = `<system-reminder>\n${INITIALIZE_PROMPT}\n${gitContext}\n</system-reminder>`;

            // Process conversation with the init prompt
            await processConversation([
              {
                type: "message",
                role: "user",
                content: initMessage,
              },
            ]);
          } catch (error) {
            const errorDetails = formatErrorDetails(error, agentId);
            buffersRef.current.byId.set(cmdId, {
              kind: "command",
              id: cmdId,
              input: msg,
              output: `Failed: ${errorDetails}`,
              phase: "finished",
              success: false,
            });
            refreshDerived();
          } finally {
            setCommandRunning(false);
          }
          return { submitted: true };
        }

        // Special handling for /feedback command - open feedback dialog
        if (trimmed === "/feedback") {
          setActiveOverlay("feedback");
          return { submitted: true };
        }

        // Immediately add command to transcript with "running" phase
        const cmdId = uid("cmd");
        buffersRef.current.byId.set(cmdId, {
          kind: "command",
          id: cmdId,
          input: msg,
          output: "",
          phase: "running",
        });
        buffersRef.current.order.push(cmdId);
        refreshDerived();

        // Lock input during async operation
        setCommandRunning(true);

        try {
          const { executeCommand } = await import("./commands/registry");
          const result = await executeCommand(msg);

          // Update the same command with result
          buffersRef.current.byId.set(cmdId, {
            kind: "command",
            id: cmdId,
            input: msg,
            output: result.output,
            phase: "finished",
            success: result.success,
          });
          refreshDerived();
        } catch (error) {
          // Mark command as failed if executeCommand throws
          const errorDetails = formatErrorDetails(error, agentId);
          buffersRef.current.byId.set(cmdId, {
            kind: "command",
            id: cmdId,
            input: msg,
            output: `Failed: ${errorDetails}`,
            phase: "finished",
            success: false,
          });
          refreshDerived();
        } finally {
          // Unlock input
          setCommandRunning(false);
        }
        return { submitted: true }; // Don't send commands to Letta agent
      }

      // Build message content from display value (handles placeholders for text/images)
      const contentParts = buildMessageContentFromDisplay(msg);

      // Prepend plan mode reminder if in plan mode
      const planModeReminder = getPlanModeReminder();

      // Prepend skill unload reminder if skills are loaded (using cached flag)
      const skillUnloadReminder = getSkillUnloadReminder();

      // Prepend session context on first message of CLI session (if enabled)
      let sessionContextReminder = "";
      const sessionContextEnabled = settingsManager.getSetting(
        "sessionContextEnabled",
      );
      if (!hasSentSessionContextRef.current && sessionContextEnabled) {
        const { buildSessionContext } = await import(
          "./helpers/sessionContext"
        );
        sessionContextReminder = buildSessionContext({
          agentInfo: {
            id: agentId,
            name: agentName,
            description: agentDescription,
            lastRunAt: agentLastRunAt,
          },
        });
        hasSentSessionContextRef.current = true;
      }

      // Combine reminders with content (session context first, then plan mode, then skill unload)
      const allReminders =
        sessionContextReminder + planModeReminder + skillUnloadReminder;
      const messageContent =
        allReminders && typeof contentParts === "string"
          ? allReminders + contentParts
          : Array.isArray(contentParts) && allReminders
            ? [{ type: "text" as const, text: allReminders }, ...contentParts]
            : contentParts;

      // Append the user message to transcript IMMEDIATELY (optimistic update)
      const userId = uid("user");
      buffersRef.current.byId.set(userId, {
        kind: "user",
        id: userId,
        text: msg,
      });
      buffersRef.current.order.push(userId);

      // Reset token counter for this turn (only count the agent's response)
      buffersRef.current.tokenCount = 0;
      // Rotate to a new thinking message for this turn
      setThinkingMessage(getRandomThinkingMessage(agentName));
      // Show streaming state immediately for responsiveness
      setStreaming(true);
      refreshDerived();

      // Check for pending approvals before sending message (skip if we already have
      // a queued approval response to send first).
      if (CHECK_PENDING_APPROVALS_BEFORE_SEND && !queuedApprovalResults) {
        try {
          const client = await getClient();
          // Fetch fresh agent state to check for pending approvals with accurate in-context messages
          const agent = await client.agents.retrieve(agentId);
          const { pendingApprovals: existingApprovals } = await getResumeData(
            client,
            agent,
          );

          // Check if user cancelled while we were fetching approval state
          if (
            userCancelledRef.current ||
            abortControllerRef.current?.signal.aborted
          ) {
            // User hit ESC during the check - abort and clean up
            buffersRef.current.byId.delete(userId);
            const orderIndex = buffersRef.current.order.indexOf(userId);
            if (orderIndex !== -1) {
              buffersRef.current.order.splice(orderIndex, 1);
            }
            setStreaming(false);
            refreshDerived();
            return { submitted: false };
          }

          if (existingApprovals && existingApprovals.length > 0) {
            // There are pending approvals - check permissions first (respects yolo mode)
            const approvalResults = await Promise.all(
              existingApprovals.map(async (approvalItem) => {
                if (!approvalItem.toolName) {
                  return {
                    approval: approvalItem,
                    permission: {
                      decision: "deny" as const,
                      reason: "Tool call incomplete - missing name",
                    },
                    context: null,
                  };
                }
                const parsedArgs = safeJsonParseOr<Record<string, unknown>>(
                  approvalItem.toolArgs,
                  {},
                );
                const permission = await checkToolPermission(
                  approvalItem.toolName,
                  parsedArgs,
                );
                const context = await analyzeToolApproval(
                  approvalItem.toolName,
                  parsedArgs,
                );
                return { approval: approvalItem, permission, context };
              }),
            );

            // Check if user cancelled during permission check
            if (
              userCancelledRef.current ||
              abortControllerRef.current?.signal.aborted
            ) {
              buffersRef.current.byId.delete(userId);
              const orderIndex = buffersRef.current.order.indexOf(userId);
              if (orderIndex !== -1) {
                buffersRef.current.order.splice(orderIndex, 1);
              }
              setStreaming(false);
              refreshDerived();
              return { submitted: false };
            }

            // Categorize by permission decision
            const needsUserInput: typeof approvalResults = [];
            const autoAllowed: typeof approvalResults = [];
            const autoDenied: typeof approvalResults = [];

            for (const ac of approvalResults) {
              const { approval, permission } = ac;
              let decision = permission.decision;

              // Fancy tools always need user input (except if denied)
              if (isFancyUITool(approval.toolName) && decision === "allow") {
                decision = "ask";
              }

              if (decision === "ask") {
                needsUserInput.push(ac);
              } else if (decision === "deny") {
                autoDenied.push(ac);
              } else {
                autoAllowed.push(ac);
              }
            }

            // If all approvals can be auto-handled (yolo mode), process them immediately
            if (needsUserInput.length === 0) {
              // Execute auto-allowed tools
              const autoAllowedResults = await Promise.all(
                autoAllowed.map(async (ac) => {
                  const parsedArgs = safeJsonParseOr<Record<string, unknown>>(
                    ac.approval.toolArgs,
                    {},
                  );
                  const result = await executeTool(
                    ac.approval.toolName,
                    parsedArgs,
                    { toolCallId: ac.approval.toolCallId },
                  );

                  // Update buffers with tool return for UI
                  onChunk(buffersRef.current, {
                    message_type: "tool_return_message",
                    id: "dummy",
                    date: new Date().toISOString(),
                    tool_call_id: ac.approval.toolCallId,
                    tool_return: result.toolReturn,
                    status: result.status,
                    stdout: result.stdout,
                    stderr: result.stderr,
                  });

                  return {
                    toolCallId: ac.approval.toolCallId,
                    result,
                  };
                }),
              );

              // Create denial results for auto-denied and update UI
              const autoDeniedResults = autoDenied.map((ac) => {
                const reason =
                  "matchedRule" in ac.permission && ac.permission.matchedRule
                    ? `Permission denied by rule: ${ac.permission.matchedRule}`
                    : `Permission denied: ${ac.permission.reason || "Unknown"}`;

                // Update buffers with denial for UI
                onChunk(buffersRef.current, {
                  message_type: "tool_return_message",
                  id: "dummy",
                  date: new Date().toISOString(),
                  tool_call_id: ac.approval.toolCallId,
                  tool_return: `Error: request to call tool denied. User reason: ${reason}`,
                  status: "error",
                  stdout: null,
                  stderr: null,
                });

                return {
                  type: "approval" as const,
                  tool_call_id: ac.approval.toolCallId,
                  approve: false,
                  reason,
                };
              });

              refreshDerived();

              // Combine results and send directly with the user's message
              // (can't use state here as it won't be available until next render)
              const recoveryApprovalResults = [
                ...autoAllowedResults.map((ar) => ({
                  type: "approval" as const,
                  tool_call_id: ar.toolCallId,
                  approve: true,
                  tool_return: ar.result.toolReturn,
                })),
                ...autoDeniedResults,
              ];

              // Build and send initialInput directly
              const initialInput: Array<MessageCreate | ApprovalCreate> = [
                {
                  type: "approval",
                  approvals: recoveryApprovalResults,
                },
                {
                  type: "message",
                  role: "user",
                  content:
                    messageContent as unknown as MessageCreate["content"],
                },
              ];

              await processConversation(initialInput);
              clearPlaceholdersInText(msg);
              return { submitted: true };
            } else {
              // Some approvals need user input - show dialog
              // Remove the optimistic user message from transcript
              buffersRef.current.byId.delete(userId);
              const orderIndex = buffersRef.current.order.indexOf(userId);
              if (orderIndex !== -1) {
                buffersRef.current.order.splice(orderIndex, 1);
              }

              setStreaming(false);
              setPendingApprovals(needsUserInput.map((ac) => ac.approval));
              setApprovalContexts(
                needsUserInput
                  .map((ac) => ac.context)
                  .filter(Boolean) as ApprovalContext[],
              );

              // Execute auto-allowed tools and store results
              const autoAllowedWithResults = await Promise.all(
                autoAllowed.map(async (ac) => {
                  const parsedArgs = safeJsonParseOr<Record<string, unknown>>(
                    ac.approval.toolArgs,
                    {},
                  );
                  const result = await executeTool(
                    ac.approval.toolName,
                    parsedArgs,
                    { toolCallId: ac.approval.toolCallId },
                  );

                  // Update buffers with tool return for UI
                  onChunk(buffersRef.current, {
                    message_type: "tool_return_message",
                    id: "dummy",
                    date: new Date().toISOString(),
                    tool_call_id: ac.approval.toolCallId,
                    tool_return: result.toolReturn,
                    status: result.status,
                    stdout: result.stdout,
                    stderr: result.stderr,
                  });

                  return {
                    toolCallId: ac.approval.toolCallId,
                    result,
                  };
                }),
              );

              // Create denial reasons for auto-denied and update UI
              const autoDeniedWithReasons = autoDenied.map((ac) => {
                const reason =
                  "matchedRule" in ac.permission && ac.permission.matchedRule
                    ? `Permission denied by rule: ${ac.permission.matchedRule}`
                    : `Permission denied: ${ac.permission.reason || "Unknown"}`;

                // Update buffers with denial for UI
                onChunk(buffersRef.current, {
                  message_type: "tool_return_message",
                  id: "dummy",
                  date: new Date().toISOString(),
                  tool_call_id: ac.approval.toolCallId,
                  tool_return: `Error: request to call tool denied. User reason: ${reason}`,
                  status: "error",
                  stdout: null,
                  stderr: null,
                });

                return {
                  approval: ac.approval,
                  reason,
                };
              });

              // Store auto-handled results to send along with user decisions
              setAutoHandledResults(autoAllowedWithResults);
              setAutoDeniedApprovals(autoDeniedWithReasons);

              refreshDerived();
              return { submitted: false };
            }
          }
        } catch (_error) {
          // If check fails, proceed anyway (don't block user)
        }
      }

      // Start the conversation loop. If we have queued approval results from an interrupted
      // client-side execution, send them first before the new user message.
      const initialInput: Array<MessageCreate | ApprovalCreate> = [];

      if (queuedApprovalResults) {
        initialInput.push({
          type: "approval",
          approvals: queuedApprovalResults,
        });
        setQueuedApprovalResults(null);
      }

      initialInput.push({
        type: "message",
        role: "user",
        content: messageContent as unknown as MessageCreate["content"],
      });

      await processConversation(initialInput);

      // Clean up placeholders after submission
      clearPlaceholdersInText(msg);

      return { submitted: true };
    },
    [
      streaming,
      commandRunning,
      processConversation,
      refreshDerived,
      agentId,
      agentName,
      agentDescription,
      agentLastRunAt,
      handleExit,
      isExecutingTool,
      queuedApprovalResults,
      pendingApprovals,
      profileConfirmPending,
      handleAgentSelect,
      tokenStreamingEnabled,
      isAgentBusy,
      setStreaming,
      setCommandRunning,
    ],
  );

  const onSubmitRef = useRef(onSubmit);
  useEffect(() => {
    onSubmitRef.current = onSubmit;
  }, [onSubmit]);

  // Process queued messages when streaming ends
  useEffect(() => {
    if (
      !streaming &&
      messageQueue.length > 0 &&
      pendingApprovals.length === 0 &&
      !commandRunning &&
      !isExecutingTool &&
      !anySelectorOpen && // Don't dequeue while a selector/overlay is open
      !waitingForQueueCancelRef.current && // Don't dequeue while waiting for cancel
      !userCancelledRef.current // Don't dequeue if user just cancelled
    ) {
      const [firstMessage, ...rest] = messageQueue;
      setMessageQueue(rest);

      // Submit the first message using the normal submit flow
      // This ensures all setup (reminders, UI updates, etc.) happens correctly
      onSubmitRef.current(firstMessage);
    }
  }, [
    streaming,
    messageQueue,
    pendingApprovals,
    commandRunning,
    isExecutingTool,
    anySelectorOpen,
  ]);

  // Helper to send all approval results when done
  const sendAllResults = useCallback(
    async (
      additionalDecision?:
        | { type: "approve"; approval: ApprovalRequest }
        | { type: "deny"; approval: ApprovalRequest; reason: string },
    ) => {
      try {
        // Don't send results if user has already cancelled
        if (
          userCancelledRef.current ||
          abortControllerRef.current?.signal.aborted
        ) {
          setStreaming(false);
          setIsExecutingTool(false);
          setPendingApprovals([]);
          setApprovalContexts([]);
          setApprovalResults([]);
          setAutoHandledResults([]);
          setAutoDeniedApprovals([]);
          return;
        }

        // Snapshot current state before clearing dialog
        const approvalResultsSnapshot = [...approvalResults];
        const autoHandledSnapshot = [...autoHandledResults];
        const autoDeniedSnapshot = [...autoDeniedApprovals];
        const pendingSnapshot = [...pendingApprovals];

        // Clear dialog state immediately so UI updates right away
        setPendingApprovals([]);
        setApprovalContexts([]);
        setApprovalResults([]);
        setAutoHandledResults([]);
        setAutoDeniedApprovals([]);

        // Show "thinking" state and lock input while executing approved tools client-side
        setStreaming(true);

        const approvalAbortController = new AbortController();
        toolAbortControllerRef.current = approvalAbortController;

        // Combine all decisions using snapshots
        const allDecisions = [
          ...approvalResultsSnapshot,
          ...(additionalDecision ? [additionalDecision] : []),
        ];

        // Execute approved tools and format results using shared function
        const { executeApprovalBatch } = await import(
          "../agent/approval-execution"
        );
        const executedResults = await executeApprovalBatch(
          allDecisions,
          (chunk) => {
            onChunk(buffersRef.current, chunk);
            // Also log errors to the UI error display
            if (
              chunk.status === "error" &&
              chunk.message_type === "tool_return_message"
            ) {
              const isToolError = chunk.tool_return?.startsWith(
                "Error executing tool:",
              );
              if (isToolError) {
                appendError(chunk.tool_return);
              }
            }
            // Flush UI so completed tools show up while the batch continues
            refreshDerived();
          },
          { abortSignal: approvalAbortController.signal },
        );

        // Combine with auto-handled and auto-denied results using snapshots
        const allResults = [
          ...autoHandledSnapshot.map((ar) => ({
            type: "tool" as const,
            tool_call_id: ar.toolCallId,
            tool_return: ar.result.toolReturn,
            status: ar.result.status,
            stdout: ar.result.stdout,
            stderr: ar.result.stderr,
          })),
          ...autoDeniedSnapshot.map((ad) => ({
            type: "approval" as const,
            tool_call_id: ad.approval.toolCallId,
            approve: false,
            reason: ad.reason,
          })),
          ...executedResults,
        ];

        // Dev-only validation: ensure outgoing IDs match expected IDs (using snapshots)
        if (process.env.NODE_ENV !== "production") {
          // Include ALL tool call IDs: auto-handled, auto-denied, and pending approvals
          const expectedIds = new Set([
            ...autoHandledSnapshot.map((ar) => ar.toolCallId),
            ...autoDeniedSnapshot.map((ad) => ad.approval.toolCallId),
            ...pendingSnapshot.map((a) => a.toolCallId),
          ]);
          const sendingIds = new Set(
            allResults.map((r) => r.tool_call_id).filter(Boolean),
          );

          const setsEqual = (a: Set<string>, b: Set<string>) =>
            a.size === b.size && [...a].every((id) => b.has(id));

          if (!setsEqual(expectedIds, sendingIds)) {
            console.error("[BUG] Approval ID mismatch detected");
            console.error("Expected IDs:", Array.from(expectedIds));
            console.error("Sending IDs:", Array.from(sendingIds));
            throw new Error(
              "Approval ID mismatch - refusing to send mismatched IDs",
            );
          }
        }

        // Rotate to a new thinking message
        setThinkingMessage(getRandomThinkingMessage(agentName));
        refreshDerived();

        const wasAborted = approvalAbortController.signal.aborted;
        const userCancelled =
          userCancelledRef.current ||
          abortControllerRef.current?.signal.aborted;

        if (wasAborted || userCancelled) {
          // Queue results to send alongside the next user message (if not cancelled entirely)
          if (!userCancelled) {
            setQueuedApprovalResults(allResults as ApprovalResult[]);
          }
          setStreaming(false);
        } else {
          // Continue conversation with all results
          await processConversation([
            {
              type: "approval",
              approvals: allResults as ApprovalResult[],
            },
          ]);
        }
      } finally {
        // Always release the execution guard, even if an error occurred
        setIsExecutingTool(false);
        toolAbortControllerRef.current = null;
      }
    },
    [
      approvalResults,
      autoHandledResults,
      autoDeniedApprovals,
      pendingApprovals,
      processConversation,
      refreshDerived,
      appendError,
      agentName,
      setStreaming,
    ],
  );

  // Handle approval callbacks - sequential review
  const handleApproveCurrent = useCallback(async () => {
    if (isExecutingTool) return;

    const currentIndex = approvalResults.length;
    const currentApproval = pendingApprovals[currentIndex];

    if (!currentApproval) return;

    setIsExecutingTool(true);

    try {
      // Store approval decision (don't execute yet - batch execute after all approvals)
      const decision = {
        type: "approve" as const,
        approval: currentApproval,
      };

      // Check if we're done with all approvals
      if (currentIndex + 1 >= pendingApprovals.length) {
        // All approvals collected, execute and send to backend
        // sendAllResults owns the lock release via its finally block
        await sendAllResults(decision);
      } else {
        // Not done yet, store decision and show next approval
        setApprovalResults((prev) => [...prev, decision]);
        setIsExecutingTool(false);
      }
    } catch (e) {
      const errorDetails = formatErrorDetails(e, agentId);
      appendError(errorDetails);
      setStreaming(false);
      setIsExecutingTool(false);
    }
  }, [
    agentId,
    pendingApprovals,
    approvalResults,
    sendAllResults,
    appendError,
    isExecutingTool,
    setStreaming,
  ]);

  const handleApproveAlways = useCallback(
    async (scope?: "project" | "session") => {
      if (isExecutingTool) return;

      // For now, just handle the first approval with approve-always
      // TODO: Support approve-always for multiple approvals
      if (pendingApprovals.length === 0 || approvalContexts.length === 0)
        return;

      const currentIndex = approvalResults.length;
      const approvalContext = approvalContexts[currentIndex];
      if (!approvalContext) return;

      const rule = approvalContext.recommendedRule;
      const actualScope = scope || approvalContext.defaultScope;

      // Save the permission rule
      await savePermissionRule(rule, "allow", actualScope);

      // Show confirmation in transcript
      const scopeText =
        actualScope === "session" ? " (session only)" : " (project)";
      const cmdId = uid("cmd");
      buffersRef.current.byId.set(cmdId, {
        kind: "command",
        id: cmdId,
        input: "/approve-always",
        output: `Added permission: ${rule}${scopeText}`,
      });
      buffersRef.current.order.push(cmdId);
      refreshDerived();

      // Approve current tool (handleApproveCurrent manages the execution guard)
      await handleApproveCurrent();
    },
    [
      approvalResults,
      approvalContexts,
      pendingApprovals,
      handleApproveCurrent,
      refreshDerived,
      isExecutingTool,
    ],
  );

  const handleDenyCurrent = useCallback(
    async (reason: string) => {
      if (isExecutingTool) return;

      const currentIndex = approvalResults.length;
      const currentApproval = pendingApprovals[currentIndex];

      if (!currentApproval) return;

      setIsExecutingTool(true);

      try {
        // Store denial decision
        const decision = {
          type: "deny" as const,
          approval: currentApproval,
          reason: reason || "User denied the tool execution",
        };

        // Check if we're done with all approvals
        if (currentIndex + 1 >= pendingApprovals.length) {
          // All approvals collected, execute and send to backend
          // sendAllResults owns the lock release via its finally block
          setThinkingMessage(getRandomThinkingMessage(agentName));
          await sendAllResults(decision);
        } else {
          // Not done yet, store decision and show next approval
          setApprovalResults((prev) => [...prev, decision]);
          setIsExecutingTool(false);
        }
      } catch (e) {
        const errorDetails = formatErrorDetails(e, agentId);
        appendError(errorDetails);
        setStreaming(false);
        setIsExecutingTool(false);
      }
    },
    [
      agentId,
      pendingApprovals,
      approvalResults,
      sendAllResults,
      appendError,
      isExecutingTool,
      agentName,
      setStreaming,
    ],
  );

  // Cancel all pending approvals - queue denials to send with next message
  // Similar to interrupt flow during tool execution
  const handleCancelApprovals = useCallback(() => {
    if (pendingApprovals.length === 0) return;

    // Create denial results for all pending approvals and queue for next message
    const denialResults = pendingApprovals.map((approval) => ({
      type: "approval" as const,
      tool_call_id: approval.toolCallId,
      approve: false,
      reason: "User cancelled the approval",
    }));
    setQueuedApprovalResults(denialResults);

    // Mark the pending approval tool calls as cancelled in the buffers
    markIncompleteToolsAsCancelled(buffersRef.current);
    refreshDerived();

    // Clear all approval state
    setPendingApprovals([]);
    setApprovalContexts([]);
    setApprovalResults([]);
    setAutoHandledResults([]);
    setAutoDeniedApprovals([]);
  }, [pendingApprovals, refreshDerived]);

  const handleModelSelect = useCallback(
    async (modelId: string) => {
      await withCommandLock(async () => {
        // Declare cmdId outside try block so it's accessible in catch
        let cmdId: string | null = null;

        try {
          // Find the selected model from models.json first (for loading message)
          const { models } = await import("../agent/model");
          let selectedModel = models.find((m) => m.id === modelId);

          // If not found in static list, it might be a BYOK model where id === handle
          if (!selectedModel && modelId.includes("/")) {
            // Treat it as a BYOK model - the modelId is actually the handle
            selectedModel = {
              id: modelId,
              handle: modelId,
              label: modelId.split("/").pop() ?? modelId,
              description: "Custom model",
            } as unknown as (typeof models)[number];
          }

          if (!selectedModel) {
            // Create a failed command in the transcript
            cmdId = uid("cmd");
            buffersRef.current.byId.set(cmdId, {
              kind: "command",
              id: cmdId,
              input: `/model ${modelId}`,
              output: `Model not found: ${modelId}`,
              phase: "finished",
              success: false,
            });
            buffersRef.current.order.push(cmdId);
            refreshDerived();
            return;
          }

          // Immediately add command to transcript with "running" phase and loading message
          cmdId = uid("cmd");
          buffersRef.current.byId.set(cmdId, {
            kind: "command",
            id: cmdId,
            input: `/model ${modelId}`,
            output: `Switching model to ${selectedModel.label}...`,
            phase: "running",
          });
          buffersRef.current.order.push(cmdId);
          refreshDerived();

          // Update the agent with new model and config args
          const { updateAgentLLMConfig } = await import("../agent/modify");

          const updatedConfig = await updateAgentLLMConfig(
            agentId,
            selectedModel.handle,
            selectedModel.updateArgs,
          );
          setLlmConfig(updatedConfig);
          setCurrentModelId(modelId);

          // After switching models, only switch toolset if it actually changes
          const { isOpenAIModel, isGeminiModel } = await import(
            "../tools/manager"
          );
          const targetToolset:
            | "codex"
            | "codex_snake"
            | "default"
            | "gemini"
            | "gemini_snake"
            | "none" = isOpenAIModel(selectedModel.handle ?? "")
            ? "codex"
            : isGeminiModel(selectedModel.handle ?? "")
              ? "gemini"
              : "default";

          let toolsetName:
            | "codex"
            | "codex_snake"
            | "default"
            | "gemini"
            | "gemini_snake"
            | "none"
            | null = null;
          if (currentToolset !== targetToolset) {
            const { switchToolsetForModel } = await import("../tools/toolset");
            toolsetName = await switchToolsetForModel(
              selectedModel.handle ?? "",
              agentId,
            );
            setCurrentToolset(toolsetName);
          }

          // Update the same command with final result (include toolset info only if changed)
          const autoToolsetLine = toolsetName
            ? `Automatically switched toolset to ${toolsetName}. Use /toolset to change back if desired.\nConsider switching to a different system prompt using /system to match.`
            : null;
          const outputLines = [
            `Switched to ${selectedModel.label}`,
            ...(autoToolsetLine ? [autoToolsetLine] : []),
          ].join("\n");

          buffersRef.current.byId.set(cmdId, {
            kind: "command",
            id: cmdId,
            input: `/model ${modelId}`,
            output: outputLines,
            phase: "finished",
            success: true,
          });
          refreshDerived();
        } catch (error) {
          // Mark command as failed (only if cmdId was created)
          const errorDetails = formatErrorDetails(error, agentId);
          if (cmdId) {
            buffersRef.current.byId.set(cmdId, {
              kind: "command",
              id: cmdId,
              input: `/model ${modelId}`,
              output: `Failed to switch model: ${errorDetails}`,
              phase: "finished",
              success: false,
            });
            refreshDerived();
          }
        }
      });
    },
    [agentId, refreshDerived, currentToolset, withCommandLock],
  );

  const handleSystemPromptSelect = useCallback(
    async (promptId: string) => {
      await withCommandLock(async () => {
        const cmdId = uid("cmd");

        try {
          // Find the selected prompt
          const { SYSTEM_PROMPTS } = await import("../agent/promptAssets");
          const selectedPrompt = SYSTEM_PROMPTS.find((p) => p.id === promptId);

          if (!selectedPrompt) {
            buffersRef.current.byId.set(cmdId, {
              kind: "command",
              id: cmdId,
              input: `/system ${promptId}`,
              output: `System prompt not found: ${promptId}`,
              phase: "finished",
              success: false,
            });
            buffersRef.current.order.push(cmdId);
            refreshDerived();
            return;
          }

          // Immediately add command to transcript with "running" phase
          buffersRef.current.byId.set(cmdId, {
            kind: "command",
            id: cmdId,
            input: `/system ${promptId}`,
            output: `Switching system prompt to ${selectedPrompt.label}...`,
            phase: "running",
          });
          buffersRef.current.order.push(cmdId);
          refreshDerived();

          // Update the agent's system prompt
          const { updateAgentSystemPrompt } = await import("../agent/modify");
          const result = await updateAgentSystemPrompt(
            agentId,
            selectedPrompt.content,
          );

          if (result.success) {
            setCurrentSystemPromptId(promptId);
            buffersRef.current.byId.set(cmdId, {
              kind: "command",
              id: cmdId,
              input: `/system ${promptId}`,
              output: `Switched system prompt to ${selectedPrompt.label}`,
              phase: "finished",
              success: true,
            });
          } else {
            buffersRef.current.byId.set(cmdId, {
              kind: "command",
              id: cmdId,
              input: `/system ${promptId}`,
              output: result.message,
              phase: "finished",
              success: false,
            });
          }
          refreshDerived();
        } catch (error) {
          const errorDetails = formatErrorDetails(error, agentId);
          buffersRef.current.byId.set(cmdId, {
            kind: "command",
            id: cmdId,
            input: `/system ${promptId}`,
            output: `Failed to switch system prompt: ${errorDetails}`,
            phase: "finished",
            success: false,
          });
          refreshDerived();
        }
      });
    },
    [agentId, refreshDerived, withCommandLock],
  );

  const handleToolsetSelect = useCallback(
    async (
      toolsetId:
        | "codex"
        | "codex_snake"
        | "default"
        | "gemini"
        | "gemini_snake"
        | "none",
    ) => {
      await withCommandLock(async () => {
        const cmdId = uid("cmd");

        try {
          // Immediately add command to transcript with "running" phase
          buffersRef.current.byId.set(cmdId, {
            kind: "command",
            id: cmdId,
            input: `/toolset ${toolsetId}`,
            output: `Switching toolset to ${toolsetId}...`,
            phase: "running",
          });
          buffersRef.current.order.push(cmdId);
          refreshDerived();

          // Force switch to the selected toolset
          const { forceToolsetSwitch } = await import("../tools/toolset");
          await forceToolsetSwitch(toolsetId, agentId);
          setCurrentToolset(toolsetId);

          // Update the command with final result
          buffersRef.current.byId.set(cmdId, {
            kind: "command",
            id: cmdId,
            input: `/toolset ${toolsetId}`,
            output: `Switched toolset to ${toolsetId}`,
            phase: "finished",
            success: true,
          });
          refreshDerived();
        } catch (error) {
          const errorDetails = formatErrorDetails(error, agentId);
          buffersRef.current.byId.set(cmdId, {
            kind: "command",
            id: cmdId,
            input: `/toolset ${toolsetId}`,
            output: `Failed to switch toolset: ${errorDetails}`,
            phase: "finished",
            success: false,
          });
          refreshDerived();
        }
      });
    },
    [agentId, refreshDerived, withCommandLock],
  );

  // Handle escape when profile confirmation is pending
  const handleFeedbackSubmit = useCallback(
    async (message: string) => {
      closeOverlay();

      await withCommandLock(async () => {
        const cmdId = uid("cmd");

        try {
          // Immediately add command to transcript with "running" phase
          buffersRef.current.byId.set(cmdId, {
            kind: "command",
            id: cmdId,
            input: "/feedback",
            output: "Sending feedback...",
            phase: "running",
          });
          buffersRef.current.order.push(cmdId);
          refreshDerived();

          const settings = settingsManager.getSettings();
          const baseURL =
            process.env.LETTA_BASE_URL ||
            settings.env?.LETTA_BASE_URL ||
            "https://api.letta.com";
          const apiKey =
            process.env.LETTA_API_KEY || settings.env?.LETTA_API_KEY;

          // Send feedback request manually since it's not in the SDK
          const response = await fetch(`${baseURL}/v1/metadata/feedback`, {
            method: "POST",
            headers: {
              "Content-Type": "application/json",
              Authorization: `Bearer ${apiKey}`,
              "X-Letta-Source": "letta-code",
            },
            body: JSON.stringify({
              message: message,
              feature: "letta-code",
            }),
          });

          if (!response.ok) {
            const errorText = await response.text();
            throw new Error(
              `Failed to send feedback (${response.status}): ${errorText}`,
            );
          }

          buffersRef.current.byId.set(cmdId, {
            kind: "command",
            id: cmdId,
            input: "/feedback",
            output:
              "Thank you for your feedback! Your message has been sent to the Letta team.",
            phase: "finished",
            success: true,
          });
          refreshDerived();
        } catch (error) {
          const errorDetails = formatErrorDetails(error, agentId);
          buffersRef.current.byId.set(cmdId, {
            kind: "command",
            id: cmdId,
            input: "/feedback",
            output: `Failed to send feedback: ${errorDetails}`,
            phase: "finished",
            success: false,
          });
          refreshDerived();
        }
      });
    },
    [agentId, refreshDerived, withCommandLock, closeOverlay],
  );

  const handleProfileEscapeCancel = useCallback(() => {
    if (profileConfirmPending) {
      const { cmdId, name } = profileConfirmPending;
      buffersRef.current.byId.set(cmdId, {
        kind: "command",
        id: cmdId,
        input: `/profile load ${name}`,
        output: "Cancelled",
        phase: "finished",
        success: false,
      });
      refreshDerived();
      setProfileConfirmPending(null);
    }
  }, [profileConfirmPending, refreshDerived]);

  // Track permission mode changes for UI updates
  const [uiPermissionMode, setUiPermissionMode] = useState(
    permissionMode.getMode(),
  );

  const handlePlanApprove = useCallback(
    async (acceptEdits: boolean = false) => {
      const currentIndex = approvalResults.length;
      const approval = pendingApprovals[currentIndex];
      if (!approval) return;

      const isLast = currentIndex + 1 >= pendingApprovals.length;

      // Exit plan mode
      const newMode = acceptEdits ? "acceptEdits" : "default";
      permissionMode.setMode(newMode);
      setUiPermissionMode(newMode);

      try {
        // Execute ExitPlanMode tool to get the result
        const parsedArgs = safeJsonParseOr<Record<string, unknown>>(
          approval.toolArgs,
          {},
        );
        const toolResult = await executeTool("ExitPlanMode", parsedArgs);

        // Update buffers with tool return
        onChunk(buffersRef.current, {
          message_type: "tool_return_message",
          id: "dummy",
          date: new Date().toISOString(),
          tool_call_id: approval.toolCallId,
          tool_return: toolResult.toolReturn,
          status: toolResult.status,
          stdout: toolResult.stdout,
          stderr: toolResult.stderr,
        });

        setThinkingMessage(getRandomThinkingMessage(agentName));
        refreshDerived();

        const decision = {
          type: "approve" as const,
          approval,
          precomputedResult: toolResult,
        };

        if (isLast) {
          setIsExecutingTool(true);
          await sendAllResults(decision);
        } else {
          setApprovalResults((prev) => [...prev, decision]);
        }
      } catch (e) {
        const errorDetails = formatErrorDetails(e, agentId);
        appendError(errorDetails);
        setStreaming(false);
      }
    },
    [
      agentId,
      pendingApprovals,
      approvalResults,
      sendAllResults,
      appendError,
      refreshDerived,
      agentName,
      setStreaming,
    ],
  );

  const handlePlanKeepPlanning = useCallback(
    async (reason: string) => {
      const currentIndex = approvalResults.length;
      const approval = pendingApprovals[currentIndex];
      if (!approval) return;

      const isLast = currentIndex + 1 >= pendingApprovals.length;

      // Stay in plan mode
      const denialReason =
        reason ||
        "The user doesn't want to proceed with this tool use. The tool use was rejected (eg. if it was a file edit, the new_string was NOT written to the file). STOP what you are doing and wait for the user to tell you how to proceed.";

      const decision = {
        type: "deny" as const,
        approval,
        reason: denialReason,
      };

      if (isLast) {
        setIsExecutingTool(true);
        await sendAllResults(decision);
      } else {
        setApprovalResults((prev) => [...prev, decision]);
      }
    },
    [pendingApprovals, approvalResults, sendAllResults],
  );

  // Auto-reject ExitPlanMode if plan file doesn't exist
  useEffect(() => {
    const currentIndex = approvalResults.length;
    const approval = pendingApprovals[currentIndex];
    if (approval?.toolName === "ExitPlanMode" && !planFileExists()) {
      const planFilePath = permissionMode.getPlanFilePath();
      handlePlanKeepPlanning(
        `You must write your plan to the plan file before exiting plan mode.\n` +
          `Plan file path: ${planFilePath || "not set"}\n` +
          `Use the Write tool to create your plan, then call ExitPlanMode again.`,
      );
    }
  }, [pendingApprovals, approvalResults.length, handlePlanKeepPlanning]);

  const handleQuestionSubmit = useCallback(
    async (answers: Record<string, string>) => {
      const currentIndex = approvalResults.length;
      const approval = pendingApprovals[currentIndex];
      if (!approval) return;

      const isLast = currentIndex + 1 >= pendingApprovals.length;

      // Get questions from approval args
      const questions = getQuestionsFromApproval(approval);

      // Format the answer string like Claude Code does
      const answerParts = questions.map((q) => {
        const answer = answers[q.question] || "";
        return `"${q.question}"="${answer}"`;
      });
      const toolReturn = `User has answered your questions: ${answerParts.join(", ")}. You can now continue with the user's answers in mind.`;

      const precomputedResult: ToolExecutionResult = {
        toolReturn,
        status: "success",
      };

      // Update buffers with tool return
      onChunk(buffersRef.current, {
        message_type: "tool_return_message",
        id: "dummy",
        date: new Date().toISOString(),
        tool_call_id: approval.toolCallId,
        tool_return: toolReturn,
        status: "success",
        stdout: null,
        stderr: null,
      });

      setThinkingMessage(getRandomThinkingMessage(agentName));
      refreshDerived();

      const decision = {
        type: "approve" as const,
        approval,
        precomputedResult,
      };

      if (isLast) {
        setIsExecutingTool(true);
        await sendAllResults(decision);
      } else {
        setApprovalResults((prev) => [...prev, decision]);
      }
    },
    [
      pendingApprovals,
      approvalResults,
      sendAllResults,
      refreshDerived,
      agentName,
    ],
  );

  const handleEnterPlanModeApprove = useCallback(async () => {
    const currentIndex = approvalResults.length;
    const approval = pendingApprovals[currentIndex];
    if (!approval) return;

    const isLast = currentIndex + 1 >= pendingApprovals.length;

    // Generate plan file path
    const planFilePath = generatePlanFilePath();

    // Toggle plan mode on and store plan file path
    permissionMode.setMode("plan");
    permissionMode.setPlanFilePath(planFilePath);
    setUiPermissionMode("plan");

    // Get the tool return message from the implementation
    const toolReturn = `Entered plan mode. You should now focus on exploring the codebase and designing an implementation approach.

In plan mode, you should:
1. Thoroughly explore the codebase to understand existing patterns
2. Identify similar features and architectural approaches
3. Consider multiple approaches and their trade-offs
4. Use AskUserQuestion if you need to clarify the approach
5. Design a concrete implementation strategy
6. When ready, use ExitPlanMode to present your plan for approval

Remember: DO NOT write or edit any files yet. This is a read-only exploration and planning phase.

Plan file path: ${planFilePath}`;

    const precomputedResult: ToolExecutionResult = {
      toolReturn,
      status: "success",
    };

    // Update buffers with tool return
    onChunk(buffersRef.current, {
      message_type: "tool_return_message",
      id: "dummy",
      date: new Date().toISOString(),
      tool_call_id: approval.toolCallId,
      tool_return: toolReturn,
      status: "success",
      stdout: null,
      stderr: null,
    });

    setThinkingMessage(getRandomThinkingMessage(agentName));
    refreshDerived();

    const decision = {
      type: "approve" as const,
      approval,
      precomputedResult,
    };

    if (isLast) {
      setIsExecutingTool(true);
      await sendAllResults(decision);
    } else {
      setApprovalResults((prev) => [...prev, decision]);
    }
  }, [
    pendingApprovals,
    approvalResults,
    sendAllResults,
    refreshDerived,
    agentName,
  ]);

  const handleEnterPlanModeReject = useCallback(async () => {
    const currentIndex = approvalResults.length;
    const approval = pendingApprovals[currentIndex];
    if (!approval) return;

    const isLast = currentIndex + 1 >= pendingApprovals.length;

    const rejectionReason =
      "User chose to skip plan mode and start implementing directly.";

    const decision = {
      type: "deny" as const,
      approval,
      reason: rejectionReason,
    };

    if (isLast) {
      setIsExecutingTool(true);
      await sendAllResults(decision);
    } else {
      setApprovalResults((prev) => [...prev, decision]);
    }
  }, [pendingApprovals, approvalResults, sendAllResults]);

  // Live area shows only in-progress items
  const liveItems = useMemo(() => {
    return lines.filter((ln) => {
      if (!("phase" in ln)) return false;
      if (ln.kind === "command") {
        return ln.phase === "running";
      }
      if (ln.kind === "tool_call") {
        // Skip Task tool_calls - SubagentGroupDisplay handles them
        if (ln.name && isTaskTool(ln.name)) {
          return false;
        }
        // Always show other tool calls in progress
        return ln.phase !== "finished";
      }
      if (!tokenStreamingEnabled && ln.phase === "streaming") return false;
      return ln.phase === "streaming";
    });
  }, [lines, tokenStreamingEnabled]);

  // Commit welcome snapshot once when ready for fresh sessions (no history)
  // Wait for agentProvenance to be available for new agents (continueSession=false)
  useEffect(() => {
    if (
      loadingState === "ready" &&
      !welcomeCommittedRef.current &&
      messageHistory.length === 0
    ) {
      // For new agents, wait until provenance is available
      // For resumed agents, provenance stays null (that's expected)
      if (!continueSession && !agentProvenance) {
        return; // Wait for provenance to be set
      }
      welcomeCommittedRef.current = true;
      setStaticItems((prev) => [
        ...prev,
        {
          kind: "welcome",
          id: `welcome-${Date.now().toString(36)}`,
          snapshot: {
            continueSession,
            agentState,
            agentProvenance,
            terminalWidth: columns,
          },
        },
      ]);

      // Add status line showing agent info
      const agentUrl = agentState?.id
        ? `https://app.letta.com/agents/${agentState.id}`
        : null;
      const statusId = `status-agent-${Date.now().toString(36)}`;
      const hints = getAgentStatusHints(
        !!continueSession,
        agentState,
        agentProvenance,
      );
      // For resumed agents, show the agent name if it has one (profile name)
      const resumedMessage = continueSession
        ? agentState?.name
          ? `Resumed **${agentState.name}**`
          : "Resumed agent"
        : "Creating a new agent (use /pin to save)";

      const statusLines = continueSession
        ? [resumedMessage, ...hints, agentUrl ? `→ ${agentUrl}` : ""].filter(
            Boolean,
          )
        : [
            resumedMessage,
            agentUrl ? `→ ${agentUrl}` : "",
            "→ Tip: use /init to initialize your agent's memory system!",
          ].filter(Boolean);

      buffersRef.current.byId.set(statusId, {
        kind: "status",
        id: statusId,
        lines: statusLines,
      });
      buffersRef.current.order.push(statusId);
      refreshDerived();
    }
  }, [
    loadingState,
    continueSession,
    messageHistory.length,
    columns,
    agentProvenance,
    agentState,
    refreshDerived,
  ]);

  return (
    <Box key={resumeKey} flexDirection="column" gap={1}>
      <Static
        key={staticRenderEpoch}
        items={staticItems}
        style={{ flexDirection: "column" }}
      >
        {(item: StaticItem, index: number) => (
          <Box key={item.id} marginTop={index > 0 ? 1 : 0}>
            {item.kind === "welcome" ? (
              <WelcomeScreen loadingState="ready" {...item.snapshot} />
            ) : item.kind === "user" ? (
              <UserMessage line={item} />
            ) : item.kind === "reasoning" ? (
              <ReasoningMessage line={item} />
            ) : item.kind === "assistant" ? (
              <AssistantMessage line={item} />
            ) : item.kind === "tool_call" ? (
              <ToolCallMessage line={item} />
            ) : item.kind === "subagent_group" ? (
              <SubagentGroupStatic agents={item.agents} />
            ) : item.kind === "error" ? (
              <ErrorMessage line={item} />
            ) : item.kind === "status" ? (
              <StatusMessage line={item} />
            ) : item.kind === "separator" ? (
              <Text dimColor>{"─".repeat(columns)}</Text>
            ) : item.kind === "command" ? (
              <CommandMessage line={item} />
            ) : null}
          </Box>
        )}
      </Static>

      <Box flexDirection="column" gap={1}>
        {/* Loading screen / intro text */}
        {loadingState !== "ready" && (
          <WelcomeScreen
            loadingState={loadingState}
            continueSession={continueSession}
            agentState={agentState}
          />
        )}

        {loadingState === "ready" && (
          <>
            {/* Transcript */}
            {liveItems.length > 0 && pendingApprovals.length === 0 && (
              <Box flexDirection="column">
                {liveItems.map((ln) => (
                  <Box key={ln.id} marginTop={1}>
                    {ln.kind === "user" ? (
                      <UserMessage line={ln} />
                    ) : ln.kind === "reasoning" ? (
                      <ReasoningMessage line={ln} />
                    ) : ln.kind === "assistant" ? (
                      <AssistantMessage line={ln} />
                    ) : ln.kind === "tool_call" ? (
                      <ToolCallMessage line={ln} />
                    ) : ln.kind === "error" ? (
                      <ErrorMessage line={ln} />
                    ) : ln.kind === "status" ? (
                      <StatusMessage line={ln} />
                    ) : ln.kind === "command" ? (
                      <CommandMessage line={ln} />
                    ) : null}
                  </Box>
                ))}
              </Box>
            )}

            {/* Subagent group display - shows running/completed subagents */}
            <SubagentGroupDisplay />

            {/* Ensure 1 blank line above input when there are no live items */}
            {liveItems.length === 0 && <Box height={1} />}

            {/* Exit stats - shown when exiting via double Ctrl+C */}
            {showExitStats && (
              <Box flexDirection="column">
                <Text dimColor>
                  {formatUsageStats({
                    stats: sessionStatsRef.current.getSnapshot(),
                  })}
                </Text>
                <Text dimColor>Resume this agent with:</Text>
                <Text color="blue">letta --agent {agentId}</Text>
              </Box>
            )}

            {/* Input row - always mounted to preserve state */}
            <Input
              visible={
                !showExitStats &&
                pendingApprovals.length === 0 &&
                !anySelectorOpen
              }
              streaming={
                streaming && !abortControllerRef.current?.signal.aborted
              }
              tokenCount={tokenCount}
              thinkingMessage={thinkingMessage}
              onSubmit={onSubmit}
              permissionMode={uiPermissionMode}
              onPermissionModeChange={setUiPermissionMode}
              onExit={handleExit}
              onInterrupt={handleInterrupt}
              interruptRequested={interruptRequested}
              agentId={agentId}
              agentName={agentName}
              currentModel={currentModelDisplay}
              messageQueue={messageQueue}
              onEnterQueueEditMode={handleEnterQueueEditMode}
              onEscapeCancel={
                profileConfirmPending ? handleProfileEscapeCancel : undefined
              }
            />

            {/* Model Selector - conditionally mounted as overlay */}
            {activeOverlay === "model" && (
              <ModelSelector
                currentModelId={currentModelId ?? undefined}
                onSelect={handleModelSelect}
                onCancel={closeOverlay}
              />
            )}

            {/* Toolset Selector - conditionally mounted as overlay */}
            {activeOverlay === "toolset" && (
              <ToolsetSelector
                currentToolset={currentToolset ?? undefined}
                onSelect={handleToolsetSelect}
                onCancel={closeOverlay}
              />
            )}

            {/* System Prompt Selector - conditionally mounted as overlay */}
            {activeOverlay === "system" && (
              <SystemPromptSelector
                currentPromptId={currentSystemPromptId ?? undefined}
                onSelect={handleSystemPromptSelect}
                onCancel={closeOverlay}
              />
            )}

            {/* Agent Selector - conditionally mounted as overlay */}
            {activeOverlay === "agent" && (
              <AgentSelector
                currentAgentId={agentId}
                onSelect={handleAgentSelect}
                onCancel={closeOverlay}
              />
            )}

            {/* Subagent Manager - for managing custom subagents */}
            {activeOverlay === "subagent" && (
              <SubagentManager onClose={closeOverlay} />
            )}

            {/* Resume Selector - conditionally mounted as overlay */}
            {activeOverlay === "resume" && (
              <ResumeSelector
                currentAgentId={agentId}
                onSelect={async (id) => {
                  closeOverlay();
                  await handleAgentSelect(id);
                }}
                onCancel={closeOverlay}
              />
            )}

            {/* Profile Selector - conditionally mounted as overlay */}
            {activeOverlay === "profile" && (
              <ProfileSelector
                currentAgentId={agentId}
                onSelect={async (id) => {
                  closeOverlay();
                  await handleAgentSelect(id);
                }}
                onUnpin={(unpinAgentId) => {
                  closeOverlay();
                  settingsManager.unpinBoth(unpinAgentId);
                  const cmdId = uid("cmd");
                  buffersRef.current.byId.set(cmdId, {
                    kind: "command",
                    id: cmdId,
                    input: "/pinned",
                    output: `Unpinned agent ${unpinAgentId.slice(0, 12)}`,
                    phase: "finished",
                    success: true,
                  });
                  buffersRef.current.order.push(cmdId);
                  refreshDerived();
                }}
                onCancel={closeOverlay}
              />
            )}

            {/* Message Search - conditionally mounted as overlay */}
            {activeOverlay === "search" && (
              <MessageSearch onClose={closeOverlay} />
            )}

            {/* Feedback Dialog - conditionally mounted as overlay */}
            {activeOverlay === "feedback" && (
              <FeedbackDialog
                onSubmit={handleFeedbackSubmit}
                onCancel={closeOverlay}
              />
            )}

            {/* Memory Viewer - conditionally mounted as overlay */}
            {activeOverlay === "memory" && (
              <MemoryViewer
                blocks={agentState?.memory?.blocks || []}
                agentId={agentId}
                agentName={agentName}
                onClose={closeOverlay}
              />
            )}

<<<<<<< HEAD
            {/* MCP Server Selector - conditionally mounted as overlay */}
            {activeOverlay === "mcp" && (
              <McpSelector
                agentId={agentId}
                onAdd={() => {
                  // Close overlay and prompt user to use /mcp add command
                  closeOverlay();
                  const cmdId = uid("cmd");
                  buffersRef.current.byId.set(cmdId, {
                    kind: "command",
                    id: cmdId,
                    input: "/mcp",
                    output: "Use /mcp add --transport <http|sse|stdio> <name> <url|command> [...] to add a new server",
                    phase: "finished",
                    success: true,
                  });
                  buffersRef.current.order.push(cmdId);
                  refreshDerived();
                }}
                onCancel={closeOverlay}
              />
            )}
=======
            {/* Help Dialog - conditionally mounted as overlay */}
            {activeOverlay === "help" && <HelpDialog onClose={closeOverlay} />}
>>>>>>> 1355c44d

            {/* Pin Dialog - for naming agent before pinning */}
            {activeOverlay === "pin" && (
              <PinDialog
                currentName={agentName || ""}
                local={pinDialogLocal}
                onSubmit={async (newName) => {
                  closeOverlay();
                  setCommandRunning(true);

                  const cmdId = uid("cmd");
                  const scopeText = pinDialogLocal
                    ? "to this project"
                    : "globally";
                  const displayName =
                    newName || agentName || agentId.slice(0, 12);

                  buffersRef.current.byId.set(cmdId, {
                    kind: "command",
                    id: cmdId,
                    input: "/pin",
                    output: `Pinning "${displayName}" ${scopeText}...`,
                    phase: "running",
                  });
                  buffersRef.current.order.push(cmdId);
                  refreshDerived();

                  try {
                    const client = await getClient();

                    // Rename if new name provided
                    if (newName && newName !== agentName) {
                      await client.agents.update(agentId, { name: newName });
                      setAgentName(newName);
                    }

                    // Pin the agent
                    if (pinDialogLocal) {
                      settingsManager.pinLocal(agentId);
                    } else {
                      settingsManager.pinGlobal(agentId);
                    }

                    buffersRef.current.byId.set(cmdId, {
                      kind: "command",
                      id: cmdId,
                      input: "/pin",
                      output: `Pinned "${newName || agentName || agentId.slice(0, 12)}" ${scopeText}.`,
                      phase: "finished",
                      success: true,
                    });
                  } catch (error) {
                    buffersRef.current.byId.set(cmdId, {
                      kind: "command",
                      id: cmdId,
                      input: "/pin",
                      output: `Failed to pin: ${error}`,
                      phase: "finished",
                      success: false,
                    });
                  } finally {
                    setCommandRunning(false);
                    refreshDerived();
                  }
                }}
                onCancel={closeOverlay}
              />
            )}

            {/* Plan Mode Dialog - for ExitPlanMode tool */}
            {currentApproval?.toolName === "ExitPlanMode" && (
              <>
                <Box height={1} />
                <PlanModeDialog
                  plan={readPlanFile()}
                  onApprove={() => handlePlanApprove(false)}
                  onApproveAndAcceptEdits={() => handlePlanApprove(true)}
                  onKeepPlanning={handlePlanKeepPlanning}
                />
              </>
            )}

            {/* Question Dialog - for AskUserQuestion tool */}
            {currentApproval?.toolName === "AskUserQuestion" && (
              <>
                <Box height={1} />
                <QuestionDialog
                  questions={getQuestionsFromApproval(currentApproval)}
                  onSubmit={handleQuestionSubmit}
                />
              </>
            )}

            {/* Enter Plan Mode Dialog - for EnterPlanMode tool */}
            {currentApproval?.toolName === "EnterPlanMode" && (
              <>
                <Box height={1} />
                <EnterPlanModeDialog
                  onApprove={handleEnterPlanModeApprove}
                  onReject={handleEnterPlanModeReject}
                />
              </>
            )}

            {/* Approval Dialog - for standard tools (not fancy UI tools) */}
            {currentApproval && !isFancyUITool(currentApproval.toolName) && (
              <>
                <Box height={1} />
                <ApprovalDialog
                  approvals={[currentApproval]}
                  approvalContexts={
                    approvalContexts[approvalResults.length]
                      ? [
                          approvalContexts[
                            approvalResults.length
                          ] as ApprovalContext,
                        ]
                      : []
                  }
                  progress={{
                    current: approvalResults.length + 1,
                    total: pendingApprovals.length,
                  }}
                  totalTools={
                    autoHandledResults.length + pendingApprovals.length
                  }
                  isExecuting={isExecutingTool}
                  onApproveAll={handleApproveCurrent}
                  onApproveAlways={handleApproveAlways}
                  onDenyAll={handleDenyCurrent}
                  onCancel={handleCancelApprovals}
                />
              </>
            )}
          </>
        )}
      </Box>
    </Box>
  );
}<|MERGE_RESOLUTION|>--- conflicted
+++ resolved
@@ -416,11 +416,8 @@
     | "feedback"
     | "memory"
     | "pin"
-<<<<<<< HEAD
     | "mcp"
-=======
     | "help"
->>>>>>> 1355c44d
     | null;
   const [activeOverlay, setActiveOverlay] = useState<ActiveOverlay>(null);
   const closeOverlay = useCallback(() => setActiveOverlay(null), []);
@@ -1765,7 +1762,6 @@
           return { submitted: true };
         }
 
-<<<<<<< HEAD
         // Special handling for /mcp command - manage MCP servers
         if (msg.trim().startsWith("/mcp")) {
           const mcpCtx: McpCommandContext = {
@@ -1794,11 +1790,10 @@
 
           // Unknown subcommand
           handleMcpUsage(mcpCtx, msg);
-=======
+
         // Special handling for /help command - opens help dialog
         if (trimmed === "/help") {
           setActiveOverlay("help");
->>>>>>> 1355c44d
           return { submitted: true };
         }
 
@@ -4650,7 +4645,6 @@
               />
             )}
 
-<<<<<<< HEAD
             {/* MCP Server Selector - conditionally mounted as overlay */}
             {activeOverlay === "mcp" && (
               <McpSelector
@@ -4673,10 +4667,9 @@
                 onCancel={closeOverlay}
               />
             )}
-=======
+
             {/* Help Dialog - conditionally mounted as overlay */}
             {activeOverlay === "help" && <HelpDialog onClose={closeOverlay} />}
->>>>>>> 1355c44d
 
             {/* Pin Dialog - for naming agent before pinning */}
             {activeOverlay === "pin" && (
