// src/cli/App.tsx

import { existsSync, readFileSync, writeFileSync } from "node:fs";
import { APIUserAbortError } from "@letta-ai/letta-client/core/error";
import type {
  AgentState,
  MessageCreate,
} from "@letta-ai/letta-client/resources/agents/agents";
import type {
  ApprovalCreate,
  Message,
} from "@letta-ai/letta-client/resources/agents/messages";
import type { LlmConfig } from "@letta-ai/letta-client/resources/models/models";
import { Box, Static, Text } from "ink";
import { useCallback, useEffect, useMemo, useRef, useState } from "react";
import type { ApprovalResult } from "../agent/approval-execution";
import { prefetchAvailableModelHandles } from "../agent/available-models";
import { getResumeData } from "../agent/check-approval";
import { getClient } from "../agent/client";
import { setCurrentAgentId } from "../agent/context";
import type { AgentProvenance } from "../agent/create";
import { sendMessageStream } from "../agent/message";
import { SessionStats } from "../agent/stats";
import type { ApprovalContext } from "../permissions/analyzer";
import { permissionMode } from "../permissions/mode";
import { updateProjectSettings } from "../settings";
import { settingsManager } from "../settings-manager";
import type { ToolExecutionResult } from "../tools/manager";
import {
  analyzeToolApproval,
  checkToolPermission,
  executeTool,
  savePermissionRule,
} from "../tools/manager";
import {
  addCommandResult,
  handlePin,
  handleProfileDelete,
  handleProfileSave,
  handleProfileUsage,
  handleUnpin,
  type ProfileCommandContext,
  validateProfileLoad,
} from "./commands/profile";
import { AgentSelector } from "./components/AgentSelector";
import { ApprovalDialog } from "./components/ApprovalDialogRich";
import { AssistantMessage } from "./components/AssistantMessageRich";
import { CommandMessage } from "./components/CommandMessage";
import { EnterPlanModeDialog } from "./components/EnterPlanModeDialog";
import { ErrorMessage } from "./components/ErrorMessageRich";
import { Input } from "./components/InputRich";
import { MessageSearch } from "./components/MessageSearch";
import { ModelSelector } from "./components/ModelSelector";
import { PlanModeDialog } from "./components/PlanModeDialog";
import { ProfileSelector } from "./components/ProfileSelector";
import { QuestionDialog } from "./components/QuestionDialog";
import { ReasoningMessage } from "./components/ReasoningMessageRich";
import { ResumeSelector } from "./components/ResumeSelector";
import { SessionStats as SessionStatsComponent } from "./components/SessionStats";
import { StatusMessage } from "./components/StatusMessage";
import { SubagentGroupDisplay } from "./components/SubagentGroupDisplay";
import { SubagentGroupStatic } from "./components/SubagentGroupStatic";
import { SubagentManager } from "./components/SubagentManager";
import { SystemPromptSelector } from "./components/SystemPromptSelector";
import { ToolCallMessage } from "./components/ToolCallMessageRich";
import { ToolsetSelector } from "./components/ToolsetSelector";
import { UserMessage } from "./components/UserMessageRich";
import { getAgentStatusHints, WelcomeScreen } from "./components/WelcomeScreen";
import {
  type Buffers,
  createBuffers,
  type Line,
  markIncompleteToolsAsCancelled,
  onChunk,
  toLines,
} from "./helpers/accumulator";
import { backfillBuffers } from "./helpers/backfill";
import { formatErrorDetails } from "./helpers/errorFormatter";
import {
  buildMessageContentFromDisplay,
  clearPlaceholdersInText,
} from "./helpers/pasteRegistry";
import { generatePlanFilePath } from "./helpers/planName";
import { safeJsonParseOr } from "./helpers/safeJsonParse";
import { type ApprovalRequest, drainStreamWithResume } from "./helpers/stream";
import {
  collectFinishedTaskToolCalls,
  createSubagentGroupItem,
  hasInProgressTaskToolCalls,
} from "./helpers/subagentAggregation";
import {
  clearCompletedSubagents,
  clearSubagentsByIds,
} from "./helpers/subagentState";
import { getRandomThinkingMessage } from "./helpers/thinkingMessages";
import { isFancyUITool, isTaskTool } from "./helpers/toolNameMapping.js";
import { useSuspend } from "./hooks/useSuspend/useSuspend.ts";
import { useSyncedState } from "./hooks/useSyncedState";
import { useTerminalWidth } from "./hooks/useTerminalWidth";

const CLEAR_SCREEN_AND_HOME = "\u001B[2J\u001B[H";

// Feature flag: Check for pending approvals before sending messages
// This prevents infinite thinking state when there's an orphaned approval
// Can be disabled if the latency check adds too much overhead
const CHECK_PENDING_APPROVALS_BEFORE_SEND = true;

// Feature flag: Eagerly cancel streams client-side when user presses ESC
// When true (default), immediately abort the stream after calling .cancel()
// This provides instant feedback to the user without waiting for backend acknowledgment
// When false, wait for backend to send "cancelled" stop_reason (useful for testing backend behavior)
const EAGER_CANCEL = true;

// tiny helper for unique ids (avoid overwriting prior user lines)
function uid(prefix: string) {
  return `${prefix}-${Date.now().toString(36)}-${Math.random().toString(36).slice(2, 8)}`;
}

// Get plan mode system reminder if in plan mode
function getPlanModeReminder(): string {
  if (permissionMode.getMode() !== "plan") {
    return "";
  }

  const planFilePath = permissionMode.getPlanFilePath();

  // Generate dynamic reminder with plan file path
  return `<system-reminder>
Plan mode is active. The user indicated that they do not want you to execute yet -- you MUST NOT make any edits (with the exception of the plan file mentioned below), run any non-readonly tools (including changing configs or making commits), or otherwise make any changes to the system. This supercedes any other instructions you have received.

## Plan File Info:
${planFilePath ? `No plan file exists yet. You should create your plan at ${planFilePath} using the Write tool.` : "No plan file path assigned."}

You should build your plan incrementally by writing to or editing this file. NOTE that this is the only file you are allowed to edit - other than this you are only allowed to take READ-ONLY actions.

**Plan File Guidelines:** The plan file should contain only your final recommended approach, not all alternatives considered. Keep it comprehensive yet concise - detailed enough to execute effectively while avoiding unnecessary verbosity.

## Enhanced Planning Workflow

### Phase 1: Initial Understanding
Goal: Gain a comprehensive understanding of the user's request by reading through code and asking them questions.

1. Understand the user's request thoroughly
2. Explore the codebase to understand existing patterns and relevant code
3. Use AskUserQuestion tool to clarify ambiguities in the user request up front.

### Phase 2: Planning
Goal: Come up with an approach to solve the problem identified in phase 1.

- Provide any background context that may help with the task without prescribing the exact design itself
- Create a detailed plan

### Phase 3: Synthesis
Goal: Synthesize the perspectives from Phase 2, and ensure that it aligns with the user's intentions by asking them questions.

1. Collect all findings from exploration
2. Keep track of critical files that should be read before implementing the plan
3. Use AskUserQuestion to ask the user questions about trade offs.

### Phase 4: Final Plan
Once you have all the information you need, ensure that the plan file has been updated with your synthesized recommendation including:

- Recommended approach with rationale
- Key insights from different perspectives
- Critical files that need modification

### Phase 5: Call ExitPlanMode
At the very end of your turn, once you have asked the user questions and are happy with your final plan file - you should always call ExitPlanMode to indicate to the user that you are done planning.

This is critical - your turn should only end with either asking the user a question or calling ExitPlanMode. Do not stop unless it's for these 2 reasons.

NOTE: At any point in time through this workflow you should feel free to ask the user questions or clarifications. Don't make large assumptions about user intent. The goal is to present a well researched plan to the user, and tie any loose ends before implementation begins.
</system-reminder>
`;
}

// Check if plan file exists
function planFileExists(): boolean {
  const planFilePath = permissionMode.getPlanFilePath();
  return !!planFilePath && existsSync(planFilePath);
}

// Read plan content from the plan file
function readPlanFile(): string {
  const planFilePath = permissionMode.getPlanFilePath();
  if (!planFilePath) {
    return "No plan file path set.";
  }
  if (!existsSync(planFilePath)) {
    return `Plan file not found at ${planFilePath}`;
  }
  try {
    return readFileSync(planFilePath, "utf-8");
  } catch {
    return `Failed to read plan file at ${planFilePath}`;
  }
}

// Extract questions from AskUserQuestion tool args
function getQuestionsFromApproval(approval: ApprovalRequest) {
  const parsed = safeJsonParseOr<Record<string, unknown>>(
    approval.toolArgs,
    {},
  );
  return (
    (parsed.questions as Array<{
      question: string;
      header: string;
      options: Array<{ label: string; description: string }>;
      multiSelect: boolean;
    }>) || []
  );
}

// Get skill unload reminder if skills are loaded (using cached flag)
function getSkillUnloadReminder(): string {
  const { hasLoadedSkills } = require("../agent/context");
  if (hasLoadedSkills()) {
    const { SKILL_UNLOAD_REMINDER } = require("../agent/promptAssets");
    return SKILL_UNLOAD_REMINDER;
  }
  return "";
}

// Items that have finished rendering and no longer change
type StaticItem =
  | {
      kind: "welcome";
      id: string;
      snapshot: {
        continueSession: boolean;
        agentState?: AgentState | null;
        agentProvenance?: AgentProvenance | null;
        terminalWidth: number;
      };
    }
  | {
      kind: "subagent_group";
      id: string;
      agents: Array<{
        id: string;
        type: string;
        description: string;
        status: "completed" | "error";
        toolCount: number;
        totalTokens: number;
        agentURL: string | null;
        error?: string;
      }>;
    }
  | Line;

export default function App({
  agentId: initialAgentId,
  agentState: initialAgentState,
  loadingState = "ready",
  continueSession = false,
  startupApproval = null,
  startupApprovals = [],
  messageHistory = [],
  tokenStreaming = false,
  agentProvenance = null,
}: {
  agentId: string;
  agentState?: AgentState | null;
  loadingState?:
    | "assembling"
    | "upserting"
    | "updating_tools"
    | "importing"
    | "initializing"
    | "checking"
    | "ready";
  continueSession?: boolean;
  startupApproval?: ApprovalRequest | null; // Deprecated: use startupApprovals
  startupApprovals?: ApprovalRequest[];
  messageHistory?: Message[];
  tokenStreaming?: boolean;
  agentProvenance?: AgentProvenance | null;
}) {
  // Warm the model-access cache in the background so /model is fast on first open.
  useEffect(() => {
    prefetchAvailableModelHandles();
  }, []);

  // Track current agent (can change when swapping)
  const [agentId, setAgentId] = useState(initialAgentId);
  const [agentState, setAgentState] = useState(initialAgentState);

  // Keep a ref to the current agentId for use in callbacks that need the latest value
  const agentIdRef = useRef(agentId);
  useEffect(() => {
    agentIdRef.current = agentId;
  }, [agentId]);

  const resumeKey = useSuspend();

  // Track previous prop values to detect actual prop changes (not internal state changes)
  const prevInitialAgentIdRef = useRef(initialAgentId);
  const prevInitialAgentStateRef = useRef(initialAgentState);

  // Sync with prop changes (e.g., when parent updates from "loading" to actual ID)
  // Only sync when the PROP actually changes, not when internal state changes
  useEffect(() => {
    if (initialAgentId !== prevInitialAgentIdRef.current) {
      prevInitialAgentIdRef.current = initialAgentId;
      agentIdRef.current = initialAgentId;
      setAgentId(initialAgentId);
    }
  }, [initialAgentId]);

  useEffect(() => {
    if (initialAgentState !== prevInitialAgentStateRef.current) {
      prevInitialAgentStateRef.current = initialAgentState;
      setAgentState(initialAgentState);
    }
  }, [initialAgentState]);

  // Set agent context for tools (especially Task tool)
  useEffect(() => {
    if (agentId) {
      setCurrentAgentId(agentId);
    }
  }, [agentId]);

  // Whether a stream is in flight (disables input)
  // Uses synced state to keep ref in sync for reliable async checks
  const [streaming, setStreaming, streamingRef] = useSyncedState(false);

  // Whether an interrupt has been requested for the current stream
  const [interruptRequested, setInterruptRequested] = useState(false);

  // Whether a command is running (disables input but no streaming UI)
  // Uses synced state to keep ref in sync for reliable async checks
  const [commandRunning, setCommandRunning, commandRunningRef] =
    useSyncedState(false);

  // Profile load confirmation - when loading a profile and current agent is unsaved
  const [profileConfirmPending, setProfileConfirmPending] = useState<{
    name: string;
    agentId: string;
    cmdId: string;
  } | null>(null);

  // If we have approval requests, we should show the approval dialog instead of the input area
  const [pendingApprovals, setPendingApprovals] = useState<ApprovalRequest[]>(
    [],
  );
  const [approvalContexts, setApprovalContexts] = useState<ApprovalContext[]>(
    [],
  );

  // Sequential approval: track results as user reviews each approval
  const [approvalResults, setApprovalResults] = useState<
    Array<
      | { type: "approve"; approval: ApprovalRequest }
      | { type: "deny"; approval: ApprovalRequest; reason: string }
    >
  >([]);
  const [isExecutingTool, setIsExecutingTool] = useState(false);
  const [queuedApprovalResults, setQueuedApprovalResults] = useState<
    ApprovalResult[] | null
  >(null);
  const toolAbortControllerRef = useRef<AbortController | null>(null);

  // Track auto-handled results to combine with user decisions
  const [autoHandledResults, setAutoHandledResults] = useState<
    Array<{
      toolCallId: string;
      result: ToolExecutionResult;
    }>
  >([]);
  const [autoDeniedApprovals, setAutoDeniedApprovals] = useState<
    Array<{
      approval: ApprovalRequest;
      reason: string;
    }>
  >([]);

  // Derive current approval from pending approvals and results
  // This is the approval currently being shown to the user
  const currentApproval = pendingApprovals[approvalResults.length];

  // Overlay/selector state - only one can be open at a time
  type ActiveOverlay =
    | "model"
    | "toolset"
    | "system"
    | "agent"
    | "resume"
    | "profile"
    | "search"
    | "subagent"
    | null;
  const [activeOverlay, setActiveOverlay] = useState<ActiveOverlay>(null);
  const closeOverlay = useCallback(() => setActiveOverlay(null), []);

  // Derived: check if any selector/overlay is open (blocks queue processing and hides input)
  const anySelectorOpen = activeOverlay !== null;

  // Other model/agent state
  const [currentSystemPromptId, setCurrentSystemPromptId] = useState<
    string | null
  >("default");
  const [currentToolset, setCurrentToolset] = useState<
    | "codex"
    | "codex_snake"
    | "default"
    | "gemini"
    | "gemini_snake"
    | "none"
    | null
  >(null);
  const [llmConfig, setLlmConfig] = useState<LlmConfig | null>(null);
  const [agentName, setAgentName] = useState<string | null>(null);
  const [agentDescription, setAgentDescription] = useState<string | null>(null);
  const [agentLastRunAt, setAgentLastRunAt] = useState<string | null>(null);
  const currentModelLabel =
    llmConfig?.model_endpoint_type && llmConfig?.model
      ? `${llmConfig.model_endpoint_type}/${llmConfig.model}`
      : (llmConfig?.model ?? null);
  const currentModelDisplay = currentModelLabel?.split("/").pop() ?? null;

  // Token streaming preference (can be toggled at runtime)
  const [tokenStreamingEnabled, setTokenStreamingEnabled] =
    useState(tokenStreaming);

  // Live, approximate token counter (resets each turn)
  const [tokenCount, setTokenCount] = useState(0);

  // Current thinking message (rotates each turn)
  const [thinkingMessage, setThinkingMessage] = useState(
    getRandomThinkingMessage(agentName),
  );

  // Session stats tracking
  const sessionStatsRef = useRef(new SessionStats());

  // Track if we've sent the session context for this CLI session
  const hasSentSessionContextRef = useRef(false);

  // Show exit stats on exit
  const [showExitStats, setShowExitStats] = useState(false);

  // Static items (things that are done rendering and can be frozen)
  const [staticItems, setStaticItems] = useState<StaticItem[]>([]);

  // Track committed ids to avoid duplicates
  const emittedIdsRef = useRef<Set<string>>(new Set());

  // Guard to append welcome snapshot only once
  const welcomeCommittedRef = useRef(false);

  // AbortController for stream cancellation
  const abortControllerRef = useRef<AbortController | null>(null);

  // Track if user wants to cancel (persists across state updates)
  const userCancelledRef = useRef(false);

  // Message queue state for queueing messages during streaming
  const [messageQueue, setMessageQueue] = useState<string[]>([]);

  // Queue cancellation: when any message is queued, we send cancel and wait for stream to end
  const waitingForQueueCancelRef = useRef(false);
  const queueSnapshotRef = useRef<string[]>([]);
  const [restoreQueueOnCancel, setRestoreQueueOnCancel] = useState(false);
  const restoreQueueOnCancelRef = useRef(restoreQueueOnCancel);
  useEffect(() => {
    restoreQueueOnCancelRef.current = restoreQueueOnCancel;
  }, [restoreQueueOnCancel]);

  // Helper to check if agent is busy (streaming, executing tool, or running command)
  // Uses refs for synchronous access outside React's closure system
  // Note: refs are intentionally excluded from deps - they're stable objects
  const isAgentBusy = useCallback(() => {
    return (
      streamingRef.current ||
      isExecutingTool ||
      commandRunningRef.current ||
      abortControllerRef.current !== null
    );
  }, [isExecutingTool]);

  // Helper to wrap async handlers that need to close overlay and lock input
  // Closes overlay and sets commandRunning before executing, releases lock in finally
  const withCommandLock = useCallback(
    async (asyncFn: () => Promise<void>) => {
      setActiveOverlay(null);
      setCommandRunning(true);
      try {
        await asyncFn();
      } finally {
        setCommandRunning(false);
      }
    },
    [setCommandRunning],
  );

  // Track terminal shrink events to refresh static output (prevents wrapped leftovers)
  const columns = useTerminalWidth();
  const prevColumnsRef = useRef(columns);
  const [staticRenderEpoch, setStaticRenderEpoch] = useState(0);
  useEffect(() => {
    const prev = prevColumnsRef.current;
    if (columns === prev) return;

    if (
      columns < prev &&
      typeof process !== "undefined" &&
      process.stdout &&
      "write" in process.stdout &&
      process.stdout.isTTY
    ) {
      process.stdout.write(CLEAR_SCREEN_AND_HOME);
    }

    setStaticRenderEpoch((epoch) => epoch + 1);
    prevColumnsRef.current = columns;
  }, [columns]);

  // Commit immutable/finished lines into the historical log
  const commitEligibleLines = useCallback((b: Buffers) => {
    const newlyCommitted: StaticItem[] = [];
    let firstTaskIndex = -1;

    // Check if there are any in-progress Task tool_calls
    const hasInProgress = hasInProgressTaskToolCalls(
      b.order,
      b.byId,
      emittedIdsRef.current,
    );

    // Collect finished Task tool_calls for grouping
    const finishedTaskToolCalls = collectFinishedTaskToolCalls(
      b.order,
      b.byId,
      emittedIdsRef.current,
      hasInProgress,
    );

    // Commit regular lines (non-Task tools)
    for (const id of b.order) {
      if (emittedIdsRef.current.has(id)) continue;
      const ln = b.byId.get(id);
      if (!ln) continue;
      if (ln.kind === "user" || ln.kind === "error" || ln.kind === "status") {
        emittedIdsRef.current.add(id);
        newlyCommitted.push({ ...ln });
        continue;
      }
      // Commands with phase should only commit when finished
      if (ln.kind === "command") {
        if (!ln.phase || ln.phase === "finished") {
          emittedIdsRef.current.add(id);
          newlyCommitted.push({ ...ln });
        }
        continue;
      }
      // Handle Task tool_calls specially - track position but don't add individually
      if (ln.kind === "tool_call" && ln.name && isTaskTool(ln.name)) {
        if (firstTaskIndex === -1 && finishedTaskToolCalls.length > 0) {
          firstTaskIndex = newlyCommitted.length;
        }
        continue;
      }
      if ("phase" in ln && ln.phase === "finished") {
        emittedIdsRef.current.add(id);
        newlyCommitted.push({ ...ln });
      }
    }

    // If we collected Task tool_calls (all are finished), create a subagent_group
    if (finishedTaskToolCalls.length > 0) {
      // Mark all as emitted
      for (const tc of finishedTaskToolCalls) {
        emittedIdsRef.current.add(tc.lineId);
      }

      const groupItem = createSubagentGroupItem(finishedTaskToolCalls);

      // Insert at the position of the first Task tool_call
      newlyCommitted.splice(
        firstTaskIndex >= 0 ? firstTaskIndex : newlyCommitted.length,
        0,
        groupItem,
      );

      // Clear these agents from the subagent store
      clearSubagentsByIds(groupItem.agents.map((a) => a.id));
    }

    if (newlyCommitted.length > 0) {
      setStaticItems((prev) => [...prev, ...newlyCommitted]);
    }
  }, []);

  // Render-ready transcript
  const [lines, setLines] = useState<Line[]>([]);

  // Canonical buffers stored in a ref (mutated by onChunk), PERSISTED for session
  const buffersRef = useRef(createBuffers());

  // Track whether we've already backfilled history (should only happen once)
  const hasBackfilledRef = useRef(false);

  // Recompute UI state from buffers after chunks (micro-batched)
  const refreshDerived = useCallback(() => {
    const b = buffersRef.current;
    setTokenCount(b.tokenCount);
    const newLines = toLines(b);
    setLines(newLines);
    commitEligibleLines(b);
  }, [commitEligibleLines]);

  // Throttled version for streaming updates (~60fps max)
  const refreshDerivedThrottled = useCallback(() => {
    // Use a ref to track pending refresh
    if (!buffersRef.current.pendingRefresh) {
      buffersRef.current.pendingRefresh = true;
      setTimeout(() => {
        buffersRef.current.pendingRefresh = false;
        refreshDerived();
      }, 16); // ~60fps
    }
  }, [refreshDerived]);

  // Restore pending approval from startup when ready
  // All approvals (including fancy UI tools) go through pendingApprovals
  // The render logic determines which UI to show based on tool name
  useEffect(() => {
    // Use new plural field if available, otherwise wrap singular in array for backward compat
    const approvals =
      startupApprovals?.length > 0
        ? startupApprovals
        : startupApproval
          ? [startupApproval]
          : [];

    if (loadingState === "ready" && approvals.length > 0) {
      // All approvals go through the same flow - UI rendering decides which dialog to show
      setPendingApprovals(approvals);

      // Analyze approval contexts for all restored approvals
      const analyzeStartupApprovals = async () => {
        try {
          const contexts = await Promise.all(
            approvals.map(async (approval) => {
              const parsedArgs = safeJsonParseOr<Record<string, unknown>>(
                approval.toolArgs,
                {},
              );
              return await analyzeToolApproval(approval.toolName, parsedArgs);
            }),
          );
          setApprovalContexts(contexts);
        } catch (error) {
          // If analysis fails, leave context as null (will show basic options)
          console.error("Failed to analyze startup approvals:", error);
        }
      };

      analyzeStartupApprovals();
    }
  }, [loadingState, startupApproval, startupApprovals]);

  // Backfill message history when resuming (only once)
  useEffect(() => {
    if (
      loadingState === "ready" &&
      messageHistory.length > 0 &&
      !hasBackfilledRef.current
    ) {
      // Set flag FIRST to prevent double-execution in strict mode
      hasBackfilledRef.current = true;
      // Append welcome snapshot FIRST so it appears above history
      if (!welcomeCommittedRef.current) {
        welcomeCommittedRef.current = true;
        setStaticItems((prev) => [
          ...prev,
          {
            kind: "welcome",
            id: `welcome-${Date.now().toString(36)}`,
            snapshot: {
              continueSession,
              agentState,
              agentProvenance,
              terminalWidth: columns,
            },
          },
        ]);
      }
      // Use backfillBuffers to properly populate the transcript from history
      backfillBuffers(buffersRef.current, messageHistory);

      // Add combined status at the END so user sees it without scrolling
      const statusId = `status-resumed-${Date.now().toString(36)}`;
      const cwd = process.cwd();
      const shortCwd = cwd.startsWith(process.env.HOME || "")
        ? `~${cwd.slice((process.env.HOME || "").length)}`
        : cwd;
      const agentUrl = agentState?.id
        ? `https://app.letta.com/agents/${agentState.id}`
        : null;
      const statusLines = [
        `Connecting to last used agent in ${shortCwd}`,
        agentState?.name ? `→ Agent: ${agentState.name}` : "",
        agentUrl ? `→ ${agentUrl}` : "",
        "→ Use /pinned or /resume to switch agents",
      ].filter(Boolean);
      buffersRef.current.byId.set(statusId, {
        kind: "status",
        id: statusId,
        lines: statusLines,
      });
      buffersRef.current.order.push(statusId);

      refreshDerived();
      commitEligibleLines(buffersRef.current);
    }
  }, [
    loadingState,
    messageHistory,
    refreshDerived,
    commitEligibleLines,
    continueSession,
    columns,
    agentState,
    agentProvenance,
  ]);

  // Fetch llmConfig when agent is ready
  useEffect(() => {
    if (loadingState === "ready" && agentId && agentId !== "loading") {
      const fetchConfig = async () => {
        try {
          const { getClient } = await import("../agent/client");
          const client = await getClient();
          const agent = await client.agents.retrieve(agentId);
          setLlmConfig(agent.llm_config);
          setAgentName(agent.name);
          setAgentDescription(agent.description ?? null);
          // Get last message timestamp from agent state if available
          const lastRunCompletion = (agent as { last_run_completion?: string })
            .last_run_completion;
          setAgentLastRunAt(lastRunCompletion ?? null);

          // Detect current toolset from attached tools
          const { detectToolsetFromAgent } = await import("../tools/toolset");
          const detected = await detectToolsetFromAgent(client, agentId);
          if (detected) {
            setCurrentToolset(detected);
          }
        } catch (error) {
          console.error("Error fetching agent config:", error);
        }
      };
      fetchConfig();
    }
  }, [loadingState, agentId]);

  // Helper to append an error to the transcript
  const appendError = useCallback(
    (message: string) => {
      const id = uid("err");
      buffersRef.current.byId.set(id, {
        kind: "error",
        id,
        text: message,
      });
      buffersRef.current.order.push(id);
      refreshDerived();
    },
    [refreshDerived],
  );

  // Core streaming function - iterative loop that processes conversation turns
  const processConversation = useCallback(
    async (
      initialInput: Array<MessageCreate | ApprovalCreate>,
    ): Promise<void> => {
      const currentInput = initialInput;

      try {
        // Check if user hit escape before we started
        if (userCancelledRef.current) {
          userCancelledRef.current = false; // Reset for next time
          return;
        }

        setStreaming(true);
        abortControllerRef.current = new AbortController();

        // Clear any stale pending tool calls from previous turns
        // If we're sending a new message, old pending state is no longer relevant
        markIncompleteToolsAsCancelled(buffersRef.current);

        // Clear completed subagents from the UI when starting a new turn
        clearCompletedSubagents();

        while (true) {
          // Check if cancelled before starting new stream
          if (abortControllerRef.current?.signal.aborted) {
            setStreaming(false);
            return;
          }

          // Stream one turn - use ref to always get the latest agentId
          const stream = await sendMessageStream(
            agentIdRef.current,
            currentInput,
          );
          const { stopReason, approval, approvals, apiDurationMs, lastRunId } =
            await drainStreamWithResume(
              stream,
              buffersRef.current,
              refreshDerivedThrottled,
              abortControllerRef.current?.signal,
            );

          // Track API duration
          sessionStatsRef.current.endTurn(apiDurationMs);
          sessionStatsRef.current.updateUsageFromBuffers(buffersRef.current);

          // Immediate refresh after stream completes to show final state
          refreshDerived();

          // Case 1: Turn ended normally
          if (stopReason === "end_turn") {
            setStreaming(false);

            // Check if we were waiting for cancel but stream finished naturally
            if (waitingForQueueCancelRef.current) {
              if (restoreQueueOnCancelRef.current) {
                // User hit ESC during queue cancel - abort the auto-send
                setRestoreQueueOnCancel(false);
                // Don't clear queue, don't send - let dequeue effect handle them one by one
              } else {
                // Auto-send concatenated message
                // Clear the queue
                setMessageQueue([]);

                // Concatenate the snapshot
                const concatenatedMessage = queueSnapshotRef.current.join("\n");

                if (concatenatedMessage.trim()) {
                  onSubmitRef.current(concatenatedMessage);
                }
              }

              // Reset flags
              waitingForQueueCancelRef.current = false;
              queueSnapshotRef.current = [];
            }

            return;
          }

          // Case 1.5: Stream was cancelled by user
          if (stopReason === "cancelled") {
            setStreaming(false);

            // Check if this cancel was triggered by queue threshold
            if (waitingForQueueCancelRef.current) {
              if (restoreQueueOnCancelRef.current) {
                // User hit ESC during queue cancel - abort the auto-send
                setRestoreQueueOnCancel(false);
                // Don't clear queue, don't send - let dequeue effect handle them one by one
              } else {
                // Auto-send concatenated message
                // Clear the queue
                setMessageQueue([]);

                // Concatenate the snapshot
                const concatenatedMessage = queueSnapshotRef.current.join("\n");

                if (concatenatedMessage.trim()) {
                  onSubmitRef.current(concatenatedMessage);
                }
              }

              // Reset flags
              waitingForQueueCancelRef.current = false;
              queueSnapshotRef.current = [];
            } else {
              // Regular user cancellation - show error
              if (!EAGER_CANCEL) {
                appendError("Stream interrupted by user");
              }
            }

            return;
          }

          // Case 2: Requires approval
          if (stopReason === "requires_approval") {
            // Clear stale state immediately to prevent ID mismatch bugs
            setAutoHandledResults([]);
            setAutoDeniedApprovals([]);

            // Use new approvals array, fallback to legacy approval for backward compat
            const approvalsToProcess =
              approvals && approvals.length > 0
                ? approvals
                : approval
                  ? [approval]
                  : [];

            if (approvalsToProcess.length === 0) {
              appendError(
                `Unexpected empty approvals with stop reason: ${stopReason}`,
              );
              setStreaming(false);
              return;
            }

            // If in quietCancel mode (user queued messages), auto-reject all approvals
            // and send denials + queued messages together
            if (waitingForQueueCancelRef.current) {
              if (restoreQueueOnCancelRef.current) {
                // User hit ESC during queue cancel - abort the auto-send
                setRestoreQueueOnCancel(false);
                // Don't clear queue, don't send - let dequeue effect handle them one by one
              } else {
                // Create denial results for all approvals
                const denialResults = approvalsToProcess.map(
                  (approvalItem) => ({
                    type: "approval" as const,
                    tool_call_id: approvalItem.toolCallId,
                    approve: false,
                    reason: "User cancelled - new message queued",
                  }),
                );

                // Update buffers to show tools as cancelled
                for (const approvalItem of approvalsToProcess) {
                  onChunk(buffersRef.current, {
                    message_type: "tool_return_message",
                    id: "dummy",
                    date: new Date().toISOString(),
                    tool_call_id: approvalItem.toolCallId,
                    tool_return: "Cancelled - user sent new message",
                    status: "error",
                  });
                }
                refreshDerived();

                // Queue denial results to be sent with the queued message
                setQueuedApprovalResults(denialResults);

                // Get queued messages and clear queue
                const concatenatedMessage = queueSnapshotRef.current.join("\n");
                setMessageQueue([]);

                // Send via onSubmit which will combine queuedApprovalResults + message
                if (concatenatedMessage.trim()) {
                  onSubmitRef.current(concatenatedMessage);
                }
              }

              // Reset flags
              waitingForQueueCancelRef.current = false;
              queueSnapshotRef.current = [];
              setStreaming(false);
              return;
            }

            // Check permissions for all approvals (including fancy UI tools)
            const approvalResults = await Promise.all(
              approvalsToProcess.map(async (approvalItem) => {
                // Check if approval is incomplete (missing name)
                // Note: toolArgs can be empty string for tools with no arguments (e.g., EnterPlanMode)
                if (!approvalItem.toolName) {
                  return {
                    approval: approvalItem,
                    permission: {
                      decision: "deny" as const,
                      reason:
                        "Tool call incomplete - missing name or arguments",
                    },
                    context: null,
                  };
                }

                const parsedArgs = safeJsonParseOr<Record<string, unknown>>(
                  approvalItem.toolArgs,
                  {},
                );
                const permission = await checkToolPermission(
                  approvalItem.toolName,
                  parsedArgs,
                );
                const context = await analyzeToolApproval(
                  approvalItem.toolName,
                  parsedArgs,
                );
                return { approval: approvalItem, permission, context };
              }),
            );

            // Categorize approvals by permission decision
            // Fancy UI tools should always go through their dialog, even if auto-allowed
            const needsUserInput: typeof approvalResults = [];
            const autoDenied: typeof approvalResults = [];
            const autoAllowed: typeof approvalResults = [];

            for (const ac of approvalResults) {
              const { approval, permission } = ac;
              let decision = permission.decision;

              // Fancy tools should always go through a UI dialog in interactive mode,
              // even if a rule says "allow". Deny rules are still respected.
              if (isFancyUITool(approval.toolName) && decision === "allow") {
                decision = "ask";
              }

              if (decision === "ask") {
                needsUserInput.push(ac);
              } else if (decision === "deny") {
                autoDenied.push(ac);
              } else {
                // decision === "allow"
                autoAllowed.push(ac);
              }
            }

            // Execute auto-allowed tools
            const autoAllowedResults = await Promise.all(
              autoAllowed.map(async (ac) => {
                const parsedArgs = safeJsonParseOr<Record<string, unknown>>(
                  ac.approval.toolArgs,
                  {},
                );
                const result = await executeTool(
                  ac.approval.toolName,
                  parsedArgs,
                  { toolCallId: ac.approval.toolCallId },
                );

                // Update buffers with tool return for UI
                onChunk(buffersRef.current, {
                  message_type: "tool_return_message",
                  id: "dummy",
                  date: new Date().toISOString(),
                  tool_call_id: ac.approval.toolCallId,
                  tool_return: result.toolReturn,
                  status: result.status,
                  stdout: result.stdout,
                  stderr: result.stderr,
                });

                return {
                  toolCallId: ac.approval.toolCallId,
                  result,
                };
              }),
            );

            // Create denial results for auto-denied tools and update buffers
            const autoDeniedResults = autoDenied.map((ac) => {
              const reason =
                "matchedRule" in ac.permission && ac.permission.matchedRule
                  ? `Permission denied by rule: ${ac.permission.matchedRule}`
                  : `Permission denied: ${ac.permission.reason || "Unknown reason"}`;

              // Update buffers with tool rejection for UI
              onChunk(buffersRef.current, {
                message_type: "tool_return_message",
                id: "dummy",
                date: new Date().toISOString(),
                tool_call_id: ac.approval.toolCallId,
                tool_return: `Error: request to call tool denied. User reason: ${reason}`,
                status: "error",
                stdout: null,
                stderr: null,
              });

              return {
                approval: ac.approval,
                reason,
              };
            });

            // If all are auto-handled, continue immediately without showing dialog
            if (needsUserInput.length === 0) {
              // Check if user cancelled before continuing
              if (
                userCancelledRef.current ||
                abortControllerRef.current?.signal.aborted
              ) {
                setStreaming(false);
                markIncompleteToolsAsCancelled(buffersRef.current);
                refreshDerived();
                return;
              }

              // Combine auto-allowed results + auto-denied responses
              const allResults = [
                ...autoAllowedResults.map((ar) => ({
                  type: "tool" as const,
                  tool_call_id: ar.toolCallId,
                  tool_return: ar.result.toolReturn,
                  status: ar.result.status,
                  stdout: ar.result.stdout,
                  stderr: ar.result.stderr,
                })),
                ...autoDeniedResults.map((ad) => ({
                  type: "approval" as const,
                  tool_call_id: ad.approval.toolCallId,
                  approve: false,
                  reason: ad.reason,
                })),
              ];

              // Check if user queued messages during auto-allowed tool execution
              if (waitingForQueueCancelRef.current) {
                if (restoreQueueOnCancelRef.current) {
                  // User hit ESC during queue cancel - abort the auto-send
                  setRestoreQueueOnCancel(false);
                } else {
                  // Queue results to be sent with the queued message
                  setQueuedApprovalResults(allResults);

                  // Get queued messages and clear queue
                  const concatenatedMessage =
                    queueSnapshotRef.current.join("\n");
                  setMessageQueue([]);

                  // Send via onSubmit
                  if (concatenatedMessage.trim()) {
                    onSubmitRef.current(concatenatedMessage);
                  }
                }

                // Reset flags
                waitingForQueueCancelRef.current = false;
                queueSnapshotRef.current = [];
                setStreaming(false);
                return;
              }

              // Rotate to a new thinking message
              setThinkingMessage(getRandomThinkingMessage(agentName));
              refreshDerived();

              await processConversation([
                {
                  type: "approval",
                  approvals: allResults,
                },
              ]);
              return;
            }

            // Check again if user queued messages during auto-allowed tool execution
            if (waitingForQueueCancelRef.current) {
              if (restoreQueueOnCancelRef.current) {
                // User hit ESC during queue cancel - abort the auto-send
                setRestoreQueueOnCancel(false);
              } else {
                // Create denial results for tools that need user input
                const denialResults = needsUserInput.map((ac) => ({
                  type: "approval" as const,
                  tool_call_id: ac.approval.toolCallId,
                  approve: false,
                  reason: "User cancelled - new message queued",
                }));

                // Update buffers to show tools as cancelled
                for (const ac of needsUserInput) {
                  onChunk(buffersRef.current, {
                    message_type: "tool_return_message",
                    id: "dummy",
                    date: new Date().toISOString(),
                    tool_call_id: ac.approval.toolCallId,
                    tool_return: "Cancelled - user sent new message",
                    status: "error",
                  });
                }
                refreshDerived();

                // Combine with auto-handled results and queue for sending
                const allResults = [
                  ...autoAllowedResults.map((ar) => ({
                    type: "tool" as const,
                    tool_call_id: ar.toolCallId,
                    tool_return: ar.result.toolReturn,
                    status: ar.result.status,
                  })),
                  ...autoDeniedResults.map((ad) => ({
                    type: "approval" as const,
                    tool_call_id: ad.approval.toolCallId,
                    approve: false,
                    reason: ad.reason,
                  })),
                  ...denialResults,
                ];
                setQueuedApprovalResults(allResults);

                // Get queued messages and clear queue
                const concatenatedMessage = queueSnapshotRef.current.join("\n");
                setMessageQueue([]);

                // Send via onSubmit
                if (concatenatedMessage.trim()) {
                  onSubmitRef.current(concatenatedMessage);
                }
              }

              // Reset flags
              waitingForQueueCancelRef.current = false;
              queueSnapshotRef.current = [];
              setStreaming(false);
              return;
            }

            // Show approval dialog for tools that need user input
            setPendingApprovals(needsUserInput.map((ac) => ac.approval));
            setApprovalContexts(
              needsUserInput
                .map((ac) => ac.context)
                .filter((ctx): ctx is ApprovalContext => ctx !== null),
            );
            setAutoHandledResults(autoAllowedResults);
            setAutoDeniedApprovals(autoDeniedResults);
            setStreaming(false);
            return;
          }

          // Unexpected stop reason (error, llm_api_error, etc.)
          // Mark incomplete tool calls as finished to prevent stuck blinking UI
          markIncompleteToolsAsCancelled(buffersRef.current);

          // Fetch error details from the run if available
          if (lastRunId) {
            try {
              const client = await getClient();
              const run = await client.runs.retrieve(lastRunId);

              // Check if run has error information in metadata
              if (run.metadata?.error) {
                const errorData = run.metadata.error as {
                  type?: string;
                  message?: string;
                  detail?: string;
                };

                // Pass structured error data to our formatter
                const errorObject = {
                  error: {
                    error: errorData,
                    run_id: lastRunId,
                  },
                };
                const errorDetails = formatErrorDetails(
                  errorObject,
                  agentIdRef.current,
                );
                appendError(errorDetails);
              } else {
                // No error metadata, show generic error with run info
                appendError(
                  `An error occurred during agent execution\n(run_id: ${lastRunId}, stop_reason: ${stopReason})`,
                );
              }
            } catch (_e) {
              // If we can't fetch error details, show generic error
              appendError(
                `An error occurred during agent execution\n(run_id: ${lastRunId}, stop_reason: ${stopReason})\n(Unable to fetch additional error details from server)`,
              );
              return;
            }
          } else {
            // No run_id available - but this is unusual since errors should have run_ids
            appendError(
              `An error occurred during agent execution\n(stop_reason: ${stopReason})`,
            );
          }

          setStreaming(false);
          refreshDerived();
          return;
        }
      } catch (e) {
        // Mark incomplete tool calls as cancelled to prevent stuck blinking UI
        markIncompleteToolsAsCancelled(buffersRef.current);

        // If using eager cancel and this is an abort error, silently ignore it
        // The user already got "Stream interrupted by user" feedback from handleInterrupt
        if (EAGER_CANCEL && e instanceof APIUserAbortError) {
          setStreaming(false);
          refreshDerived();
          return;
        }

        // Use comprehensive error formatting
        const errorDetails = formatErrorDetails(e, agentIdRef.current);
        appendError(errorDetails);
        setStreaming(false);
        refreshDerived();
      } finally {
        abortControllerRef.current = null;
      }
    },
<<<<<<< HEAD
    [appendError, refreshDerived, refreshDerivedThrottled, setStreaming],
=======
    [appendError, refreshDerived, refreshDerivedThrottled, agentName],
>>>>>>> 322ab19f
  );

  const handleExit = useCallback(() => {
    setShowExitStats(true);
    // Give React time to render the stats, then exit
    setTimeout(() => {
      process.exit(0);
    }, 100);
  }, []);

  // Handler when user presses UP/ESC to load queue into input for editing
  const handleEnterQueueEditMode = useCallback(() => {
    setMessageQueue([]);
  }, []);

  const handleInterrupt = useCallback(async () => {
    // If we're executing client-side tools, abort them locally instead of hitting the backend
    if (isExecutingTool && toolAbortControllerRef.current) {
      toolAbortControllerRef.current.abort();
      setStreaming(false);
      setIsExecutingTool(false);
      appendError("Stream interrupted by user");
      refreshDerived();
      return;
    }

    if (!streaming || interruptRequested) return;

    // If we're in the middle of queue cancel, set flag to restore instead of auto-send
    if (waitingForQueueCancelRef.current) {
      setRestoreQueueOnCancel(true);
      // Don't reset flags - let the cancel complete naturally
    }

    // If EAGER_CANCEL is enabled, immediately stop everything client-side first
    if (EAGER_CANCEL) {
      // Abort the stream via abort signal
      if (abortControllerRef.current) {
        abortControllerRef.current.abort();
      }

      // Set cancellation flag to prevent processConversation from starting
      userCancelledRef.current = true;

      // Stop streaming and show error message
      setStreaming(false);
      markIncompleteToolsAsCancelled(buffersRef.current);
      appendError("Stream interrupted by user");
      refreshDerived();

      // Clear any pending approvals since we're cancelling
      setPendingApprovals([]);
      setApprovalContexts([]);
      setApprovalResults([]);
      setAutoHandledResults([]);
      setAutoDeniedApprovals([]);

      // Send cancel request to backend asynchronously (fire-and-forget)
      // Don't wait for it or show errors since user already got feedback
      getClient()
        .then((client) => client.agents.messages.cancel(agentId))
        .catch(() => {
          // Silently ignore - cancellation already happened client-side
        });

      // Reset cancellation flag after cleanup is complete.
      // This allows the dequeue effect to process any queued messages.
      // We use setTimeout to ensure React state updates (setStreaming, etc.)
      // have been processed before the dequeue effect runs.
      setTimeout(() => {
        userCancelledRef.current = false;
      }, 0);

      return;
    } else {
      setInterruptRequested(true);
      try {
        const client = await getClient();
        await client.agents.messages.cancel(agentId);

        if (abortControllerRef.current) {
          abortControllerRef.current.abort();
        }
      } catch (e) {
        const errorDetails = formatErrorDetails(e, agentId);
        appendError(`Failed to interrupt stream: ${errorDetails}`);
        setInterruptRequested(false);
      }
    }
  }, [
    agentId,
    streaming,
    interruptRequested,
    appendError,
    isExecutingTool,
    refreshDerived,
    setStreaming,
  ]);

  // Keep ref to latest processConversation to avoid circular deps in useEffect
  const processConversationRef = useRef(processConversation);
  useEffect(() => {
    processConversationRef.current = processConversation;
  }, [processConversation]);

  // Reset interrupt flag when streaming ends
  useEffect(() => {
    if (!streaming) {
      setInterruptRequested(false);
    }
  }, [streaming]);

  const handleAgentSelect = useCallback(
    async (targetAgentId: string, _opts?: { profileName?: string }) => {
      // Close selector immediately
      setActiveOverlay(null);

      // Skip if already on this agent (no async work needed, queue can proceed)
      if (targetAgentId === agentId) {
        const label = agentName || targetAgentId.slice(0, 12);
        const cmdId = uid("cmd");
        buffersRef.current.byId.set(cmdId, {
          kind: "command",
          id: cmdId,
          input: "/pinned",
          output: `Already on "${label}"`,
          phase: "finished",
          success: true,
        });
        buffersRef.current.order.push(cmdId);
        refreshDerived();
        return;
      }

      // Lock input for async operation (set before any await to prevent queue processing)
      setCommandRunning(true);

      const inputCmd = "/pinned";

      try {
        const client = await getClient();
        // Fetch new agent
        const agent = await client.agents.retrieve(targetAgentId);

        // Fetch agent's message history
        const messagesPage = await client.agents.messages.list(targetAgentId);
        const messages = messagesPage.items;

        // Update project settings with new agent
        await updateProjectSettings({ lastAgent: targetAgentId });

        // Clear current transcript and static items
        buffersRef.current.byId.clear();
        buffersRef.current.order = [];
        buffersRef.current.tokenCount = 0;
        emittedIdsRef.current.clear();
        setStaticItems([]);
        setStaticRenderEpoch((e) => e + 1);

        // Update agent state - also update ref immediately for any code that runs before re-render
        agentIdRef.current = targetAgentId;
        setAgentId(targetAgentId);
        setAgentState(agent);
        setAgentName(agent.name);
        setLlmConfig(agent.llm_config);

        // Build success command
        const agentUrl = `https://app.letta.com/projects/default-project/agents/${targetAgentId}`;
        const successOutput = `Resumed "${agent.name || targetAgentId}"\n⎿  ${agentUrl}`;
        const successItem: StaticItem = {
          kind: "command",
          id: uid("cmd"),
          input: inputCmd,
          output: successOutput,
          phase: "finished",
          success: true,
        };

        // Backfill message history with visual separator, then success command at end
        if (messages.length > 0) {
          hasBackfilledRef.current = false;
          backfillBuffers(buffersRef.current, messages);
          // Collect backfilled items
          const backfilledItems: StaticItem[] = [];
          for (const id of buffersRef.current.order) {
            const ln = buffersRef.current.byId.get(id);
            if (!ln) continue;
            emittedIdsRef.current.add(id);
            backfilledItems.push({ ...ln } as StaticItem);
          }
          // Add separator before backfilled messages, then success at end
          const separator = {
            kind: "separator" as const,
            id: uid("sep"),
          };
          setStaticItems([separator, ...backfilledItems, successItem]);
          setLines(toLines(buffersRef.current));
          hasBackfilledRef.current = true;
        } else {
          setStaticItems([successItem]);
        }
      } catch (error) {
        const errorDetails = formatErrorDetails(error, agentId);
        const errorCmdId = uid("cmd");
        buffersRef.current.byId.set(errorCmdId, {
          kind: "command",
          id: errorCmdId,
          input: inputCmd,
          output: `Failed: ${errorDetails}`,
          phase: "finished",
          success: false,
        });
        buffersRef.current.order.push(errorCmdId);
        refreshDerived();
      } finally {
        setCommandRunning(false);
      }
    },
    [refreshDerived, agentId, agentName, setCommandRunning],
  );

  const onSubmit = useCallback(
    async (message?: string): Promise<{ submitted: boolean }> => {
      const msg = message?.trim() ?? "";

      // Handle profile load confirmation (Enter to continue)
      if (profileConfirmPending && !msg) {
        // User pressed Enter with empty input - proceed with loading
        const { name, agentId: targetAgentId, cmdId } = profileConfirmPending;
        buffersRef.current.byId.delete(cmdId);
        const orderIdx = buffersRef.current.order.indexOf(cmdId);
        if (orderIdx !== -1) buffersRef.current.order.splice(orderIdx, 1);
        refreshDerived();
        setProfileConfirmPending(null);
        await handleAgentSelect(targetAgentId, { profileName: name });
        return { submitted: true };
      }

      // Cancel profile confirmation if user types something else
      if (profileConfirmPending && msg) {
        const { cmdId } = profileConfirmPending;
        buffersRef.current.byId.set(cmdId, {
          kind: "command",
          id: cmdId,
          input: `/profile load ${profileConfirmPending.name}`,
          output: "Cancelled",
          phase: "finished",
          success: false,
        });
        refreshDerived();
        setProfileConfirmPending(null);
        // Continue processing the new message
      }

      if (!msg) return { submitted: false };

      // Block submission if waiting for explicit user action (approvals)
      // In this case, input is hidden anyway, so this shouldn't happen
      if (pendingApprovals.length > 0) {
        return { submitted: false };
      }

      // Queue message if agent is busy (streaming, executing tool, or running command)
      // This allows messages to queue up while agent is working

      // Reset cancellation flag before queue check - this ensures queued messages
      // can be dequeued even if the user just cancelled. The dequeue effect checks
      // userCancelledRef.current, so we must clear it here to prevent blocking.
      userCancelledRef.current = false;

      if (isAgentBusy()) {
        setMessageQueue((prev) => {
          const newQueue = [...prev, msg];

          // For slash commands, just queue and wait - don't interrupt the agent.
          // For regular messages, cancel the stream so the new message can be sent.
          const isSlashCommand = msg.startsWith("/");

          if (
            !isSlashCommand &&
            streamingRef.current &&
            !waitingForQueueCancelRef.current
          ) {
            waitingForQueueCancelRef.current = true;
            queueSnapshotRef.current = [...newQueue];

            // Send cancel request to backend (fire-and-forget)
            getClient()
              .then((client) => client.agents.messages.cancel(agentId))
              .then(() => {})
              .catch(() => {
                // Reset flag if cancel fails
                waitingForQueueCancelRef.current = false;
              });
          }

          return newQueue;
        });
        return { submitted: true }; // Clears input
      }

      // Note: userCancelledRef.current was already reset above before the queue check
      // to ensure the dequeue effect isn't blocked by a stale cancellation flag.

      let aliasedMsg = msg;
      if (msg === "exit" || msg === "quit") {
        aliasedMsg = "/exit";
      }

      // Handle commands (messages starting with "/")
      if (aliasedMsg.startsWith("/")) {
        const trimmed = aliasedMsg.trim();

        // Special handling for /model command - opens selector
        if (trimmed === "/model") {
          setActiveOverlay("model");
          return { submitted: true };
        }

        // Special handling for /toolset command - opens selector
        if (trimmed === "/toolset") {
          setActiveOverlay("toolset");
          return { submitted: true };
        }

        // Special handling for /system command - opens system prompt selector
        if (trimmed === "/system") {
          setActiveOverlay("system");
          return { submitted: true };
        }

        // Special handling for /subagents command - opens subagent manager
        if (trimmed === "/subagents") {
          setActiveOverlay("subagent");
          return { submitted: true };
        }

        // Special handling for /exit command - show stats and exit
        if (trimmed === "/exit") {
          const cmdId = uid("cmd");
          buffersRef.current.byId.set(cmdId, {
            kind: "command",
            id: cmdId,
            input: trimmed,
            output: "See ya!",
            phase: "finished",
            success: true,
          });
          buffersRef.current.order.push(cmdId);
          refreshDerived();
          handleExit();
          return { submitted: true };
        }

        // Special handling for /logout command - clear credentials and exit
        if (trimmed === "/logout") {
          const cmdId = uid("cmd");
          buffersRef.current.byId.set(cmdId, {
            kind: "command",
            id: cmdId,
            input: msg,
            output: "Logging out...",
            phase: "running",
          });
          buffersRef.current.order.push(cmdId);
          refreshDerived();

          setCommandRunning(true);

          try {
            const { settingsManager } = await import("../settings-manager");
            const currentSettings = settingsManager.getSettings();

            // Revoke refresh token on server if we have one
            if (currentSettings.refreshToken) {
              const { revokeToken } = await import("../auth/oauth");
              await revokeToken(currentSettings.refreshToken);
            }

            // Clear local credentials
            const newEnv = { ...currentSettings.env };
            delete newEnv.LETTA_API_KEY;
            // Note: LETTA_BASE_URL is intentionally NOT deleted from settings
            // because it should not be stored there in the first place

            settingsManager.updateSettings({
              env: newEnv,
              refreshToken: undefined,
              tokenExpiresAt: undefined,
            });

            buffersRef.current.byId.set(cmdId, {
              kind: "command",
              id: cmdId,
              input: msg,
              output:
                "✓ Logged out successfully. Run 'letta' to re-authenticate.",
              phase: "finished",
              success: true,
            });
            refreshDerived();

            // Exit after a brief delay to show the message
            setTimeout(() => process.exit(0), 500);
          } catch (error) {
            const errorDetails = formatErrorDetails(error, agentId);
            buffersRef.current.byId.set(cmdId, {
              kind: "command",
              id: cmdId,
              input: msg,
              output: `Failed: ${errorDetails}`,
              phase: "finished",
              success: false,
            });
            refreshDerived();
          } finally {
            setCommandRunning(false);
          }
          return { submitted: true };
        }

        // Special handling for /stream command - toggle and save
        if (msg.trim() === "/stream") {
          const newValue = !tokenStreamingEnabled;

          // Immediately add command to transcript with "running" phase and loading message
          const cmdId = uid("cmd");
          buffersRef.current.byId.set(cmdId, {
            kind: "command",
            id: cmdId,
            input: msg,
            output: `${newValue ? "Enabling" : "Disabling"} token streaming...`,
            phase: "running",
          });
          buffersRef.current.order.push(cmdId);
          refreshDerived();

          // Lock input during async operation
          setCommandRunning(true);

          try {
            setTokenStreamingEnabled(newValue);

            // Save to settings
            const { settingsManager } = await import("../settings-manager");
            settingsManager.updateSettings({ tokenStreaming: newValue });

            // Update the same command with final result
            buffersRef.current.byId.set(cmdId, {
              kind: "command",
              id: cmdId,
              input: msg,
              output: `Token streaming ${newValue ? "enabled" : "disabled"}`,
              phase: "finished",
              success: true,
            });
            refreshDerived();
          } catch (error) {
            // Mark command as failed
            const errorDetails = formatErrorDetails(error, agentId);
            buffersRef.current.byId.set(cmdId, {
              kind: "command",
              id: cmdId,
              input: msg,
              output: `Failed: ${errorDetails}`,
              phase: "finished",
              success: false,
            });
            refreshDerived();
          } finally {
            // Unlock input
            setCommandRunning(false);
          }
          return { submitted: true };
        }

        // Special handling for /clear command - reset conversation
        if (msg.trim() === "/clear") {
          const cmdId = uid("cmd");
          buffersRef.current.byId.set(cmdId, {
            kind: "command",
            id: cmdId,
            input: msg,
            output: "Clearing conversation...",
            phase: "running",
          });
          buffersRef.current.order.push(cmdId);
          refreshDerived();

          setCommandRunning(true);

          try {
            const client = await getClient();
            await client.agents.messages.reset(agentId, {
              add_default_initial_messages: false,
            });

            // Clear local buffers and static items
            // buffersRef.current.byId.clear();
            // buffersRef.current.order = [];
            // buffersRef.current.tokenCount = 0;
            // emittedIdsRef.current.clear();
            // setStaticItems([]);

            // Update command with success
            buffersRef.current.byId.set(cmdId, {
              kind: "command",
              id: cmdId,
              input: msg,
              output: "Conversation cleared",
              phase: "finished",
              success: true,
            });
            buffersRef.current.order.push(cmdId);
            refreshDerived();
          } catch (error) {
            const errorDetails = formatErrorDetails(error, agentId);
            buffersRef.current.byId.set(cmdId, {
              kind: "command",
              id: cmdId,
              input: msg,
              output: `Failed: ${errorDetails}`,
              phase: "finished",
              success: false,
            });
            refreshDerived();
          } finally {
            setCommandRunning(false);
          }
          return { submitted: true };
        }

        // Special handling for /rename command - rename the agent
        if (msg.trim().startsWith("/rename")) {
          const parts = msg.trim().split(/\s+/);
          const newName = parts.slice(1).join(" ");

          if (!newName) {
            const cmdId = uid("cmd");
            buffersRef.current.byId.set(cmdId, {
              kind: "command",
              id: cmdId,
              input: msg,
              output: "Please provide a new name: /rename <name>",
              phase: "finished",
              success: false,
            });
            buffersRef.current.order.push(cmdId);
            refreshDerived();
            return { submitted: true };
          }

          const cmdId = uid("cmd");
          buffersRef.current.byId.set(cmdId, {
            kind: "command",
            id: cmdId,
            input: msg,
            output: `Renaming agent to "${newName}"...`,
            phase: "running",
          });
          buffersRef.current.order.push(cmdId);
          refreshDerived();

          setCommandRunning(true);

          try {
            const client = await getClient();
            await client.agents.update(agentId, { name: newName });
            setAgentName(newName);

            buffersRef.current.byId.set(cmdId, {
              kind: "command",
              id: cmdId,
              input: msg,
              output: `Agent renamed to "${newName}"`,
              phase: "finished",
              success: true,
            });
            refreshDerived();
          } catch (error) {
            const errorDetails = formatErrorDetails(error, agentId);
            buffersRef.current.byId.set(cmdId, {
              kind: "command",
              id: cmdId,
              input: msg,
              output: `Failed: ${errorDetails}`,
              phase: "finished",
              success: false,
            });
            refreshDerived();
          } finally {
            setCommandRunning(false);
          }
          return { submitted: true };
        }

        // Special handling for /description command - update agent description
        if (msg.trim().startsWith("/description")) {
          const parts = msg.trim().split(/\s+/);
          const newDescription = parts.slice(1).join(" ");

          if (!newDescription) {
            const cmdId = uid("cmd");
            buffersRef.current.byId.set(cmdId, {
              kind: "command",
              id: cmdId,
              input: msg,
              output: "Please provide a description: /description <text>",
              phase: "finished",
              success: false,
            });
            buffersRef.current.order.push(cmdId);
            refreshDerived();
            return { submitted: true };
          }

          const cmdId = uid("cmd");
          buffersRef.current.byId.set(cmdId, {
            kind: "command",
            id: cmdId,
            input: msg,
            output: "Updating description...",
            phase: "running",
          });
          buffersRef.current.order.push(cmdId);
          refreshDerived();

          setCommandRunning(true);

          try {
            const client = await getClient();
            await client.agents.update(agentId, {
              description: newDescription,
            });

            buffersRef.current.byId.set(cmdId, {
              kind: "command",
              id: cmdId,
              input: msg,
              output: `Description updated to "${newDescription}"`,
              phase: "finished",
              success: true,
            });
            refreshDerived();
          } catch (error) {
            const errorDetails = formatErrorDetails(error, agentId);
            buffersRef.current.byId.set(cmdId, {
              kind: "command",
              id: cmdId,
              input: msg,
              output: `Failed: ${errorDetails}`,
              phase: "finished",
              success: false,
            });
            refreshDerived();
          } finally {
            setCommandRunning(false);
          }
          return { submitted: true };
        }

        // Special handling for /resume command - show session resume selector
        if (msg.trim() === "/agents" || msg.trim() === "/resume") {
          setActiveOverlay("resume");
          return { submitted: true };
        }

        // Special handling for /search command - show message search
        if (msg.trim() === "/search") {
          setActiveOverlay("search");
          return { submitted: true };
        }

        // Special handling for /profile command - manage local profiles
        if (msg.trim().startsWith("/profile")) {
          const parts = msg.trim().split(/\s+/);
          const subcommand = parts[1]?.toLowerCase();
          const profileName = parts.slice(2).join(" ");

          const profileCtx: ProfileCommandContext = {
            buffersRef,
            refreshDerived,
            agentId,
            agentName: agentName || "",
            setCommandRunning,
            setAgentName,
          };

          // /profile - open profile selector
          if (!subcommand) {
            setActiveOverlay("profile");
            return { submitted: true };
          }

          // /profile save <name>
          if (subcommand === "save") {
            await handleProfileSave(profileCtx, msg, profileName);
            return { submitted: true };
          }

          // /profile load <name>
          if (subcommand === "load") {
            const validation = validateProfileLoad(
              profileCtx,
              msg,
              profileName,
            );
            if (validation.errorMessage) {
              return { submitted: true };
            }

            if (validation.needsConfirmation && validation.targetAgentId) {
              // Show warning and wait for confirmation
              const cmdId = addCommandResult(
                buffersRef,
                refreshDerived,
                msg,
                "Warning: Current agent is not saved to any profile.\nPress Enter to continue, or type anything to cancel.",
                false,
                "running",
              );
              setProfileConfirmPending({
                name: profileName,
                agentId: validation.targetAgentId,
                cmdId,
              });
              return { submitted: true };
            }

            // Current agent is saved, proceed with loading
            if (validation.targetAgentId) {
              await handleAgentSelect(validation.targetAgentId, {
                profileName,
              });
            }
            return { submitted: true };
          }

          // /profile delete <name>
          if (subcommand === "delete") {
            handleProfileDelete(profileCtx, msg, profileName);
            return { submitted: true };
          }

          // Unknown subcommand
          handleProfileUsage(profileCtx, msg);
          return { submitted: true };
        }

        // Special handling for /profiles and /pinned commands - open pinned agents selector
        if (msg.trim() === "/profiles" || msg.trim() === "/pinned") {
          setActiveOverlay("profile");
          return { submitted: true };
        }

        // Special handling for /pin command - pin current agent to project (or globally with -g)
        if (msg.trim() === "/pin" || msg.trim().startsWith("/pin ")) {
          const profileCtx: ProfileCommandContext = {
            buffersRef,
            refreshDerived,
            agentId,
            agentName: agentName || "",
            setCommandRunning,
            setAgentName,
          };
          const argsStr = msg.trim().slice(4).trim();
          await handlePin(profileCtx, msg, argsStr);
          return { submitted: true };
        }

        // Special handling for /unpin command - unpin current agent from project (or globally with -g)
        if (msg.trim() === "/unpin" || msg.trim().startsWith("/unpin ")) {
          const profileCtx: ProfileCommandContext = {
            buffersRef,
            refreshDerived,
            agentId,
            agentName: agentName || "",
            setCommandRunning,
            setAgentName,
          };
          const argsStr = msg.trim().slice(6).trim();
          handleUnpin(profileCtx, msg, argsStr);
          return { submitted: true };
        }

        // Special handling for /link command - attach all Letta Code tools (deprecated)
        if (msg.trim() === "/link" || msg.trim().startsWith("/link ")) {
          const cmdId = uid("cmd");
          buffersRef.current.byId.set(cmdId, {
            kind: "command",
            id: cmdId,
            input: msg,
            output: "Attaching Letta Code tools...",
            phase: "running",
          });
          buffersRef.current.order.push(cmdId);
          refreshDerived();

          setCommandRunning(true);

          try {
            const { linkToolsToAgent } = await import("../agent/modify");
            const result = await linkToolsToAgent(agentId);

            buffersRef.current.byId.set(cmdId, {
              kind: "command",
              id: cmdId,
              input: msg,
              output: result.message,
              phase: "finished",
              success: result.success,
            });
            refreshDerived();
          } catch (error) {
            const errorDetails = formatErrorDetails(error, agentId);
            buffersRef.current.byId.set(cmdId, {
              kind: "command",
              id: cmdId,
              input: msg,
              output: `Failed to link tools: ${errorDetails}`,
              phase: "finished",
              success: false,
            });
            refreshDerived();
          } finally {
            setCommandRunning(false);
          }
          return { submitted: true };
        }

        // Special handling for /unlink command - remove all Letta Code tools (deprecated)
        if (msg.trim() === "/unlink" || msg.trim().startsWith("/unlink ")) {
          const cmdId = uid("cmd");
          buffersRef.current.byId.set(cmdId, {
            kind: "command",
            id: cmdId,
            input: msg,
            output: "Removing Letta Code tools...",
            phase: "running",
          });
          buffersRef.current.order.push(cmdId);
          refreshDerived();

          setCommandRunning(true);

          try {
            const { unlinkToolsFromAgent } = await import("../agent/modify");
            const result = await unlinkToolsFromAgent(agentId);

            buffersRef.current.byId.set(cmdId, {
              kind: "command",
              id: cmdId,
              input: msg,
              output: result.message,
              phase: "finished",
              success: result.success,
            });
            refreshDerived();
          } catch (error) {
            const errorDetails = formatErrorDetails(error, agentId);
            buffersRef.current.byId.set(cmdId, {
              kind: "command",
              id: cmdId,
              input: msg,
              output: `Failed to unlink tools: ${errorDetails}`,
              phase: "finished",
              success: false,
            });
            refreshDerived();
          } finally {
            setCommandRunning(false);
          }
          return { submitted: true };
        }

        // Special handling for /bg command - show background shell processes
        if (msg.trim() === "/bg") {
          const { backgroundProcesses } = await import(
            "../tools/impl/process_manager"
          );
          const cmdId = uid("cmd");

          let output: string;
          if (backgroundProcesses.size === 0) {
            output = "No background processes running";
          } else {
            const lines = ["Background processes:"];
            for (const [id, proc] of backgroundProcesses) {
              const status =
                proc.status === "running"
                  ? "running"
                  : proc.status === "completed"
                    ? `completed (exit ${proc.exitCode})`
                    : `failed (exit ${proc.exitCode})`;
              lines.push(`  ${id}: ${proc.command} [${status}]`);
            }
            output = lines.join("\n");
          }

          buffersRef.current.byId.set(cmdId, {
            kind: "command",
            id: cmdId,
            input: msg,
            output,
            phase: "finished",
            success: true,
          });
          buffersRef.current.order.push(cmdId);
          refreshDerived();
          return { submitted: true };
        }

        // Special handling for /download command - download agent file
        if (msg.trim() === "/download") {
          const cmdId = uid("cmd");
          buffersRef.current.byId.set(cmdId, {
            kind: "command",
            id: cmdId,
            input: msg,
            output: "Downloading agent file...",
            phase: "running",
          });
          buffersRef.current.order.push(cmdId);
          refreshDerived();

          setCommandRunning(true);

          try {
            const client = await getClient();
            const fileContent = await client.agents.exportFile(agentId);
            const fileName = `${agentId}.af`;
            writeFileSync(fileName, JSON.stringify(fileContent, null, 2));

            buffersRef.current.byId.set(cmdId, {
              kind: "command",
              id: cmdId,
              input: msg,
              output: `AgentFile downloaded to ${fileName}`,
              phase: "finished",
              success: true,
            });
            refreshDerived();
          } catch (error) {
            const errorDetails = formatErrorDetails(error, agentId);
            buffersRef.current.byId.set(cmdId, {
              kind: "command",
              id: cmdId,
              input: msg,
              output: `Failed: ${errorDetails}`,
              phase: "finished",
              success: false,
            });
            refreshDerived();
          } finally {
            setCommandRunning(false);
          }
          return { submitted: true };
        }

        // Special handling for /skill command - enter skill creation mode
        if (trimmed.startsWith("/skill")) {
          const cmdId = uid("cmd");

          // Extract optional description after `/skill`
          const [, ...rest] = trimmed.split(/\s+/);
          const description = rest.join(" ").trim();

          const initialOutput = description
            ? `Starting skill creation for: ${description}`
            : "Starting skill creation. I’ll load the skill-creator skill and ask a few questions about the skill you want to build...";

          buffersRef.current.byId.set(cmdId, {
            kind: "command",
            id: cmdId,
            input: msg,
            output: initialOutput,
            phase: "running",
          });
          buffersRef.current.order.push(cmdId);
          refreshDerived();

          setCommandRunning(true);

          try {
            // Import the skill-creation prompt
            const { SKILL_CREATOR_PROMPT } = await import(
              "../agent/promptAssets.js"
            );

            // Build system-reminder content for skill creation
            const userDescriptionLine = description
              ? `\n\nUser-provided skill description:\n${description}`
              : "\n\nThe user did not provide a description with /skill. Ask what kind of skill they want to create before proceeding.";

            const skillMessage = `<system-reminder>\n${SKILL_CREATOR_PROMPT}${userDescriptionLine}\n</system-reminder>`;

            // Mark command as finished before sending message
            buffersRef.current.byId.set(cmdId, {
              kind: "command",
              id: cmdId,
              input: msg,
              output:
                "Entered skill creation mode. Answer the assistant’s questions to design your new skill.",
              phase: "finished",
              success: true,
            });
            refreshDerived();

            // Process conversation with the skill-creation prompt
            await processConversation([
              {
                type: "message",
                role: "user",
                content: skillMessage,
              },
            ]);
          } catch (error) {
            const errorDetails = formatErrorDetails(error, agentId);
            buffersRef.current.byId.set(cmdId, {
              kind: "command",
              id: cmdId,
              input: msg,
              output: `Failed: ${errorDetails}`,
              phase: "finished",
              success: false,
            });
            refreshDerived();
          } finally {
            setCommandRunning(false);
          }

          return { submitted: true };
        }

        // Special handling for /remember command - remember something from conversation
        if (trimmed.startsWith("/remember")) {
          const cmdId = uid("cmd");

          // Extract optional description after `/remember`
          const [, ...rest] = trimmed.split(/\s+/);
          const userText = rest.join(" ").trim();

          const initialOutput = userText
            ? "Storing to memory..."
            : "Processing memory request...";

          buffersRef.current.byId.set(cmdId, {
            kind: "command",
            id: cmdId,
            input: msg,
            output: initialOutput,
            phase: "running",
          });
          buffersRef.current.order.push(cmdId);
          refreshDerived();

          setCommandRunning(true);

          try {
            // Import the remember prompt
            const { REMEMBER_PROMPT } = await import(
              "../agent/promptAssets.js"
            );

            // Build system-reminder content for memory request
            const rememberMessage = userText
              ? `<system-reminder>\n${REMEMBER_PROMPT}\n</system-reminder>${userText}`
              : `<system-reminder>\n${REMEMBER_PROMPT}\n\nThe user did not specify what to remember. Look at the recent conversation context to identify what they likely want you to remember, or ask them to clarify.\n</system-reminder>`;

            // Mark command as finished before sending message
            buffersRef.current.byId.set(cmdId, {
              kind: "command",
              id: cmdId,
              input: msg,
              output: userText
                ? "Storing to memory..."
                : "Processing memory request from conversation context...",
              phase: "finished",
              success: true,
            });
            refreshDerived();

            // Process conversation with the remember prompt
            await processConversation([
              {
                type: "message",
                role: "user",
                content: rememberMessage,
              },
            ]);
          } catch (error) {
            const errorDetails = formatErrorDetails(error, agentId);
            buffersRef.current.byId.set(cmdId, {
              kind: "command",
              id: cmdId,
              input: msg,
              output: `Failed: ${errorDetails}`,
              phase: "finished",
              success: false,
            });
            refreshDerived();
          } finally {
            setCommandRunning(false);
          }

          return { submitted: true };
        }

        // Special handling for /init command - initialize agent memory
        if (trimmed === "/init") {
          const cmdId = uid("cmd");
          buffersRef.current.byId.set(cmdId, {
            kind: "command",
            id: cmdId,
            input: msg,
            output: "Gathering project context...",
            phase: "running",
          });
          buffersRef.current.order.push(cmdId);
          refreshDerived();

          setCommandRunning(true);

          try {
            // Import the initialization prompt
            const { INITIALIZE_PROMPT } = await import(
              "../agent/promptAssets.js"
            );

            // Gather git context if available
            let gitContext = "";
            try {
              const { execSync } = await import("node:child_process");
              const cwd = process.cwd();

              // Check if we're in a git repo
              try {
                execSync("git rev-parse --git-dir", {
                  cwd,
                  stdio: "pipe",
                });

                // Gather git info
                const branch = execSync("git branch --show-current", {
                  cwd,
                  encoding: "utf-8",
                }).trim();
                const mainBranch = execSync(
                  "git symbolic-ref refs/remotes/origin/HEAD 2>/dev/null | sed 's@^refs/remotes/origin/@@' || echo 'main'",
                  { cwd, encoding: "utf-8", shell: "/bin/bash" },
                ).trim();
                const status = execSync("git status --short", {
                  cwd,
                  encoding: "utf-8",
                }).trim();
                const recentCommits = execSync(
                  "git log --oneline -10 2>/dev/null || echo 'No commits yet'",
                  { cwd, encoding: "utf-8" },
                ).trim();

                gitContext = `
## Current Project Context

**Working directory**: ${cwd}

### Git Status
- **Current branch**: ${branch}
- **Main branch**: ${mainBranch}
- **Status**:
${status || "(clean working tree)"}

### Recent Commits
${recentCommits}
`;
              } catch {
                // Not a git repo, just include working directory
                gitContext = `
## Current Project Context

**Working directory**: ${cwd}
**Git**: Not a git repository
`;
              }
            } catch {
              // execSync import failed, skip git context
            }

            // Mark command as finished before sending message
            buffersRef.current.byId.set(cmdId, {
              kind: "command",
              id: cmdId,
              input: msg,
              output:
                "Assimilating project context and defragmenting memories...",
              phase: "finished",
              success: true,
            });
            refreshDerived();

            // Send initialization prompt with git context as a system reminder
            const initMessage = `<system-reminder>\n${INITIALIZE_PROMPT}\n${gitContext}\n</system-reminder>`;

            // Process conversation with the init prompt
            await processConversation([
              {
                type: "message",
                role: "user",
                content: initMessage,
              },
            ]);
          } catch (error) {
            const errorDetails = formatErrorDetails(error, agentId);
            buffersRef.current.byId.set(cmdId, {
              kind: "command",
              id: cmdId,
              input: msg,
              output: `Failed: ${errorDetails}`,
              phase: "finished",
              success: false,
            });
            refreshDerived();
          } finally {
            setCommandRunning(false);
          }
          return { submitted: true };
        }

        // Immediately add command to transcript with "running" phase
        const cmdId = uid("cmd");
        buffersRef.current.byId.set(cmdId, {
          kind: "command",
          id: cmdId,
          input: msg,
          output: "",
          phase: "running",
        });
        buffersRef.current.order.push(cmdId);
        refreshDerived();

        // Lock input during async operation
        setCommandRunning(true);

        try {
          const { executeCommand } = await import("./commands/registry");
          const result = await executeCommand(msg);

          // Update the same command with result
          buffersRef.current.byId.set(cmdId, {
            kind: "command",
            id: cmdId,
            input: msg,
            output: result.output,
            phase: "finished",
            success: result.success,
          });
          refreshDerived();
        } catch (error) {
          // Mark command as failed if executeCommand throws
          const errorDetails = formatErrorDetails(error, agentId);
          buffersRef.current.byId.set(cmdId, {
            kind: "command",
            id: cmdId,
            input: msg,
            output: `Failed: ${errorDetails}`,
            phase: "finished",
            success: false,
          });
          refreshDerived();
        } finally {
          // Unlock input
          setCommandRunning(false);
        }
        return { submitted: true }; // Don't send commands to Letta agent
      }

      // Build message content from display value (handles placeholders for text/images)
      const contentParts = buildMessageContentFromDisplay(msg);

      // Prepend plan mode reminder if in plan mode
      const planModeReminder = getPlanModeReminder();

      // Prepend skill unload reminder if skills are loaded (using cached flag)
      const skillUnloadReminder = getSkillUnloadReminder();

      // Prepend session context on first message of CLI session (if enabled)
      let sessionContextReminder = "";
      const sessionContextEnabled = settingsManager.getSetting(
        "sessionContextEnabled",
      );
      if (!hasSentSessionContextRef.current && sessionContextEnabled) {
        const { buildSessionContext } = await import(
          "./helpers/sessionContext"
        );
        sessionContextReminder = buildSessionContext({
          agentInfo: {
            id: agentId,
            name: agentName,
            description: agentDescription,
            lastRunAt: agentLastRunAt,
          },
        });
        hasSentSessionContextRef.current = true;
      }

      // Combine reminders with content (session context first, then plan mode, then skill unload)
      const allReminders =
        sessionContextReminder + planModeReminder + skillUnloadReminder;
      const messageContent =
        allReminders && typeof contentParts === "string"
          ? allReminders + contentParts
          : Array.isArray(contentParts) && allReminders
            ? [{ type: "text" as const, text: allReminders }, ...contentParts]
            : contentParts;

      // Append the user message to transcript IMMEDIATELY (optimistic update)
      const userId = uid("user");
      buffersRef.current.byId.set(userId, {
        kind: "user",
        id: userId,
        text: msg,
      });
      buffersRef.current.order.push(userId);

      // Reset token counter for this turn (only count the agent's response)
      buffersRef.current.tokenCount = 0;
      // Rotate to a new thinking message for this turn
      setThinkingMessage(getRandomThinkingMessage(agentName));
      // Show streaming state immediately for responsiveness
      setStreaming(true);
      refreshDerived();

      // Check for pending approvals before sending message (skip if we already have
      // a queued approval response to send first).
      if (CHECK_PENDING_APPROVALS_BEFORE_SEND && !queuedApprovalResults) {
        try {
          const client = await getClient();
          // Fetch fresh agent state to check for pending approvals with accurate in-context messages
          const agent = await client.agents.retrieve(agentId);
          const { pendingApprovals: existingApprovals } = await getResumeData(
            client,
            agent,
          );

          // Check if user cancelled while we were fetching approval state
          if (
            userCancelledRef.current ||
            abortControllerRef.current?.signal.aborted
          ) {
            // User hit ESC during the check - abort and clean up
            buffersRef.current.byId.delete(userId);
            const orderIndex = buffersRef.current.order.indexOf(userId);
            if (orderIndex !== -1) {
              buffersRef.current.order.splice(orderIndex, 1);
            }
            setStreaming(false);
            refreshDerived();
            return { submitted: false };
          }

          if (existingApprovals && existingApprovals.length > 0) {
            // There are pending approvals - show them and DON'T send the message yet
            // The message will be restored to the input field for the user to decide

            // Remove the optimistic user message from transcript to avoid duplication
            buffersRef.current.byId.delete(userId);
            const orderIndex = buffersRef.current.order.indexOf(userId);
            if (orderIndex !== -1) {
              buffersRef.current.order.splice(orderIndex, 1);
            }

            setStreaming(false); // Stop streaming indicator
            setPendingApprovals(existingApprovals);

            // Analyze approval contexts for ALL pending approvals
            const contexts = await Promise.all(
              existingApprovals.map(async (approval) => {
                const parsedArgs = safeJsonParseOr<Record<string, unknown>>(
                  approval.toolArgs,
                  {},
                );
                return await analyzeToolApproval(approval.toolName, parsedArgs);
              }),
            );

            // Check again after async approval analysis
            if (
              userCancelledRef.current ||
              abortControllerRef.current?.signal.aborted
            ) {
              // User cancelled during analysis - don't show dialog
              setStreaming(false);
              refreshDerived();
              return { submitted: false };
            }

            setApprovalContexts(contexts);

            // Refresh to remove the message from UI
            refreshDerived();

            // Return false = message NOT submitted, will be restored to input
            return { submitted: false };
          }
        } catch (_error) {
          // If check fails, proceed anyway (don't block user)
        }
      }

      // Start the conversation loop. If we have queued approval results from an interrupted
      // client-side execution, send them first before the new user message.
      const initialInput: Array<MessageCreate | ApprovalCreate> = [];

      if (queuedApprovalResults) {
        initialInput.push({
          type: "approval",
          approvals: queuedApprovalResults,
        });
        setQueuedApprovalResults(null);
      }

      initialInput.push({
        type: "message",
        role: "user",
        content: messageContent as unknown as MessageCreate["content"],
      });

      await processConversation(initialInput);

      // Clean up placeholders after submission
      clearPlaceholdersInText(msg);

      return { submitted: true };
    },
    [
      streaming,
      commandRunning,
      processConversation,
      refreshDerived,
      agentId,
      agentName,
      agentDescription,
      agentLastRunAt,
      handleExit,
      isExecutingTool,
      queuedApprovalResults,
      pendingApprovals,
      profileConfirmPending,
      handleAgentSelect,
      tokenStreamingEnabled,
      isAgentBusy,
    ],
  );

  const onSubmitRef = useRef(onSubmit);
  useEffect(() => {
    onSubmitRef.current = onSubmit;
  }, [onSubmit]);

  // Process queued messages when streaming ends
  useEffect(() => {
    if (
      !streaming &&
      messageQueue.length > 0 &&
      pendingApprovals.length === 0 &&
      !commandRunning &&
      !isExecutingTool &&
      !anySelectorOpen && // Don't dequeue while a selector/overlay is open
      !waitingForQueueCancelRef.current && // Don't dequeue while waiting for cancel
      !userCancelledRef.current // Don't dequeue if user just cancelled
    ) {
      const [firstMessage, ...rest] = messageQueue;
      setMessageQueue(rest);

      // Submit the first message using the normal submit flow
      // This ensures all setup (reminders, UI updates, etc.) happens correctly
      onSubmitRef.current(firstMessage);
    }
  }, [
    streaming,
    messageQueue,
    pendingApprovals,
    commandRunning,
    isExecutingTool,
    anySelectorOpen,
  ]);

  // Helper to send all approval results when done
  const sendAllResults = useCallback(
    async (
      additionalDecision?:
        | { type: "approve"; approval: ApprovalRequest }
        | { type: "deny"; approval: ApprovalRequest; reason: string },
    ) => {
      try {
        // Don't send results if user has already cancelled
        if (
          userCancelledRef.current ||
          abortControllerRef.current?.signal.aborted
        ) {
          setStreaming(false);
          setIsExecutingTool(false);
          setPendingApprovals([]);
          setApprovalContexts([]);
          setApprovalResults([]);
          setAutoHandledResults([]);
          setAutoDeniedApprovals([]);
          return;
        }

        // Snapshot current state before clearing dialog
        const approvalResultsSnapshot = [...approvalResults];
        const autoHandledSnapshot = [...autoHandledResults];
        const autoDeniedSnapshot = [...autoDeniedApprovals];
        const pendingSnapshot = [...pendingApprovals];

        // Clear dialog state immediately so UI updates right away
        setPendingApprovals([]);
        setApprovalContexts([]);
        setApprovalResults([]);
        setAutoHandledResults([]);
        setAutoDeniedApprovals([]);

        // Show "thinking" state and lock input while executing approved tools client-side
        setStreaming(true);

        const approvalAbortController = new AbortController();
        toolAbortControllerRef.current = approvalAbortController;

        // Combine all decisions using snapshots
        const allDecisions = [
          ...approvalResultsSnapshot,
          ...(additionalDecision ? [additionalDecision] : []),
        ];

        // Execute approved tools and format results using shared function
        const { executeApprovalBatch } = await import(
          "../agent/approval-execution"
        );
        const executedResults = await executeApprovalBatch(
          allDecisions,
          (chunk) => {
            onChunk(buffersRef.current, chunk);
            // Also log errors to the UI error display
            if (
              chunk.status === "error" &&
              chunk.message_type === "tool_return_message"
            ) {
              const isToolError = chunk.tool_return?.startsWith(
                "Error executing tool:",
              );
              if (isToolError) {
                appendError(chunk.tool_return);
              }
            }
            // Flush UI so completed tools show up while the batch continues
            refreshDerived();
          },
          { abortSignal: approvalAbortController.signal },
        );

        // Combine with auto-handled and auto-denied results using snapshots
        const allResults = [
          ...autoHandledSnapshot.map((ar) => ({
            type: "tool" as const,
            tool_call_id: ar.toolCallId,
            tool_return: ar.result.toolReturn,
            status: ar.result.status,
            stdout: ar.result.stdout,
            stderr: ar.result.stderr,
          })),
          ...autoDeniedSnapshot.map((ad) => ({
            type: "approval" as const,
            tool_call_id: ad.approval.toolCallId,
            approve: false,
            reason: ad.reason,
          })),
          ...executedResults,
        ];

        // Dev-only validation: ensure outgoing IDs match expected IDs (using snapshots)
        if (process.env.NODE_ENV !== "production") {
          // Include ALL tool call IDs: auto-handled, auto-denied, and pending approvals
          const expectedIds = new Set([
            ...autoHandledSnapshot.map((ar) => ar.toolCallId),
            ...autoDeniedSnapshot.map((ad) => ad.approval.toolCallId),
            ...pendingSnapshot.map((a) => a.toolCallId),
          ]);
          const sendingIds = new Set(
            allResults.map((r) => r.tool_call_id).filter(Boolean),
          );

          const setsEqual = (a: Set<string>, b: Set<string>) =>
            a.size === b.size && [...a].every((id) => b.has(id));

          if (!setsEqual(expectedIds, sendingIds)) {
            console.error("[BUG] Approval ID mismatch detected");
            console.error("Expected IDs:", Array.from(expectedIds));
            console.error("Sending IDs:", Array.from(sendingIds));
            throw new Error(
              "Approval ID mismatch - refusing to send mismatched IDs",
            );
          }
        }

        // Rotate to a new thinking message
        setThinkingMessage(getRandomThinkingMessage(agentName));
        refreshDerived();

        const wasAborted = approvalAbortController.signal.aborted;
        const userCancelled =
          userCancelledRef.current ||
          abortControllerRef.current?.signal.aborted;

        if (wasAborted || userCancelled) {
          // Queue results to send alongside the next user message (if not cancelled entirely)
          if (!userCancelled) {
            setQueuedApprovalResults(allResults as ApprovalResult[]);
          }
          setStreaming(false);
        } else {
          // Continue conversation with all results
          await processConversation([
            {
              type: "approval",
              approvals: allResults as ApprovalResult[],
            },
          ]);
        }
      } finally {
        // Always release the execution guard, even if an error occurred
        setIsExecutingTool(false);
        toolAbortControllerRef.current = null;
      }
    },
    [
      approvalResults,
      autoHandledResults,
      autoDeniedApprovals,
      pendingApprovals,
      processConversation,
      refreshDerived,
      appendError,
      agentName,
    ],
  );

  // Handle approval callbacks - sequential review
  const handleApproveCurrent = useCallback(async () => {
    if (isExecutingTool) return;

    const currentIndex = approvalResults.length;
    const currentApproval = pendingApprovals[currentIndex];

    if (!currentApproval) return;

    setIsExecutingTool(true);

    try {
      // Store approval decision (don't execute yet - batch execute after all approvals)
      const decision = {
        type: "approve" as const,
        approval: currentApproval,
      };

      // Check if we're done with all approvals
      if (currentIndex + 1 >= pendingApprovals.length) {
        // All approvals collected, execute and send to backend
        // sendAllResults owns the lock release via its finally block
        await sendAllResults(decision);
      } else {
        // Not done yet, store decision and show next approval
        setApprovalResults((prev) => [...prev, decision]);
        setIsExecutingTool(false);
      }
    } catch (e) {
      const errorDetails = formatErrorDetails(e, agentId);
      appendError(errorDetails);
      setStreaming(false);
      setIsExecutingTool(false);
    }
  }, [
    agentId,
    pendingApprovals,
    approvalResults,
    sendAllResults,
    appendError,
    isExecutingTool,
  ]);

  const handleApproveAlways = useCallback(
    async (scope?: "project" | "session") => {
      if (isExecutingTool) return;

      // For now, just handle the first approval with approve-always
      // TODO: Support approve-always for multiple approvals
      if (pendingApprovals.length === 0 || approvalContexts.length === 0)
        return;

      const currentIndex = approvalResults.length;
      const approvalContext = approvalContexts[currentIndex];
      if (!approvalContext) return;

      const rule = approvalContext.recommendedRule;
      const actualScope = scope || approvalContext.defaultScope;

      // Save the permission rule
      await savePermissionRule(rule, "allow", actualScope);

      // Show confirmation in transcript
      const scopeText =
        actualScope === "session" ? " (session only)" : " (project)";
      const cmdId = uid("cmd");
      buffersRef.current.byId.set(cmdId, {
        kind: "command",
        id: cmdId,
        input: "/approve-always",
        output: `Added permission: ${rule}${scopeText}`,
      });
      buffersRef.current.order.push(cmdId);
      refreshDerived();

      // Approve current tool (handleApproveCurrent manages the execution guard)
      await handleApproveCurrent();
    },
    [
      approvalResults,
      approvalContexts,
      pendingApprovals,
      handleApproveCurrent,
      refreshDerived,
      isExecutingTool,
    ],
  );

  const handleDenyCurrent = useCallback(
    async (reason: string) => {
      if (isExecutingTool) return;

      const currentIndex = approvalResults.length;
      const currentApproval = pendingApprovals[currentIndex];

      if (!currentApproval) return;

      setIsExecutingTool(true);

      try {
        // Store denial decision
        const decision = {
          type: "deny" as const,
          approval: currentApproval,
          reason: reason || "User denied the tool execution",
        };

        // Check if we're done with all approvals
        if (currentIndex + 1 >= pendingApprovals.length) {
          // All approvals collected, execute and send to backend
          // sendAllResults owns the lock release via its finally block
          setThinkingMessage(getRandomThinkingMessage(agentName));
          await sendAllResults(decision);
        } else {
          // Not done yet, store decision and show next approval
          setApprovalResults((prev) => [...prev, decision]);
          setIsExecutingTool(false);
        }
      } catch (e) {
        const errorDetails = formatErrorDetails(e, agentId);
        appendError(errorDetails);
        setStreaming(false);
        setIsExecutingTool(false);
      }
    },
    [
      agentId,
      pendingApprovals,
      approvalResults,
      sendAllResults,
      appendError,
      isExecutingTool,
      agentName,
    ],
  );

  // Cancel all pending approvals - queue denials to send with next message
  // Similar to interrupt flow during tool execution
  const handleCancelApprovals = useCallback(() => {
    if (pendingApprovals.length === 0) return;

    // Create denial results for all pending approvals and queue for next message
    const denialResults = pendingApprovals.map((approval) => ({
      type: "approval" as const,
      tool_call_id: approval.toolCallId,
      approve: false,
      reason: "User cancelled the approval",
    }));
    setQueuedApprovalResults(denialResults);

    // Mark the pending approval tool calls as cancelled in the buffers
    markIncompleteToolsAsCancelled(buffersRef.current);
    refreshDerived();

    // Clear all approval state
    setPendingApprovals([]);
    setApprovalContexts([]);
    setApprovalResults([]);
    setAutoHandledResults([]);
    setAutoDeniedApprovals([]);
  }, [pendingApprovals, refreshDerived]);

  const handleModelSelect = useCallback(
    async (modelId: string) => {
      await withCommandLock(async () => {
        // Declare cmdId outside try block so it's accessible in catch
        let cmdId: string | null = null;

        try {
          // Find the selected model from models.json first (for loading message)
          const { models } = await import("../agent/model");
          const selectedModel = models.find((m) => m.id === modelId);

          if (!selectedModel) {
            // Create a failed command in the transcript
            cmdId = uid("cmd");
            buffersRef.current.byId.set(cmdId, {
              kind: "command",
              id: cmdId,
              input: `/model ${modelId}`,
              output: `Model not found: ${modelId}`,
              phase: "finished",
              success: false,
            });
            buffersRef.current.order.push(cmdId);
            refreshDerived();
            return;
          }

          // Immediately add command to transcript with "running" phase and loading message
          cmdId = uid("cmd");
          buffersRef.current.byId.set(cmdId, {
            kind: "command",
            id: cmdId,
            input: `/model ${modelId}`,
            output: `Switching model to ${selectedModel.label}...`,
            phase: "running",
          });
          buffersRef.current.order.push(cmdId);
          refreshDerived();

          // Update the agent with new model and config args
          const { updateAgentLLMConfig } = await import("../agent/modify");

          const updatedConfig = await updateAgentLLMConfig(
            agentId,
            selectedModel.handle,
            selectedModel.updateArgs,
          );
          setLlmConfig(updatedConfig);

          // After switching models, only switch toolset if it actually changes
          const { isOpenAIModel, isGeminiModel } = await import(
            "../tools/manager"
          );
          const targetToolset:
            | "codex"
            | "codex_snake"
            | "default"
            | "gemini"
            | "gemini_snake"
            | "none" = isOpenAIModel(selectedModel.handle ?? "")
            ? "codex"
            : isGeminiModel(selectedModel.handle ?? "")
              ? "gemini"
              : "default";

          let toolsetName:
            | "codex"
            | "codex_snake"
            | "default"
            | "gemini"
            | "gemini_snake"
            | "none"
            | null = null;
          if (currentToolset !== targetToolset) {
            const { switchToolsetForModel } = await import("../tools/toolset");
            toolsetName = await switchToolsetForModel(
              selectedModel.handle ?? "",
              agentId,
            );
            setCurrentToolset(toolsetName);
          }

          // Update the same command with final result (include toolset info only if changed)
          const autoToolsetLine = toolsetName
            ? `Automatically switched toolset to ${toolsetName}. Use /toolset to change back if desired.\nConsider switching to a different system prompt using /system to match.`
            : null;
          const outputLines = [
            `Switched to ${selectedModel.label}`,
            ...(autoToolsetLine ? [autoToolsetLine] : []),
          ].join("\n");

          buffersRef.current.byId.set(cmdId, {
            kind: "command",
            id: cmdId,
            input: `/model ${modelId}`,
            output: outputLines,
            phase: "finished",
            success: true,
          });
          refreshDerived();
        } catch (error) {
          // Mark command as failed (only if cmdId was created)
          const errorDetails = formatErrorDetails(error, agentId);
          if (cmdId) {
            buffersRef.current.byId.set(cmdId, {
              kind: "command",
              id: cmdId,
              input: `/model ${modelId}`,
              output: `Failed to switch model: ${errorDetails}`,
              phase: "finished",
              success: false,
            });
            refreshDerived();
          }
        }
      });
    },
    [agentId, refreshDerived, currentToolset, withCommandLock],
  );

  const handleSystemPromptSelect = useCallback(
    async (promptId: string) => {
      await withCommandLock(async () => {
        const cmdId = uid("cmd");

        try {
          // Find the selected prompt
          const { SYSTEM_PROMPTS } = await import("../agent/promptAssets");
          const selectedPrompt = SYSTEM_PROMPTS.find((p) => p.id === promptId);

          if (!selectedPrompt) {
            buffersRef.current.byId.set(cmdId, {
              kind: "command",
              id: cmdId,
              input: `/system ${promptId}`,
              output: `System prompt not found: ${promptId}`,
              phase: "finished",
              success: false,
            });
            buffersRef.current.order.push(cmdId);
            refreshDerived();
            return;
          }

          // Immediately add command to transcript with "running" phase
          buffersRef.current.byId.set(cmdId, {
            kind: "command",
            id: cmdId,
            input: `/system ${promptId}`,
            output: `Switching system prompt to ${selectedPrompt.label}...`,
            phase: "running",
          });
          buffersRef.current.order.push(cmdId);
          refreshDerived();

          // Update the agent's system prompt
          const { updateAgentSystemPrompt } = await import("../agent/modify");
          const result = await updateAgentSystemPrompt(
            agentId,
            selectedPrompt.content,
          );

          if (result.success) {
            setCurrentSystemPromptId(promptId);
            buffersRef.current.byId.set(cmdId, {
              kind: "command",
              id: cmdId,
              input: `/system ${promptId}`,
              output: `Switched system prompt to ${selectedPrompt.label}`,
              phase: "finished",
              success: true,
            });
          } else {
            buffersRef.current.byId.set(cmdId, {
              kind: "command",
              id: cmdId,
              input: `/system ${promptId}`,
              output: result.message,
              phase: "finished",
              success: false,
            });
          }
          refreshDerived();
        } catch (error) {
          const errorDetails = formatErrorDetails(error, agentId);
          buffersRef.current.byId.set(cmdId, {
            kind: "command",
            id: cmdId,
            input: `/system ${promptId}`,
            output: `Failed to switch system prompt: ${errorDetails}`,
            phase: "finished",
            success: false,
          });
          refreshDerived();
        }
      });
    },
    [agentId, refreshDerived, withCommandLock],
  );

  const handleToolsetSelect = useCallback(
    async (
      toolsetId:
        | "codex"
        | "codex_snake"
        | "default"
        | "gemini"
        | "gemini_snake"
        | "none",
    ) => {
      await withCommandLock(async () => {
        const cmdId = uid("cmd");

        try {
          // Immediately add command to transcript with "running" phase
          buffersRef.current.byId.set(cmdId, {
            kind: "command",
            id: cmdId,
            input: `/toolset ${toolsetId}`,
            output: `Switching toolset to ${toolsetId}...`,
            phase: "running",
          });
          buffersRef.current.order.push(cmdId);
          refreshDerived();

          // Force switch to the selected toolset
          const { forceToolsetSwitch } = await import("../tools/toolset");
          await forceToolsetSwitch(toolsetId, agentId);
          setCurrentToolset(toolsetId);

          // Update the command with final result
          buffersRef.current.byId.set(cmdId, {
            kind: "command",
            id: cmdId,
            input: `/toolset ${toolsetId}`,
            output: `Switched toolset to ${toolsetId}`,
            phase: "finished",
            success: true,
          });
          refreshDerived();
        } catch (error) {
          const errorDetails = formatErrorDetails(error, agentId);
          buffersRef.current.byId.set(cmdId, {
            kind: "command",
            id: cmdId,
            input: `/toolset ${toolsetId}`,
            output: `Failed to switch toolset: ${errorDetails}`,
            phase: "finished",
            success: false,
          });
          refreshDerived();
        }
      });
    },
    [agentId, refreshDerived, withCommandLock],
  );

  // Handle escape when profile confirmation is pending
  const handleProfileEscapeCancel = useCallback(() => {
    if (profileConfirmPending) {
      const { cmdId, name } = profileConfirmPending;
      buffersRef.current.byId.set(cmdId, {
        kind: "command",
        id: cmdId,
        input: `/profile load ${name}`,
        output: "Cancelled",
        phase: "finished",
        success: false,
      });
      refreshDerived();
      setProfileConfirmPending(null);
    }
  }, [profileConfirmPending, refreshDerived]);

  // Track permission mode changes for UI updates
  const [uiPermissionMode, setUiPermissionMode] = useState(
    permissionMode.getMode(),
  );

  const handlePlanApprove = useCallback(
    async (acceptEdits: boolean = false) => {
      const currentIndex = approvalResults.length;
      const approval = pendingApprovals[currentIndex];
      if (!approval) return;

      const isLast = currentIndex + 1 >= pendingApprovals.length;

      // Exit plan mode
      const newMode = acceptEdits ? "acceptEdits" : "default";
      permissionMode.setMode(newMode);
      setUiPermissionMode(newMode);

      try {
        // Execute ExitPlanMode tool to get the result
        const parsedArgs = safeJsonParseOr<Record<string, unknown>>(
          approval.toolArgs,
          {},
        );
        const toolResult = await executeTool("ExitPlanMode", parsedArgs);

        // Update buffers with tool return
        onChunk(buffersRef.current, {
          message_type: "tool_return_message",
          id: "dummy",
          date: new Date().toISOString(),
          tool_call_id: approval.toolCallId,
          tool_return: toolResult.toolReturn,
          status: toolResult.status,
          stdout: toolResult.stdout,
          stderr: toolResult.stderr,
        });

        setThinkingMessage(getRandomThinkingMessage(agentName));
        refreshDerived();

        const decision = {
          type: "approve" as const,
          approval,
          precomputedResult: toolResult,
        };

        if (isLast) {
          setIsExecutingTool(true);
          await sendAllResults(decision);
        } else {
          setApprovalResults((prev) => [...prev, decision]);
        }
      } catch (e) {
        const errorDetails = formatErrorDetails(e, agentId);
        appendError(errorDetails);
        setStreaming(false);
      }
    },
    [
      agentId,
      pendingApprovals,
      approvalResults,
      sendAllResults,
      appendError,
      refreshDerived,
      agentName,
    ],
  );

  const handlePlanKeepPlanning = useCallback(
    async (reason: string) => {
      const currentIndex = approvalResults.length;
      const approval = pendingApprovals[currentIndex];
      if (!approval) return;

      const isLast = currentIndex + 1 >= pendingApprovals.length;

      // Stay in plan mode
      const denialReason =
        reason ||
        "The user doesn't want to proceed with this tool use. The tool use was rejected (eg. if it was a file edit, the new_string was NOT written to the file). STOP what you are doing and wait for the user to tell you how to proceed.";

      const decision = {
        type: "deny" as const,
        approval,
        reason: denialReason,
      };

      if (isLast) {
        setIsExecutingTool(true);
        await sendAllResults(decision);
      } else {
        setApprovalResults((prev) => [...prev, decision]);
      }
    },
    [pendingApprovals, approvalResults, sendAllResults],
  );

  // Auto-reject ExitPlanMode if plan file doesn't exist
  useEffect(() => {
    const currentIndex = approvalResults.length;
    const approval = pendingApprovals[currentIndex];
    if (approval?.toolName === "ExitPlanMode" && !planFileExists()) {
      const planFilePath = permissionMode.getPlanFilePath();
      handlePlanKeepPlanning(
        `You must write your plan to the plan file before exiting plan mode.\n` +
          `Plan file path: ${planFilePath || "not set"}\n` +
          `Use the Write tool to create your plan, then call ExitPlanMode again.`,
      );
    }
  }, [pendingApprovals, approvalResults.length, handlePlanKeepPlanning]);

  const handleQuestionSubmit = useCallback(
    async (answers: Record<string, string>) => {
      const currentIndex = approvalResults.length;
      const approval = pendingApprovals[currentIndex];
      if (!approval) return;

      const isLast = currentIndex + 1 >= pendingApprovals.length;

      // Get questions from approval args
      const questions = getQuestionsFromApproval(approval);

      // Format the answer string like Claude Code does
      const answerParts = questions.map((q) => {
        const answer = answers[q.question] || "";
        return `"${q.question}"="${answer}"`;
      });
      const toolReturn = `User has answered your questions: ${answerParts.join(", ")}. You can now continue with the user's answers in mind.`;

      const precomputedResult: ToolExecutionResult = {
        toolReturn,
        status: "success",
      };

      // Update buffers with tool return
      onChunk(buffersRef.current, {
        message_type: "tool_return_message",
        id: "dummy",
        date: new Date().toISOString(),
        tool_call_id: approval.toolCallId,
        tool_return: toolReturn,
        status: "success",
        stdout: null,
        stderr: null,
      });

      setThinkingMessage(getRandomThinkingMessage(agentName));
      refreshDerived();

      const decision = {
        type: "approve" as const,
        approval,
        precomputedResult,
      };

      if (isLast) {
        setIsExecutingTool(true);
        await sendAllResults(decision);
      } else {
        setApprovalResults((prev) => [...prev, decision]);
      }
    },
    [
      pendingApprovals,
      approvalResults,
      sendAllResults,
      refreshDerived,
      agentName,
    ],
  );

  const handleEnterPlanModeApprove = useCallback(async () => {
    const currentIndex = approvalResults.length;
    const approval = pendingApprovals[currentIndex];
    if (!approval) return;

    const isLast = currentIndex + 1 >= pendingApprovals.length;

    // Generate plan file path
    const planFilePath = generatePlanFilePath();

    // Toggle plan mode on and store plan file path
    permissionMode.setMode("plan");
    permissionMode.setPlanFilePath(planFilePath);
    setUiPermissionMode("plan");

    // Get the tool return message from the implementation
    const toolReturn = `Entered plan mode. You should now focus on exploring the codebase and designing an implementation approach.

In plan mode, you should:
1. Thoroughly explore the codebase to understand existing patterns
2. Identify similar features and architectural approaches
3. Consider multiple approaches and their trade-offs
4. Use AskUserQuestion if you need to clarify the approach
5. Design a concrete implementation strategy
6. When ready, use ExitPlanMode to present your plan for approval

Remember: DO NOT write or edit any files yet. This is a read-only exploration and planning phase.

Plan file path: ${planFilePath}`;

    const precomputedResult: ToolExecutionResult = {
      toolReturn,
      status: "success",
    };

    // Update buffers with tool return
    onChunk(buffersRef.current, {
      message_type: "tool_return_message",
      id: "dummy",
      date: new Date().toISOString(),
      tool_call_id: approval.toolCallId,
      tool_return: toolReturn,
      status: "success",
      stdout: null,
      stderr: null,
    });

    setThinkingMessage(getRandomThinkingMessage(agentName));
    refreshDerived();

    const decision = {
      type: "approve" as const,
      approval,
      precomputedResult,
    };

    if (isLast) {
      setIsExecutingTool(true);
      await sendAllResults(decision);
    } else {
      setApprovalResults((prev) => [...prev, decision]);
    }
  }, [
    pendingApprovals,
    approvalResults,
    sendAllResults,
    refreshDerived,
    agentName,
  ]);

  const handleEnterPlanModeReject = useCallback(async () => {
    const currentIndex = approvalResults.length;
    const approval = pendingApprovals[currentIndex];
    if (!approval) return;

    const isLast = currentIndex + 1 >= pendingApprovals.length;

    const rejectionReason =
      "User chose to skip plan mode and start implementing directly.";

    const decision = {
      type: "deny" as const,
      approval,
      reason: rejectionReason,
    };

    if (isLast) {
      setIsExecutingTool(true);
      await sendAllResults(decision);
    } else {
      setApprovalResults((prev) => [...prev, decision]);
    }
  }, [pendingApprovals, approvalResults, sendAllResults]);

  // Live area shows only in-progress items
  const liveItems = useMemo(() => {
    return lines.filter((ln) => {
      if (!("phase" in ln)) return false;
      if (ln.kind === "command") {
        return ln.phase === "running";
      }
      if (ln.kind === "tool_call") {
        // Skip Task tool_calls - SubagentGroupDisplay handles them
        if (ln.name && isTaskTool(ln.name)) {
          return false;
        }
        // Always show other tool calls in progress
        return ln.phase !== "finished";
      }
      if (!tokenStreamingEnabled && ln.phase === "streaming") return false;
      return ln.phase === "streaming";
    });
  }, [lines, tokenStreamingEnabled]);

  // Commit welcome snapshot once when ready for fresh sessions (no history)
  // Wait for agentProvenance to be available for new agents (continueSession=false)
  useEffect(() => {
    if (
      loadingState === "ready" &&
      !welcomeCommittedRef.current &&
      messageHistory.length === 0
    ) {
      // For new agents, wait until provenance is available
      // For resumed agents, provenance stays null (that's expected)
      if (!continueSession && !agentProvenance) {
        return; // Wait for provenance to be set
      }
      welcomeCommittedRef.current = true;
      setStaticItems((prev) => [
        ...prev,
        {
          kind: "welcome",
          id: `welcome-${Date.now().toString(36)}`,
          snapshot: {
            continueSession,
            agentState,
            agentProvenance,
            terminalWidth: columns,
          },
        },
      ]);

      // Add status line showing agent info
      const agentUrl = agentState?.id
        ? `https://app.letta.com/agents/${agentState.id}`
        : null;
      const statusId = `status-agent-${Date.now().toString(36)}`;
      const hints = getAgentStatusHints(
        !!continueSession,
        agentState,
        agentProvenance,
      );
      // For resumed agents, show the agent name if it has one (profile name)
      const resumedMessage = continueSession
        ? agentState?.name
          ? `Resumed **${agentState.name}**`
          : "Resumed agent"
        : "Created a new agent (use /pin to save, /pinned or /resume to switch)";

      const agentNameLine =
        !continueSession && agentState?.name
          ? `→ Agent: ${agentState.name} (use /rename to rename)`
          : "";

      const statusLines = [
        resumedMessage,
        agentNameLine,
        agentUrl ? `→ ${agentUrl}` : "",
        ...hints,
      ].filter(Boolean);

      buffersRef.current.byId.set(statusId, {
        kind: "status",
        id: statusId,
        lines: statusLines,
      });
      buffersRef.current.order.push(statusId);
      refreshDerived();
    }
  }, [
    loadingState,
    continueSession,
    messageHistory.length,
    columns,
    agentProvenance,
    agentState,
    refreshDerived,
  ]);

  return (
    <Box key={resumeKey} flexDirection="column" gap={1}>
      <Static
        key={staticRenderEpoch}
        items={staticItems}
        style={{ flexDirection: "column" }}
      >
        {(item: StaticItem, index: number) => (
          <Box key={item.id} marginTop={index > 0 ? 1 : 0}>
            {item.kind === "welcome" ? (
              <WelcomeScreen loadingState="ready" {...item.snapshot} />
            ) : item.kind === "user" ? (
              <UserMessage line={item} />
            ) : item.kind === "reasoning" ? (
              <ReasoningMessage line={item} />
            ) : item.kind === "assistant" ? (
              <AssistantMessage line={item} />
            ) : item.kind === "tool_call" ? (
              <ToolCallMessage line={item} />
            ) : item.kind === "subagent_group" ? (
              <SubagentGroupStatic agents={item.agents} />
            ) : item.kind === "error" ? (
              <ErrorMessage line={item} />
            ) : item.kind === "status" ? (
              <StatusMessage line={item} />
            ) : item.kind === "separator" ? (
              <Text dimColor>{"─".repeat(columns)}</Text>
            ) : item.kind === "command" ? (
              <CommandMessage line={item} />
            ) : null}
          </Box>
        )}
      </Static>

      <Box flexDirection="column" gap={1}>
        {/* Loading screen / intro text */}
        {loadingState !== "ready" && (
          <WelcomeScreen
            loadingState={loadingState}
            continueSession={continueSession}
            agentState={agentState}
          />
        )}

        {loadingState === "ready" && (
          <>
            {/* Transcript */}
            {liveItems.length > 0 && pendingApprovals.length === 0 && (
              <Box flexDirection="column">
                {liveItems.map((ln) => (
                  <Box key={ln.id} marginTop={1}>
                    {ln.kind === "user" ? (
                      <UserMessage line={ln} />
                    ) : ln.kind === "reasoning" ? (
                      <ReasoningMessage line={ln} />
                    ) : ln.kind === "assistant" ? (
                      <AssistantMessage line={ln} />
                    ) : ln.kind === "tool_call" ? (
                      <ToolCallMessage line={ln} />
                    ) : ln.kind === "error" ? (
                      <ErrorMessage line={ln} />
                    ) : ln.kind === "status" ? (
                      <StatusMessage line={ln} />
                    ) : ln.kind === "command" ? (
                      <CommandMessage line={ln} />
                    ) : null}
                  </Box>
                ))}
              </Box>
            )}

            {/* Subagent group display - shows running/completed subagents */}
            <SubagentGroupDisplay />

            {/* Ensure 1 blank line above input when there are no live items */}
            {liveItems.length === 0 && <Box height={1} />}

            {/* Show exit stats when exiting */}
            {showExitStats && (
              <SessionStatsComponent
                stats={sessionStatsRef.current.getSnapshot()}
                agentId={agentId}
              />
            )}

            {/* Input row - always mounted to preserve state */}
            <Input
              visible={
                !showExitStats &&
                pendingApprovals.length === 0 &&
                !anySelectorOpen
              }
              streaming={
                streaming && !abortControllerRef.current?.signal.aborted
              }
              tokenCount={tokenCount}
              thinkingMessage={thinkingMessage}
              onSubmit={onSubmit}
              permissionMode={uiPermissionMode}
              onPermissionModeChange={setUiPermissionMode}
              onExit={handleExit}
              onInterrupt={handleInterrupt}
              interruptRequested={interruptRequested}
              agentId={agentId}
              agentName={agentName}
              currentModel={currentModelDisplay}
              messageQueue={messageQueue}
              onEnterQueueEditMode={handleEnterQueueEditMode}
              onEscapeCancel={
                profileConfirmPending ? handleProfileEscapeCancel : undefined
              }
            />

            {/* Model Selector - conditionally mounted as overlay */}
            {activeOverlay === "model" && (
              <ModelSelector
                currentModel={
                  llmConfig?.model_endpoint_type && llmConfig?.model
                    ? `${llmConfig.model_endpoint_type}/${llmConfig.model}`
                    : undefined
                }
                currentEnableReasoner={llmConfig?.enable_reasoner}
                onSelect={handleModelSelect}
                onCancel={closeOverlay}
              />
            )}

            {/* Toolset Selector - conditionally mounted as overlay */}
            {activeOverlay === "toolset" && (
              <ToolsetSelector
                currentToolset={currentToolset ?? undefined}
                onSelect={handleToolsetSelect}
                onCancel={closeOverlay}
              />
            )}

            {/* System Prompt Selector - conditionally mounted as overlay */}
            {activeOverlay === "system" && (
              <SystemPromptSelector
                currentPromptId={currentSystemPromptId ?? undefined}
                onSelect={handleSystemPromptSelect}
                onCancel={closeOverlay}
              />
            )}

            {/* Agent Selector - conditionally mounted as overlay */}
            {activeOverlay === "agent" && (
              <AgentSelector
                currentAgentId={agentId}
                onSelect={handleAgentSelect}
                onCancel={closeOverlay}
              />
            )}

            {/* Subagent Manager - for managing custom subagents */}
            {activeOverlay === "subagent" && (
              <SubagentManager onClose={closeOverlay} />
            )}

            {/* Resume Selector - conditionally mounted as overlay */}
            {activeOverlay === "resume" && (
              <ResumeSelector
                currentAgentId={agentId}
                onSelect={async (id) => {
                  closeOverlay();
                  await handleAgentSelect(id);
                }}
                onCancel={closeOverlay}
              />
            )}

            {/* Profile Selector - conditionally mounted as overlay */}
            {activeOverlay === "profile" && (
              <ProfileSelector
                currentAgentId={agentId}
                onSelect={async (id) => {
                  closeOverlay();
                  await handleAgentSelect(id);
                }}
                onUnpin={(unpinAgentId) => {
                  closeOverlay();
                  settingsManager.unpinBoth(unpinAgentId);
                  const cmdId = uid("cmd");
                  buffersRef.current.byId.set(cmdId, {
                    kind: "command",
                    id: cmdId,
                    input: "/pinned",
                    output: `Unpinned agent ${unpinAgentId.slice(0, 12)}`,
                    phase: "finished",
                    success: true,
                  });
                  buffersRef.current.order.push(cmdId);
                  refreshDerived();
                }}
                onCancel={closeOverlay}
              />
            )}

            {/* Message Search - conditionally mounted as overlay */}
            {activeOverlay === "search" && (
              <MessageSearch onClose={closeOverlay} />
            )}

            {/* Plan Mode Dialog - for ExitPlanMode tool */}
            {currentApproval?.toolName === "ExitPlanMode" && (
              <>
                <Box height={1} />
                <PlanModeDialog
                  plan={readPlanFile()}
                  onApprove={() => handlePlanApprove(false)}
                  onApproveAndAcceptEdits={() => handlePlanApprove(true)}
                  onKeepPlanning={handlePlanKeepPlanning}
                />
              </>
            )}

            {/* Question Dialog - for AskUserQuestion tool */}
            {currentApproval?.toolName === "AskUserQuestion" && (
              <>
                <Box height={1} />
                <QuestionDialog
                  questions={getQuestionsFromApproval(currentApproval)}
                  onSubmit={handleQuestionSubmit}
                />
              </>
            )}

            {/* Enter Plan Mode Dialog - for EnterPlanMode tool */}
            {currentApproval?.toolName === "EnterPlanMode" && (
              <>
                <Box height={1} />
                <EnterPlanModeDialog
                  onApprove={handleEnterPlanModeApprove}
                  onReject={handleEnterPlanModeReject}
                />
              </>
            )}

            {/* Approval Dialog - for standard tools (not fancy UI tools) */}
            {currentApproval && !isFancyUITool(currentApproval.toolName) && (
              <>
                <Box height={1} />
                <ApprovalDialog
                  approvals={[currentApproval]}
                  approvalContexts={
                    approvalContexts[approvalResults.length]
                      ? [
                          approvalContexts[
                            approvalResults.length
                          ] as ApprovalContext,
                        ]
                      : []
                  }
                  progress={{
                    current: approvalResults.length + 1,
                    total: pendingApprovals.length,
                  }}
                  totalTools={
                    autoHandledResults.length + pendingApprovals.length
                  }
                  isExecuting={isExecutingTool}
                  onApproveAll={handleApproveCurrent}
                  onApproveAlways={handleApproveAlways}
                  onDenyAll={handleDenyCurrent}
                  onCancel={handleCancelApprovals}
                />
              </>
            )}
          </>
        )}
      </Box>
    </Box>
  );
}<|MERGE_RESOLUTION|>--- conflicted
+++ resolved
@@ -1301,11 +1301,7 @@
         abortControllerRef.current = null;
       }
     },
-<<<<<<< HEAD
-    [appendError, refreshDerived, refreshDerivedThrottled, setStreaming],
-=======
-    [appendError, refreshDerived, refreshDerivedThrottled, agentName],
->>>>>>> 322ab19f
+    [appendError, refreshDerived, refreshDerivedThrottled, setStreaming, agentName],
   );
 
   const handleExit = useCallback(() => {
