// src/cli/App.tsx

import { existsSync, readFileSync, writeFileSync } from "node:fs";
import { APIUserAbortError } from "@letta-ai/letta-client/core/error";
import type {
  AgentState,
  MessageCreate,
} from "@letta-ai/letta-client/resources/agents/agents";
import type {
  ApprovalCreate,
  Message,
} from "@letta-ai/letta-client/resources/agents/messages";
import type { LlmConfig } from "@letta-ai/letta-client/resources/models/models";
import { Box, Static, Text } from "ink";
import { useCallback, useEffect, useMemo, useRef, useState } from "react";
import type { ApprovalResult } from "../agent/approval-execution";
import { prefetchAvailableModelHandles } from "../agent/available-models";
import { getResumeData } from "../agent/check-approval";
import { getClient } from "../agent/client";
import { getCurrentAgentId, setCurrentAgentId } from "../agent/context";
import type { AgentProvenance } from "../agent/create";
import { sendMessageStream } from "../agent/message";
import { SessionStats } from "../agent/stats";
import type { ApprovalContext } from "../permissions/analyzer";
import { permissionMode } from "../permissions/mode";
import { updateProjectSettings } from "../settings";
import { settingsManager } from "../settings-manager";
import type { ToolExecutionResult } from "../tools/manager";
import {
  analyzeToolApproval,
  checkToolPermission,
  executeTool,
  savePermissionRule,
} from "../tools/manager";
import {
  addCommandResult,
  handlePin,
  handleProfileDelete,
  handleProfileSave,
  handleProfileUsage,
  handleUnpin,
  type ProfileCommandContext,
  validateProfileLoad,
} from "./commands/profile";
import { AgentSelector } from "./components/AgentSelector";
import { ApprovalDialog } from "./components/ApprovalDialogRich";
import { AssistantMessage } from "./components/AssistantMessageRich";
import { CommandMessage } from "./components/CommandMessage";
import { EnterPlanModeDialog } from "./components/EnterPlanModeDialog";
import { ErrorMessage } from "./components/ErrorMessageRich";
import { FeedbackDialog } from "./components/FeedbackDialog";
import { HelpDialog } from "./components/HelpDialog";
import { Input } from "./components/InputRich";
import { MemoryViewer } from "./components/MemoryViewer";
import { MessageSearch } from "./components/MessageSearch";
import { ModelSelector } from "./components/ModelSelector";
import { PinDialog, validateAgentName } from "./components/PinDialog";
import { PlanModeDialog } from "./components/PlanModeDialog";
import { ProfileSelector } from "./components/ProfileSelector";
import { QuestionDialog } from "./components/QuestionDialog";
import { ReasoningMessage } from "./components/ReasoningMessageRich";
import { ResumeSelector } from "./components/ResumeSelector";
import { formatUsageStats } from "./components/SessionStats";
import { StatusMessage } from "./components/StatusMessage";
import { SubagentGroupDisplay } from "./components/SubagentGroupDisplay";
import { SubagentGroupStatic } from "./components/SubagentGroupStatic";
import { SubagentManager } from "./components/SubagentManager";
import { SystemPromptSelector } from "./components/SystemPromptSelector";
import { ToolCallMessage } from "./components/ToolCallMessageRich";
import { ToolsetSelector } from "./components/ToolsetSelector";
import { UserMessage } from "./components/UserMessageRich";
import { getAgentStatusHints, WelcomeScreen } from "./components/WelcomeScreen";
import {
  type Buffers,
  createBuffers,
  type Line,
  markIncompleteToolsAsCancelled,
  onChunk,
  toLines,
} from "./helpers/accumulator";
import { backfillBuffers } from "./helpers/backfill";
import { formatErrorDetails } from "./helpers/errorFormatter";
import {
  buildMessageContentFromDisplay,
  clearPlaceholdersInText,
} from "./helpers/pasteRegistry";
import { generatePlanFilePath } from "./helpers/planName";
import { safeJsonParseOr } from "./helpers/safeJsonParse";
import { type ApprovalRequest, drainStreamWithResume } from "./helpers/stream";
import {
  collectFinishedTaskToolCalls,
  createSubagentGroupItem,
  hasInProgressTaskToolCalls,
} from "./helpers/subagentAggregation";
import {
  clearCompletedSubagents,
  clearSubagentsByIds,
} from "./helpers/subagentState";
import { getRandomThinkingMessage } from "./helpers/thinkingMessages";
import { isFancyUITool, isTaskTool } from "./helpers/toolNameMapping.js";
import { useSuspend } from "./hooks/useSuspend/useSuspend.ts";
import { useSyncedState } from "./hooks/useSyncedState";
import { useTerminalWidth } from "./hooks/useTerminalWidth";
import { recoverFromStaleApproval, resyncPendingApprovals } from "../agent/recover";

const CLEAR_SCREEN_AND_HOME = "\u001B[2J\u001B[H";

// Feature flag: Check for pending approvals before sending messages
// This prevents infinite thinking state when there's an orphaned approval
// Can be disabled if the latency check adds too much overhead
const CHECK_PENDING_APPROVALS_BEFORE_SEND = true;

// Feature flag: Eagerly cancel streams client-side when user presses ESC
// When true (default), immediately abort the stream after calling .cancel()
// This provides instant feedback to the user without waiting for backend acknowledgment
// When false, wait for backend to send "cancelled" stop_reason (useful for testing backend behavior)
const EAGER_CANCEL = true;

// tiny helper for unique ids (avoid overwriting prior user lines)
function uid(prefix: string) {
  return `${prefix}-${Date.now().toString(36)}-${Math.random().toString(36).slice(2, 8)}`;
}

// Save current agent as lastAgent before exiting
// This ensures subagent overwrites during the session don't persist
function saveLastAgentBeforeExit() {
  try {
    const currentAgentId = getCurrentAgentId();
    settingsManager.updateLocalProjectSettings({ lastAgent: currentAgentId });
    settingsManager.updateSettings({ lastAgent: currentAgentId });
  } catch {
    // Ignore if no agent context set
  }
}

// Get plan mode system reminder if in plan mode
function getPlanModeReminder(): string {
  if (permissionMode.getMode() !== "plan") {
    return "";
  }

  const planFilePath = permissionMode.getPlanFilePath();

  // Generate dynamic reminder with plan file path
  return `<system-reminder>
Plan mode is active. The user indicated that they do not want you to execute yet -- you MUST NOT make any edits (with the exception of the plan file mentioned below), run any non-readonly tools (including changing configs or making commits), or otherwise make any changes to the system. This supercedes any other instructions you have received.

## Plan File Info:
${planFilePath ? `No plan file exists yet. You should create your plan at ${planFilePath} using the Write tool.` : "No plan file path assigned."}

You should build your plan incrementally by writing to or editing this file. NOTE that this is the only file you are allowed to edit - other than this you are only allowed to take READ-ONLY actions.

**Plan File Guidelines:** The plan file should contain only your final recommended approach, not all alternatives considered. Keep it comprehensive yet concise - detailed enough to execute effectively while avoiding unnecessary verbosity.

## Enhanced Planning Workflow

### Phase 1: Initial Understanding
Goal: Gain a comprehensive understanding of the user's request by reading through code and asking them questions.

1. Understand the user's request thoroughly
2. Explore the codebase to understand existing patterns and relevant code
3. Use AskUserQuestion tool to clarify ambiguities in the user request up front.

### Phase 2: Planning
Goal: Come up with an approach to solve the problem identified in phase 1.

- Provide any background context that may help with the task without prescribing the exact design itself
- Create a detailed plan

### Phase 3: Synthesis
Goal: Synthesize the perspectives from Phase 2, and ensure that it aligns with the user's intentions by asking them questions.

1. Collect all findings from exploration
2. Keep track of critical files that should be read before implementing the plan
3. Use AskUserQuestion to ask the user questions about trade offs.

### Phase 4: Final Plan
Once you have all the information you need, ensure that the plan file has been updated with your synthesized recommendation including:

- Recommended approach with rationale
- Key insights from different perspectives
- Critical files that need modification

### Phase 5: Call ExitPlanMode
At the very end of your turn, once you have asked the user questions and are happy with your final plan file - you should always call ExitPlanMode to indicate to the user that you are done planning.

This is critical - your turn should only end with either asking the user a question or calling ExitPlanMode. Do not stop unless it's for these 2 reasons.

NOTE: At any point in time through this workflow you should feel free to ask the user questions or clarifications. Don't make large assumptions about user intent. The goal is to present a well researched plan to the user, and tie any loose ends before implementation begins.
</system-reminder>
`;
}

// Check if plan file exists
function planFileExists(): boolean {
  const planFilePath = permissionMode.getPlanFilePath();
  return !!planFilePath && existsSync(planFilePath);
}

// Read plan content from the plan file
function readPlanFile(): string {
  const planFilePath = permissionMode.getPlanFilePath();
  if (!planFilePath) {
    return "No plan file path set.";
  }
  if (!existsSync(planFilePath)) {
    return `Plan file not found at ${planFilePath}`;
  }
  try {
    return readFileSync(planFilePath, "utf-8");
  } catch {
    return `Failed to read plan file at ${planFilePath}`;
  }
}

// Extract questions from AskUserQuestion tool args
function getQuestionsFromApproval(approval: ApprovalRequest) {
  const parsed = safeJsonParseOr<Record<string, unknown>>(
    approval.toolArgs,
    {},
  );
  return (
    (parsed.questions as Array<{
      question: string;
      header: string;
      options: Array<{ label: string; description: string }>;
      multiSelect: boolean;
    }>) || []
  );
}

// Get skill unload reminder if skills are loaded (using cached flag)
function getSkillUnloadReminder(): string {
  const { hasLoadedSkills } = require("../agent/context");
  if (hasLoadedSkills()) {
    const { SKILL_UNLOAD_REMINDER } = require("../agent/promptAssets");
    return SKILL_UNLOAD_REMINDER;
  }
  return "";
}

// Items that have finished rendering and no longer change
type StaticItem =
  | {
      kind: "welcome";
      id: string;
      snapshot: {
        continueSession: boolean;
        agentState?: AgentState | null;
        agentProvenance?: AgentProvenance | null;
        terminalWidth: number;
      };
    }
  | {
      kind: "subagent_group";
      id: string;
      agents: Array<{
        id: string;
        type: string;
        description: string;
        status: "completed" | "error";
        toolCount: number;
        totalTokens: number;
        agentURL: string | null;
        error?: string;
      }>;
    }
  | Line;

export default function App({
  agentId: initialAgentId,
  agentState: initialAgentState,
  loadingState = "ready",
  continueSession = false,
  startupApproval = null,
  startupApprovals = [],
  messageHistory = [],
  tokenStreaming = false,
  agentProvenance = null,
}: {
  agentId: string;
  agentState?: AgentState | null;
  loadingState?:
    | "assembling"
    | "upserting"
    | "updating_tools"
    | "importing"
    | "initializing"
    | "checking"
    | "ready";
  continueSession?: boolean;
  startupApproval?: ApprovalRequest | null; // Deprecated: use startupApprovals
  startupApprovals?: ApprovalRequest[];
  messageHistory?: Message[];
  tokenStreaming?: boolean;
  agentProvenance?: AgentProvenance | null;
}) {
  // Warm the model-access cache in the background so /model is fast on first open.
  useEffect(() => {
    prefetchAvailableModelHandles();
  }, []);

  // Track current agent (can change when swapping)
  const [agentId, setAgentId] = useState(initialAgentId);
  const [agentState, setAgentState] = useState(initialAgentState);

  // Keep a ref to the current agentId for use in callbacks that need the latest value
  const agentIdRef = useRef(agentId);
  useEffect(() => {
    agentIdRef.current = agentId;
  }, [agentId]);

  const resumeKey = useSuspend();

  // Track previous prop values to detect actual prop changes (not internal state changes)
  const prevInitialAgentIdRef = useRef(initialAgentId);
  const prevInitialAgentStateRef = useRef(initialAgentState);

  // Sync with prop changes (e.g., when parent updates from "loading" to actual ID)
  // Only sync when the PROP actually changes, not when internal state changes
  useEffect(() => {
    if (initialAgentId !== prevInitialAgentIdRef.current) {
      prevInitialAgentIdRef.current = initialAgentId;
      agentIdRef.current = initialAgentId;
      setAgentId(initialAgentId);
    }
  }, [initialAgentId]);

  useEffect(() => {
    if (initialAgentState !== prevInitialAgentStateRef.current) {
      prevInitialAgentStateRef.current = initialAgentState;
      setAgentState(initialAgentState);
    }
  }, [initialAgentState]);

  // Set agent context for tools (especially Task tool)
  useEffect(() => {
    if (agentId) {
      setCurrentAgentId(agentId);
    }
  }, [agentId]);

  // Whether a stream is in flight (disables input)
  // Uses synced state to keep ref in sync for reliable async checks
  const [streaming, setStreaming, streamingRef] = useSyncedState(false);

  // Whether an interrupt has been requested for the current stream
  const [interruptRequested, setInterruptRequested] = useState(false);

  // Whether a command is running (disables input but no streaming UI)
  // Uses synced state to keep ref in sync for reliable async checks
  const [commandRunning, setCommandRunning, commandRunningRef] =
    useSyncedState(false);

  // Profile load confirmation - when loading a profile and current agent is unsaved
  const [profileConfirmPending, setProfileConfirmPending] = useState<{
    name: string;
    agentId: string;
    cmdId: string;
  } | null>(null);

  // If we have approval requests, we should show the approval dialog instead of the input area
  const [pendingApprovals, setPendingApprovals] = useState<ApprovalRequest[]>(
    [],
  );
  const [approvalContexts, setApprovalContexts] = useState<ApprovalContext[]>(
    [],
  );

  // Sequential approval: track results as user reviews each approval
  const [approvalResults, setApprovalResults] = useState<
    Array<
      | { type: "approve"; approval: ApprovalRequest }
      | { type: "deny"; approval: ApprovalRequest; reason: string }
    >
  >([]);
  const [isExecutingTool, setIsExecutingTool] = useState(false);
  const [queuedApprovalResults, setQueuedApprovalResults] = useState<
    ApprovalResult[] | null
  >(null);
  const toolAbortControllerRef = useRef<AbortController | null>(null);

  // Track auto-handled results to combine with user decisions
  const [autoHandledResults, setAutoHandledResults] = useState<
    Array<{
      toolCallId: string;
      result: ToolExecutionResult;
    }>
  >([]);
  const [autoDeniedApprovals, setAutoDeniedApprovals] = useState<
    Array<{
      approval: ApprovalRequest;
      reason: string;
    }>
  >([]);

  // Derive current approval from pending approvals and results
  // This is the approval currently being shown to the user
  const currentApproval = pendingApprovals[approvalResults.length];

  // Overlay/selector state - only one can be open at a time
  type ActiveOverlay =
    | "model"
    | "toolset"
    | "system"
    | "agent"
    | "resume"
    | "profile"
    | "search"
    | "subagent"
    | "feedback"
    | "memory"
    | "pin"
    | "help"
    | null;
  const [activeOverlay, setActiveOverlay] = useState<ActiveOverlay>(null);
  const closeOverlay = useCallback(() => setActiveOverlay(null), []);

  // Pin dialog state
  const [pinDialogLocal, setPinDialogLocal] = useState(false);

  // Derived: check if any selector/overlay is open (blocks queue processing and hides input)
  const anySelectorOpen = activeOverlay !== null;

  // Other model/agent state
  const [currentSystemPromptId, setCurrentSystemPromptId] = useState<
    string | null
  >("default");
  const [currentToolset, setCurrentToolset] = useState<
    | "codex"
    | "codex_snake"
    | "default"
    | "gemini"
    | "gemini_snake"
    | "none"
    | null
  >(null);
  const [llmConfig, setLlmConfig] = useState<LlmConfig | null>(null);
  const llmConfigRef = useRef(llmConfig);
  useEffect(() => {
    llmConfigRef.current = llmConfig;
  }, [llmConfig]);
  const [currentModelId, setCurrentModelId] = useState<string | null>(null);
  const [agentName, setAgentName] = useState<string | null>(null);
  const [agentDescription, setAgentDescription] = useState<string | null>(null);
  const [agentLastRunAt, setAgentLastRunAt] = useState<string | null>(null);
  const currentModelLabel =
    llmConfig?.model_endpoint_type && llmConfig?.model
      ? `${llmConfig.model_endpoint_type}/${llmConfig.model}`
      : (llmConfig?.model ?? null);
  const currentModelDisplay = currentModelLabel?.split("/").pop() ?? null;

  // Token streaming preference (can be toggled at runtime)
  const [tokenStreamingEnabled, setTokenStreamingEnabled] =
    useState(tokenStreaming);

  // Live, approximate token counter (resets each turn)
  const [tokenCount, setTokenCount] = useState(0);

  // Current thinking message (rotates each turn)
  const [thinkingMessage, setThinkingMessage] = useState(
    getRandomThinkingMessage(agentName),
  );

  // Session stats tracking
  const sessionStatsRef = useRef(new SessionStats());

  // Show exit stats on exit (double Ctrl+C)
  const [showExitStats, setShowExitStats] = useState(false);

  // Track if we've sent the session context for this CLI session
  const hasSentSessionContextRef = useRef(false);

  // Static items (things that are done rendering and can be frozen)
  const [staticItems, setStaticItems] = useState<StaticItem[]>([]);

  // Track committed ids to avoid duplicates
  const emittedIdsRef = useRef<Set<string>>(new Set());

  // Guard to append welcome snapshot only once
  const welcomeCommittedRef = useRef(false);

  // AbortController for stream cancellation
  const abortControllerRef = useRef<AbortController | null>(null);

  // Track if user wants to cancel (persists across state updates)
  const userCancelledRef = useRef(false);

  // Message queue state for queueing messages during streaming
  const [messageQueue, setMessageQueue] = useState<string[]>([]);

  // Queue cancellation: when any message is queued, we send cancel and wait for stream to end
  const waitingForQueueCancelRef = useRef(false);
  const queueSnapshotRef = useRef<string[]>([]);
  const [restoreQueueOnCancel, setRestoreQueueOnCancel] = useState(false);
  const restoreQueueOnCancelRef = useRef(restoreQueueOnCancel);
  useEffect(() => {
    restoreQueueOnCancelRef.current = restoreQueueOnCancel;
  }, [restoreQueueOnCancel]);

  // Helper to check if agent is busy (streaming, executing tool, or running command)
  // Uses refs for synchronous access outside React's closure system
  // biome-ignore lint/correctness/useExhaustiveDependencies: refs are stable objects, .current is read dynamically
  const isAgentBusy = useCallback(() => {
    return (
      streamingRef.current ||
      isExecutingTool ||
      commandRunningRef.current ||
      abortControllerRef.current !== null
    );
  }, [isExecutingTool]);

  // Helper to wrap async handlers that need to close overlay and lock input
  // Closes overlay and sets commandRunning before executing, releases lock in finally
  const withCommandLock = useCallback(
    async (asyncFn: () => Promise<void>) => {
      setActiveOverlay(null);
      setCommandRunning(true);
      try {
        await asyncFn();
      } finally {
        setCommandRunning(false);
      }
    },
    [setCommandRunning],
  );

  // Track terminal shrink events to refresh static output (prevents wrapped leftovers)
  const columns = useTerminalWidth();
  const prevColumnsRef = useRef(columns);
  const [staticRenderEpoch, setStaticRenderEpoch] = useState(0);
  useEffect(() => {
    const prev = prevColumnsRef.current;
    if (columns === prev) return;

    if (
      columns < prev &&
      typeof process !== "undefined" &&
      process.stdout &&
      "write" in process.stdout &&
      process.stdout.isTTY
    ) {
      process.stdout.write(CLEAR_SCREEN_AND_HOME);
    }

    setStaticRenderEpoch((epoch) => epoch + 1);
    prevColumnsRef.current = columns;
  }, [columns]);

  // Commit immutable/finished lines into the historical log
  const commitEligibleLines = useCallback((b: Buffers) => {
    const newlyCommitted: StaticItem[] = [];
    let firstTaskIndex = -1;

    // Check if there are any in-progress Task tool_calls
    const hasInProgress = hasInProgressTaskToolCalls(
      b.order,
      b.byId,
      emittedIdsRef.current,
    );

    // Collect finished Task tool_calls for grouping
    const finishedTaskToolCalls = collectFinishedTaskToolCalls(
      b.order,
      b.byId,
      emittedIdsRef.current,
      hasInProgress,
    );

    // Commit regular lines (non-Task tools)
    for (const id of b.order) {
      if (emittedIdsRef.current.has(id)) continue;
      const ln = b.byId.get(id);
      if (!ln) continue;
      if (ln.kind === "user" || ln.kind === "error" || ln.kind === "status") {
        emittedIdsRef.current.add(id);
        newlyCommitted.push({ ...ln });
        continue;
      }
      // Commands with phase should only commit when finished
      if (ln.kind === "command") {
        if (!ln.phase || ln.phase === "finished") {
          emittedIdsRef.current.add(id);
          newlyCommitted.push({ ...ln });
        }
        continue;
      }
      // Handle Task tool_calls specially - track position but don't add individually
      if (ln.kind === "tool_call" && ln.name && isTaskTool(ln.name)) {
        if (firstTaskIndex === -1 && finishedTaskToolCalls.length > 0) {
          firstTaskIndex = newlyCommitted.length;
        }
        continue;
      }
      if ("phase" in ln && ln.phase === "finished") {
        emittedIdsRef.current.add(id);
        newlyCommitted.push({ ...ln });
      }
    }

    // If we collected Task tool_calls (all are finished), create a subagent_group
    if (finishedTaskToolCalls.length > 0) {
      // Mark all as emitted
      for (const tc of finishedTaskToolCalls) {
        emittedIdsRef.current.add(tc.lineId);
      }

      const groupItem = createSubagentGroupItem(finishedTaskToolCalls);

      // Insert at the position of the first Task tool_call
      newlyCommitted.splice(
        firstTaskIndex >= 0 ? firstTaskIndex : newlyCommitted.length,
        0,
        groupItem,
      );

      // Clear these agents from the subagent store
      clearSubagentsByIds(groupItem.agents.map((a) => a.id));
    }

    if (newlyCommitted.length > 0) {
      setStaticItems((prev) => [...prev, ...newlyCommitted]);
    }
  }, []);

  // Render-ready transcript
  const [lines, setLines] = useState<Line[]>([]);

  // Canonical buffers stored in a ref (mutated by onChunk), PERSISTED for session
  const buffersRef = useRef(createBuffers());

  // Track whether we've already backfilled history (should only happen once)
  const hasBackfilledRef = useRef(false);

  // Recompute UI state from buffers after chunks (micro-batched)
  const refreshDerived = useCallback(() => {
    const b = buffersRef.current;
    setTokenCount(b.tokenCount);
    const newLines = toLines(b);
    setLines(newLines);
    commitEligibleLines(b);
  }, [commitEligibleLines]);

  // Throttled version for streaming updates (~60fps max)
  const refreshDerivedThrottled = useCallback(() => {
    // Use a ref to track pending refresh
    if (!buffersRef.current.pendingRefresh) {
      buffersRef.current.pendingRefresh = true;
      setTimeout(() => {
        buffersRef.current.pendingRefresh = false;
        refreshDerived();
      }, 16); // ~60fps
    }
  }, [refreshDerived]);

  // Restore pending approval from startup when ready
  // All approvals (including fancy UI tools) go through pendingApprovals
  // The render logic determines which UI to show based on tool name
  useEffect(() => {
    // Use new plural field if available, otherwise wrap singular in array for backward compat
    const approvals =
      startupApprovals?.length > 0
        ? startupApprovals
        : startupApproval
          ? [startupApproval]
          : [];

    if (loadingState === "ready" && approvals.length > 0) {
      // All approvals go through the same flow - UI rendering decides which dialog to show
      setPendingApprovals(approvals);

      // Analyze approval contexts for all restored approvals
      const analyzeStartupApprovals = async () => {
        try {
          const contexts = await Promise.all(
            approvals.map(async (approval) => {
              const parsedArgs = safeJsonParseOr<Record<string, unknown>>(
                approval.toolArgs,
                {},
              );
              return await analyzeToolApproval(approval.toolName, parsedArgs);
            }),
          );
          setApprovalContexts(contexts);
        } catch (error) {
          // If analysis fails, leave context as null (will show basic options)
          console.error("Failed to analyze startup approvals:", error);
        }
      };

      analyzeStartupApprovals();
    }
  }, [loadingState, startupApproval, startupApprovals]);

  // Backfill message history when resuming (only once)
  useEffect(() => {
    if (
      loadingState === "ready" &&
      messageHistory.length > 0 &&
      !hasBackfilledRef.current
    ) {
      // Set flag FIRST to prevent double-execution in strict mode
      hasBackfilledRef.current = true;
      // Append welcome snapshot FIRST so it appears above history
      if (!welcomeCommittedRef.current) {
        welcomeCommittedRef.current = true;
        setStaticItems((prev) => [
          ...prev,
          {
            kind: "welcome",
            id: `welcome-${Date.now().toString(36)}`,
            snapshot: {
              continueSession,
              agentState,
              agentProvenance,
              terminalWidth: columns,
            },
          },
        ]);
      }
      // Use backfillBuffers to properly populate the transcript from history
      backfillBuffers(buffersRef.current, messageHistory);

      // Add combined status at the END so user sees it without scrolling
      const statusId = `status-resumed-${Date.now().toString(36)}`;
      const cwd = process.cwd();
      const shortCwd = cwd.startsWith(process.env.HOME || "")
        ? `~${cwd.slice((process.env.HOME || "").length)}`
        : cwd;
      const agentUrl = agentState?.id
        ? `https://app.letta.com/agents/${agentState.id}`
        : null;
      const statusLines = [
        `Connecting to last used agent in ${shortCwd}`,
        agentState?.name ? `→ Agent: ${agentState.name}` : "",
        agentUrl ? `→ ${agentUrl}` : "",
        "→ Use /pinned or /resume to switch agents",
      ].filter(Boolean);
      buffersRef.current.byId.set(statusId, {
        kind: "status",
        id: statusId,
        lines: statusLines,
      });
      buffersRef.current.order.push(statusId);

      refreshDerived();
      commitEligibleLines(buffersRef.current);
    }
  }, [
    loadingState,
    messageHistory,
    refreshDerived,
    commitEligibleLines,
    continueSession,
    columns,
    agentState,
    agentProvenance,
  ]);

  // Fetch llmConfig when agent is ready
  useEffect(() => {
    if (loadingState === "ready" && agentId && agentId !== "loading") {
      const fetchConfig = async () => {
        try {
          const { getClient } = await import("../agent/client");
          const client = await getClient();
          const agent = await client.agents.retrieve(agentId);
          setLlmConfig(agent.llm_config);
          setAgentName(agent.name);
          setAgentDescription(agent.description ?? null);
          // Get last message timestamp from agent state if available
          const lastRunCompletion = (agent as { last_run_completion?: string })
            .last_run_completion;
          setAgentLastRunAt(lastRunCompletion ?? null);

          // Detect current toolset from attached tools
          const { detectToolsetFromAgent } = await import("../tools/toolset");
          const detected = await detectToolsetFromAgent(client, agentId);
          if (detected) {
            setCurrentToolset(detected);
          }
        } catch (error) {
          console.error("Error fetching agent config:", error);
        }
      };
      fetchConfig();
    }
  }, [loadingState, agentId]);

  // Helper to append an error to the transcript
  const appendError = useCallback(
    (message: string) => {
      const id = uid("err");
      buffersRef.current.byId.set(id, {
        kind: "error",
        id,
        text: message,
      });
      buffersRef.current.order.push(id);
      refreshDerived();
    },
    [refreshDerived],
  );

  // Core streaming function - iterative loop that processes conversation turns
  const processConversation = useCallback(
    async (
      initialInput: Array<MessageCreate | ApprovalCreate>,
    ): Promise<void> => {
      const currentInput = initialInput;
      // Track lastRunId outside the while loop so it's available in catch block
      let lastKnownRunId: string | null = null;
      let lastKnownSeqId: number | null = null;

      try {
        // Check if user hit escape before we started
        if (userCancelledRef.current) {
          userCancelledRef.current = false; // Reset for next time
          return;
        }

        setStreaming(true);
        abortControllerRef.current = new AbortController();

        // Clear any stale pending tool calls from previous turns
        // If we're sending a new message, old pending state is no longer relevant
        markIncompleteToolsAsCancelled(buffersRef.current);

        // Clear completed subagents from the UI when starting a new turn
        clearCompletedSubagents();

        while (true) {
          // Check if cancelled before starting new stream
          if (abortControllerRef.current?.signal.aborted) {
            setStreaming(false);
            return;
          }

<<<<<<< HEAD
          // Stream one turn
          const stream = await sendMessageStream(agentId, currentInput);
          const {
            stopReason,
            approval,
            approvals,
            apiDurationMs,
            lastRunId,
            lastSeqId,
          } =
=======
          // Stream one turn - use ref to always get the latest agentId
          const stream = await sendMessageStream(
            agentIdRef.current,
            currentInput,
          );

          // Define callback to sync agent state on first message chunk
          // This ensures the UI shows the correct model as early as possible
          const syncAgentState = async () => {
            try {
              const client = await getClient();
              const agent = await client.agents.retrieve(agentIdRef.current);

              // Check if the model has changed by comparing llm_config
              const currentModel = llmConfigRef.current?.model;
              const currentEndpoint = llmConfigRef.current?.model_endpoint_type;
              const agentModel = agent.llm_config.model;
              const agentEndpoint = agent.llm_config.model_endpoint_type;

              if (
                currentModel !== agentModel ||
                currentEndpoint !== agentEndpoint
              ) {
                // Model has changed - update local state
                setLlmConfig(agent.llm_config);

                // Derive model ID from llm_config for ModelSelector
                // Try to find matching model by handle in models.json
                const { getModelInfo } = await import("../agent/model");
                const agentModelHandle =
                  agent.llm_config.model_endpoint_type && agent.llm_config.model
                    ? `${agent.llm_config.model_endpoint_type}/${agent.llm_config.model}`
                    : agent.llm_config.model;

                const modelInfo = getModelInfo(agentModelHandle || "");
                if (modelInfo) {
                  setCurrentModelId(modelInfo.id);
                } else {
                  // Model not in models.json (e.g., BYOK model) - use handle as ID
                  setCurrentModelId(agentModelHandle || null);
                }

                // Also update agent state if other fields changed
                setAgentName(agent.name);
                setAgentDescription(agent.description ?? null);
                const lastRunCompletion = (
                  agent as { last_run_completion?: string }
                ).last_run_completion;
                setAgentLastRunAt(lastRunCompletion ?? null);
              }
            } catch (error) {
              // Silently fail - don't interrupt the conversation flow
              console.error("Failed to sync agent state:", error);
            }
          };

          const { stopReason, approval, approvals, apiDurationMs, lastRunId } =
>>>>>>> 290a3855
            await drainStreamWithResume(
              stream,
              buffersRef.current,
              refreshDerivedThrottled,
              abortControllerRef.current?.signal,
              syncAgentState,
            );

          // Update lastKnownRunId for error handling in catch block
          if (lastRunId) {
            lastKnownRunId = lastRunId;
          }
          if (lastSeqId !== null && lastSeqId !== undefined) {
            lastKnownSeqId = lastSeqId;
          }

          // Track API duration
          sessionStatsRef.current.endTurn(apiDurationMs);
          sessionStatsRef.current.updateUsageFromBuffers(buffersRef.current);

          // Immediate refresh after stream completes to show final state
          refreshDerived();

          // Case 1: Turn ended normally
          if (stopReason === "end_turn") {
            setStreaming(false);

            // Check if we were waiting for cancel but stream finished naturally
            if (waitingForQueueCancelRef.current) {
              if (restoreQueueOnCancelRef.current) {
                // User hit ESC during queue cancel - abort the auto-send
                setRestoreQueueOnCancel(false);
                // Don't clear queue, don't send - let dequeue effect handle them one by one
              } else {
                // Auto-send concatenated message
                // Clear the queue
                setMessageQueue([]);

                // Concatenate the snapshot
                const concatenatedMessage = queueSnapshotRef.current.join("\n");

                if (concatenatedMessage.trim()) {
                  onSubmitRef.current(concatenatedMessage);
                }
              }

              // Reset flags
              waitingForQueueCancelRef.current = false;
              queueSnapshotRef.current = [];
            }

            return;
          }

          // Case 1.5: Stream was cancelled by user
          if (stopReason === "cancelled") {
            setStreaming(false);

            // Check if this cancel was triggered by queue threshold
            if (waitingForQueueCancelRef.current) {
              if (restoreQueueOnCancelRef.current) {
                // User hit ESC during queue cancel - abort the auto-send
                setRestoreQueueOnCancel(false);
                // Don't clear queue, don't send - let dequeue effect handle them one by one
              } else {
                // Auto-send concatenated message
                // Clear the queue
                setMessageQueue([]);

                // Concatenate the snapshot
                const concatenatedMessage = queueSnapshotRef.current.join("\n");

                if (concatenatedMessage.trim()) {
                  onSubmitRef.current(concatenatedMessage);
                }
              }

              // Reset flags
              waitingForQueueCancelRef.current = false;
              queueSnapshotRef.current = [];
            } else {
              // Regular user cancellation - show error
              if (!EAGER_CANCEL) {
                appendError("Stream interrupted by user");
              }
            }

            return;
          }

          // Case 2: Requires approval
          if (stopReason === "requires_approval") {
            // Clear stale state immediately to prevent ID mismatch bugs
            setAutoHandledResults([]);
            setAutoDeniedApprovals([]);

            // Use new approvals array, fallback to legacy approval for backward compat
            const approvalsToProcess =
              approvals && approvals.length > 0
                ? approvals
                : approval
                  ? [approval]
                  : [];

            if (approvalsToProcess.length === 0) {
              appendError(
                `Unexpected empty approvals with stop reason: ${stopReason}`,
              );
              setStreaming(false);
              return;
            }

            // If in quietCancel mode (user queued messages), auto-reject all approvals
            // and send denials + queued messages together
            if (waitingForQueueCancelRef.current) {
              if (restoreQueueOnCancelRef.current) {
                // User hit ESC during queue cancel - abort the auto-send
                setRestoreQueueOnCancel(false);
                // Don't clear queue, don't send - let dequeue effect handle them one by one
              } else {
                // Create denial results for all approvals
                const denialResults = approvalsToProcess.map(
                  (approvalItem) => ({
                    type: "approval" as const,
                    tool_call_id: approvalItem.toolCallId,
                    approve: false,
                    reason: "User cancelled - new message queued",
                  }),
                );

                // Update buffers to show tools as cancelled
                for (const approvalItem of approvalsToProcess) {
                  onChunk(buffersRef.current, {
                    message_type: "tool_return_message",
                    id: "dummy",
                    date: new Date().toISOString(),
                    tool_call_id: approvalItem.toolCallId,
                    tool_return: "Cancelled - user sent new message",
                    status: "error",
                  });
                }
                refreshDerived();

                // Queue denial results to be sent with the queued message
                setQueuedApprovalResults(denialResults);

                // Get queued messages and clear queue
                const concatenatedMessage = queueSnapshotRef.current.join("\n");
                setMessageQueue([]);

                // Send via onSubmit which will combine queuedApprovalResults + message
                if (concatenatedMessage.trim()) {
                  onSubmitRef.current(concatenatedMessage);
                }
              }

              // Reset flags
              waitingForQueueCancelRef.current = false;
              queueSnapshotRef.current = [];
              setStreaming(false);
              return;
            }

            // Check if user cancelled before starting permission checks
            if (
              userCancelledRef.current ||
              abortControllerRef.current?.signal.aborted
            ) {
              setStreaming(false);
              markIncompleteToolsAsCancelled(buffersRef.current);
              refreshDerived();
              return;
            }

            // Check permissions for all approvals (including fancy UI tools)
            const approvalResults = await Promise.all(
              approvalsToProcess.map(async (approvalItem) => {
                // Check if approval is incomplete (missing name)
                // Note: toolArgs can be empty string for tools with no arguments (e.g., EnterPlanMode)
                if (!approvalItem.toolName) {
                  return {
                    approval: approvalItem,
                    permission: {
                      decision: "deny" as const,
                      reason:
                        "Tool call incomplete - missing name or arguments",
                    },
                    context: null,
                  };
                }

                const parsedArgs = safeJsonParseOr<Record<string, unknown>>(
                  approvalItem.toolArgs,
                  {},
                );
                const permission = await checkToolPermission(
                  approvalItem.toolName,
                  parsedArgs,
                );
                const context = await analyzeToolApproval(
                  approvalItem.toolName,
                  parsedArgs,
                );
                return { approval: approvalItem, permission, context };
              }),
            );

            // Categorize approvals by permission decision
            // Fancy UI tools should always go through their dialog, even if auto-allowed
            const needsUserInput: typeof approvalResults = [];
            const autoDenied: typeof approvalResults = [];
            const autoAllowed: typeof approvalResults = [];

            for (const ac of approvalResults) {
              const { approval, permission } = ac;
              let decision = permission.decision;

              // Fancy tools should always go through a UI dialog in interactive mode,
              // even if a rule says "allow". Deny rules are still respected.
              if (isFancyUITool(approval.toolName) && decision === "allow") {
                decision = "ask";
              }

              if (decision === "ask") {
                needsUserInput.push(ac);
              } else if (decision === "deny") {
                autoDenied.push(ac);
              } else {
                // decision === "allow"
                autoAllowed.push(ac);
              }
            }

            // Execute auto-allowed tools
            const autoAllowedResults = await Promise.all(
              autoAllowed.map(async (ac) => {
                const parsedArgs = safeJsonParseOr<Record<string, unknown>>(
                  ac.approval.toolArgs,
                  {},
                );
                const result = await executeTool(
                  ac.approval.toolName,
                  parsedArgs,
                  { toolCallId: ac.approval.toolCallId },
                );

                // Update buffers with tool return for UI
                onChunk(buffersRef.current, {
                  message_type: "tool_return_message",
                  id: "dummy",
                  date: new Date().toISOString(),
                  tool_call_id: ac.approval.toolCallId,
                  tool_return: result.toolReturn,
                  status: result.status,
                  stdout: result.stdout,
                  stderr: result.stderr,
                });

                return {
                  toolCallId: ac.approval.toolCallId,
                  result,
                };
              }),
            );

            // Create denial results for auto-denied tools and update buffers
            const autoDeniedResults = autoDenied.map((ac) => {
              const reason =
                "matchedRule" in ac.permission && ac.permission.matchedRule
                  ? `Permission denied by rule: ${ac.permission.matchedRule}`
                  : `Permission denied: ${ac.permission.reason || "Unknown reason"}`;

              // Update buffers with tool rejection for UI
              onChunk(buffersRef.current, {
                message_type: "tool_return_message",
                id: "dummy",
                date: new Date().toISOString(),
                tool_call_id: ac.approval.toolCallId,
                tool_return: `Error: request to call tool denied. User reason: ${reason}`,
                status: "error",
                stdout: null,
                stderr: null,
              });

              return {
                approval: ac.approval,
                reason,
              };
            });

            // If all are auto-handled, continue immediately without showing dialog
            if (needsUserInput.length === 0) {
              // Check if user cancelled before continuing
              if (
                userCancelledRef.current ||
                abortControllerRef.current?.signal.aborted
              ) {
                setStreaming(false);
                markIncompleteToolsAsCancelled(buffersRef.current);
                refreshDerived();
                return;
              }

              // Combine auto-allowed results + auto-denied responses
              const allResults = [
                ...autoAllowedResults.map((ar) => ({
                  type: "tool" as const,
                  tool_call_id: ar.toolCallId,
                  tool_return: ar.result.toolReturn,
                  status: ar.result.status,
                  stdout: ar.result.stdout,
                  stderr: ar.result.stderr,
                })),
                ...autoDeniedResults.map((ad) => ({
                  type: "approval" as const,
                  tool_call_id: ad.approval.toolCallId,
                  approve: false,
                  reason: ad.reason,
                })),
              ];

              // Check if user queued messages during auto-allowed tool execution
              if (waitingForQueueCancelRef.current) {
                if (restoreQueueOnCancelRef.current) {
                  // User hit ESC during queue cancel - abort the auto-send
                  setRestoreQueueOnCancel(false);
                } else {
                  // Queue results to be sent with the queued message
                  setQueuedApprovalResults(allResults);

                  // Get queued messages and clear queue
                  const concatenatedMessage =
                    queueSnapshotRef.current.join("\n");
                  setMessageQueue([]);

                  // Send via onSubmit
                  if (concatenatedMessage.trim()) {
                    onSubmitRef.current(concatenatedMessage);
                  }
                }

                // Reset flags
                waitingForQueueCancelRef.current = false;
                queueSnapshotRef.current = [];
                setStreaming(false);
                return;
              }

              // Rotate to a new thinking message
              setThinkingMessage(getRandomThinkingMessage(agentName));
              refreshDerived();

              await processConversation([
                {
                  type: "approval",
                  approvals: allResults,
                },
              ]);
              return;
            }

            // Check again if user queued messages during auto-allowed tool execution
            if (waitingForQueueCancelRef.current) {
              if (restoreQueueOnCancelRef.current) {
                // User hit ESC during queue cancel - abort the auto-send
                setRestoreQueueOnCancel(false);
              } else {
                // Create denial results for tools that need user input
                const denialResults = needsUserInput.map((ac) => ({
                  type: "approval" as const,
                  tool_call_id: ac.approval.toolCallId,
                  approve: false,
                  reason: "User cancelled - new message queued",
                }));

                // Update buffers to show tools as cancelled
                for (const ac of needsUserInput) {
                  onChunk(buffersRef.current, {
                    message_type: "tool_return_message",
                    id: "dummy",
                    date: new Date().toISOString(),
                    tool_call_id: ac.approval.toolCallId,
                    tool_return: "Cancelled - user sent new message",
                    status: "error",
                  });
                }
                refreshDerived();

                // Combine with auto-handled results and queue for sending
                const allResults = [
                  ...autoAllowedResults.map((ar) => ({
                    type: "tool" as const,
                    tool_call_id: ar.toolCallId,
                    tool_return: ar.result.toolReturn,
                    status: ar.result.status,
                  })),
                  ...autoDeniedResults.map((ad) => ({
                    type: "approval" as const,
                    tool_call_id: ad.approval.toolCallId,
                    approve: false,
                    reason: ad.reason,
                  })),
                  ...denialResults,
                ];
                setQueuedApprovalResults(allResults);

                // Get queued messages and clear queue
                const concatenatedMessage = queueSnapshotRef.current.join("\n");
                setMessageQueue([]);

                // Send via onSubmit
                if (concatenatedMessage.trim()) {
                  onSubmitRef.current(concatenatedMessage);
                }
              }

              // Reset flags
              waitingForQueueCancelRef.current = false;
              queueSnapshotRef.current = [];
              setStreaming(false);
              return;
            }

            // Check if user cancelled before showing dialog
            if (
              userCancelledRef.current ||
              abortControllerRef.current?.signal.aborted
            ) {
              setStreaming(false);
              markIncompleteToolsAsCancelled(buffersRef.current);
              refreshDerived();
              return;
            }

            // Show approval dialog for tools that need user input
            setPendingApprovals(needsUserInput.map((ac) => ac.approval));
            setApprovalContexts(
              needsUserInput
                .map((ac) => ac.context)
                .filter((ctx): ctx is ApprovalContext => ctx !== null),
            );
            setAutoHandledResults(autoAllowedResults);
            setAutoDeniedApprovals(autoDeniedResults);
            setStreaming(false);
            return;
          }

          // Unexpected stop reason (error, llm_api_error, etc.)
          // Mark incomplete tool calls as finished to prevent stuck blinking UI
          markIncompleteToolsAsCancelled(buffersRef.current);

          // Fetch error details from the run if available
          if (lastRunId) {
            try {
              const client = await getClient();
              const run = await client.runs.retrieve(lastRunId);

              // Check if run has error information in metadata
              if (run.metadata?.error) {
                const errorData = run.metadata.error as {
                  type?: string;
                  message?: string;
                  detail?: string;
                };

                // Pass structured error data to our formatter
                const errorObject = {
                  error: {
                    error: errorData,
                    run_id: lastRunId,
                  },
                };
                const errorDetails = formatErrorDetails(
                  errorObject,
                  agentIdRef.current,
                );
                appendError(errorDetails);
              } else {
                // No error metadata, show generic error with run info
                appendError(
                  `An error occurred during agent execution\n(run_id: ${lastRunId}, stop_reason: ${stopReason})`,
                );
              }
            } catch (_e) {
              // If we can't fetch error details, show generic error
              appendError(
                `An error occurred during agent execution\n(run_id: ${lastRunId}, stop_reason: ${stopReason})\n(Unable to fetch additional error details from server)`,
              );
              return;
            }
          } else {
            // No run_id available - but this is unusual since errors should have run_ids
            appendError(
              `An error occurred during agent execution\n(stop_reason: ${stopReason})`,
            );
          }

          setStreaming(false);
          refreshDerived();
          return;
        }
      } catch (e) {
        // Stale approval recovery:
        // If the approval submission succeeded server-side but the client observed a stale state
        // (or a retried request), the backend returns a 400 ValueError saying no approvals are pending.
        // In that case, resync + relatch to the active run stream instead of erroring.
        if (
          e instanceof APIError &&
          e.status === 400 &&
          typeof currentInput?.[0] === "object" &&
          currentInput[0] &&
          "type" in currentInput[0] &&
          currentInput[0].type === "approval"
        ) {
          const detail =
            (e.error as any)?.detail ??
            (e.error as any)?.error?.detail ??
            e.message ??
            "";
          if (
            typeof detail === "string" &&
            detail.includes(
              "Cannot process approval response: No tool call is currently awaiting approval",
            )
          ) {
            try {
              const client = await getClient();
              const recovery = await recoverFromStaleApproval(
                client,
                agentId,
                buffersRef.current,
                refreshDerivedThrottled,
                abortControllerRef.current?.signal,
                { lastKnownRunId, lastKnownSeqId },
              );

              let approvalsToShow: ApprovalRequest[] = [];
              if (recovery.kind === "pending_approval") {
                approvalsToShow = recovery.approvals;
              } else {
                // After relatching, re-check in case a new approval request was produced.
                const agent = await client.agents.retrieve(agentId);
                approvalsToShow = await resyncPendingApprovals(client, agent);
              }

              if (approvalsToShow.length > 0) {
                setPendingApprovals(approvalsToShow);
                const contexts = await Promise.all(
                  approvalsToShow.map(async (approvalItem) => {
                    const parsedArgs = safeJsonParseOr<Record<string, unknown>>(
                      approvalItem.toolArgs,
                      {},
                    );
                    return await analyzeToolApproval(
                      approvalItem.toolName,
                      parsedArgs,
                    );
                  }),
                );
                setApprovalContexts(contexts);
              }

              setStreaming(false);
              refreshDerived();
              return;
            } catch (_recoveryError) {
              // Fall through to normal error handling if recovery fails.
            }
          }
        }

        // Mark incomplete tool calls as cancelled to prevent stuck blinking UI
        markIncompleteToolsAsCancelled(buffersRef.current);

        // If using eager cancel and this is an abort error, silently ignore it
        // The user already got "Stream interrupted by user" feedback from handleInterrupt
        if (EAGER_CANCEL && e instanceof APIUserAbortError) {
          setStreaming(false);
          refreshDerived();
          return;
        }

        // Use comprehensive error formatting
        const errorDetails = formatErrorDetails(e, agentIdRef.current);
        appendError(errorDetails);
        setStreaming(false);
        refreshDerived();
      } finally {
        abortControllerRef.current = null;
      }
    },
    [
      appendError,
      refreshDerived,
      refreshDerivedThrottled,
      setStreaming,
      agentName,
    ],
  );

  const handleExit = useCallback(() => {
    saveLastAgentBeforeExit();
    setShowExitStats(true);
    // Give React time to render the stats, then exit
    setTimeout(() => {
      process.exit(0);
    }, 100);
  }, []);

  // Handler when user presses UP/ESC to load queue into input for editing
  const handleEnterQueueEditMode = useCallback(() => {
    setMessageQueue([]);
  }, []);

  const handleInterrupt = useCallback(async () => {
    // If we're executing client-side tools, abort them locally instead of hitting the backend
    if (isExecutingTool && toolAbortControllerRef.current) {
      toolAbortControllerRef.current.abort();
      setStreaming(false);
      setIsExecutingTool(false);
      appendError("Stream interrupted by user");
      refreshDerived();
      return;
    }

    if (!streaming || interruptRequested) return;

    // If we're in the middle of queue cancel, set flag to restore instead of auto-send
    if (waitingForQueueCancelRef.current) {
      setRestoreQueueOnCancel(true);
      // Don't reset flags - let the cancel complete naturally
    }

    // If EAGER_CANCEL is enabled, immediately stop everything client-side first
    if (EAGER_CANCEL) {
      // Abort the stream via abort signal
      if (abortControllerRef.current) {
        abortControllerRef.current.abort();
        abortControllerRef.current = null; // Clear ref so isAgentBusy() returns false
      }

      // Set cancellation flag to prevent processConversation from starting
      userCancelledRef.current = true;

      // Stop streaming and show error message
      setStreaming(false);
      markIncompleteToolsAsCancelled(buffersRef.current);
      appendError("Stream interrupted by user");
      refreshDerived();

      // Clear any pending approvals since we're cancelling
      setPendingApprovals([]);
      setApprovalContexts([]);
      setApprovalResults([]);
      setAutoHandledResults([]);
      setAutoDeniedApprovals([]);

      // Send cancel request to backend asynchronously (fire-and-forget)
      // Don't wait for it or show errors since user already got feedback
      getClient()
        .then((client) => client.agents.messages.cancel(agentId))
        .catch(() => {
          // Silently ignore - cancellation already happened client-side
        });

      // Reset cancellation flag after cleanup is complete.
      // This allows the dequeue effect to process any queued messages.
      // We use setTimeout to ensure React state updates (setStreaming, etc.)
      // have been processed before the dequeue effect runs.
      setTimeout(() => {
        userCancelledRef.current = false;
      }, 0);

      return;
    } else {
      setInterruptRequested(true);
      try {
        const client = await getClient();
        await client.agents.messages.cancel(agentId);

        if (abortControllerRef.current) {
          abortControllerRef.current.abort();
        }
      } catch (e) {
        const errorDetails = formatErrorDetails(e, agentId);
        appendError(`Failed to interrupt stream: ${errorDetails}`);
        setInterruptRequested(false);
      }
    }
  }, [
    agentId,
    streaming,
    interruptRequested,
    appendError,
    isExecutingTool,
    refreshDerived,
    setStreaming,
  ]);

  // Keep ref to latest processConversation to avoid circular deps in useEffect
  const processConversationRef = useRef(processConversation);
  useEffect(() => {
    processConversationRef.current = processConversation;
  }, [processConversation]);

  // Reset interrupt flag when streaming ends
  useEffect(() => {
    if (!streaming) {
      setInterruptRequested(false);
    }
  }, [streaming]);

  const handleAgentSelect = useCallback(
    async (targetAgentId: string, _opts?: { profileName?: string }) => {
      // Close selector immediately
      setActiveOverlay(null);

      // Skip if already on this agent (no async work needed, queue can proceed)
      if (targetAgentId === agentId) {
        const label = agentName || targetAgentId.slice(0, 12);
        const cmdId = uid("cmd");
        buffersRef.current.byId.set(cmdId, {
          kind: "command",
          id: cmdId,
          input: "/pinned",
          output: `Already on "${label}"`,
          phase: "finished",
          success: true,
        });
        buffersRef.current.order.push(cmdId);
        refreshDerived();
        return;
      }

      // Lock input for async operation (set before any await to prevent queue processing)
      setCommandRunning(true);

      const inputCmd = "/pinned";

      try {
        const client = await getClient();
        // Fetch new agent
        const agent = await client.agents.retrieve(targetAgentId);

        // Fetch agent's message history
        const messagesPage = await client.agents.messages.list(targetAgentId);
        const messages = messagesPage.items;

        // Update project settings with new agent
        await updateProjectSettings({ lastAgent: targetAgentId });

        // Clear current transcript and static items
        buffersRef.current.byId.clear();
        buffersRef.current.order = [];
        buffersRef.current.tokenCount = 0;
        emittedIdsRef.current.clear();
        setStaticItems([]);
        setStaticRenderEpoch((e) => e + 1);

        // Update agent state - also update ref immediately for any code that runs before re-render
        agentIdRef.current = targetAgentId;
        setAgentId(targetAgentId);
        setAgentState(agent);
        setAgentName(agent.name);
        setLlmConfig(agent.llm_config);

        // Build success command
        const agentUrl = `https://app.letta.com/projects/default-project/agents/${targetAgentId}`;
        const successOutput = `Resumed "${agent.name || targetAgentId}"\n⎿  ${agentUrl}`;
        const successItem: StaticItem = {
          kind: "command",
          id: uid("cmd"),
          input: inputCmd,
          output: successOutput,
          phase: "finished",
          success: true,
        };

        // Backfill message history with visual separator, then success command at end
        if (messages.length > 0) {
          hasBackfilledRef.current = false;
          backfillBuffers(buffersRef.current, messages);
          // Collect backfilled items
          const backfilledItems: StaticItem[] = [];
          for (const id of buffersRef.current.order) {
            const ln = buffersRef.current.byId.get(id);
            if (!ln) continue;
            emittedIdsRef.current.add(id);
            backfilledItems.push({ ...ln } as StaticItem);
          }
          // Add separator before backfilled messages, then success at end
          const separator = {
            kind: "separator" as const,
            id: uid("sep"),
          };
          setStaticItems([separator, ...backfilledItems, successItem]);
          setLines(toLines(buffersRef.current));
          hasBackfilledRef.current = true;
        } else {
          setStaticItems([successItem]);
        }
      } catch (error) {
        const errorDetails = formatErrorDetails(error, agentId);
        const errorCmdId = uid("cmd");
        buffersRef.current.byId.set(errorCmdId, {
          kind: "command",
          id: errorCmdId,
          input: inputCmd,
          output: `Failed: ${errorDetails}`,
          phase: "finished",
          success: false,
        });
        buffersRef.current.order.push(errorCmdId);
        refreshDerived();
      } finally {
        setCommandRunning(false);
      }
    },
    [refreshDerived, agentId, agentName, setCommandRunning],
  );

  // biome-ignore lint/correctness/useExhaustiveDependencies: refs read .current dynamically, complex callback with intentional deps
  const onSubmit = useCallback(
    async (message?: string): Promise<{ submitted: boolean }> => {
      const msg = message?.trim() ?? "";

      // Handle profile load confirmation (Enter to continue)
      if (profileConfirmPending && !msg) {
        // User pressed Enter with empty input - proceed with loading
        const { name, agentId: targetAgentId, cmdId } = profileConfirmPending;
        buffersRef.current.byId.delete(cmdId);
        const orderIdx = buffersRef.current.order.indexOf(cmdId);
        if (orderIdx !== -1) buffersRef.current.order.splice(orderIdx, 1);
        refreshDerived();
        setProfileConfirmPending(null);
        await handleAgentSelect(targetAgentId, { profileName: name });
        return { submitted: true };
      }

      // Cancel profile confirmation if user types something else
      if (profileConfirmPending && msg) {
        const { cmdId } = profileConfirmPending;
        buffersRef.current.byId.set(cmdId, {
          kind: "command",
          id: cmdId,
          input: `/profile load ${profileConfirmPending.name}`,
          output: "Cancelled",
          phase: "finished",
          success: false,
        });
        refreshDerived();
        setProfileConfirmPending(null);
        // Continue processing the new message
      }

      if (!msg) return { submitted: false };

      // Block submission if waiting for explicit user action (approvals)
      // In this case, input is hidden anyway, so this shouldn't happen
      if (pendingApprovals.length > 0) {
        return { submitted: false };
      }

      // Queue message if agent is busy (streaming, executing tool, or running command)
      // This allows messages to queue up while agent is working

      // Reset cancellation flag before queue check - this ensures queued messages
      // can be dequeued even if the user just cancelled. The dequeue effect checks
      // userCancelledRef.current, so we must clear it here to prevent blocking.
      userCancelledRef.current = false;

      if (isAgentBusy()) {
        setMessageQueue((prev) => {
          const newQueue = [...prev, msg];

          // For slash commands, just queue and wait - don't interrupt the agent.
          // For regular messages, cancel the stream so the new message can be sent.
          const isSlashCommand = msg.startsWith("/");

          if (
            !isSlashCommand &&
            streamingRef.current &&
            !waitingForQueueCancelRef.current
          ) {
            waitingForQueueCancelRef.current = true;
            queueSnapshotRef.current = [...newQueue];

            // Send cancel request to backend (fire-and-forget)
            getClient()
              .then((client) => client.agents.messages.cancel(agentId))
              .then(() => {})
              .catch(() => {
                // Reset flag if cancel fails
                waitingForQueueCancelRef.current = false;
              });
          }

          return newQueue;
        });
        return { submitted: true }; // Clears input
      }

      // Note: userCancelledRef.current was already reset above before the queue check
      // to ensure the dequeue effect isn't blocked by a stale cancellation flag.

      let aliasedMsg = msg;
      if (msg === "exit" || msg === "quit") {
        aliasedMsg = "/exit";
      }

      // Handle commands (messages starting with "/")
      if (aliasedMsg.startsWith("/")) {
        const trimmed = aliasedMsg.trim();

        // Special handling for /model command - opens selector
        if (trimmed === "/model") {
          setActiveOverlay("model");
          return { submitted: true };
        }

        // Special handling for /toolset command - opens selector
        if (trimmed === "/toolset") {
          setActiveOverlay("toolset");
          return { submitted: true };
        }

        // Special handling for /system command - opens system prompt selector
        if (trimmed === "/system") {
          setActiveOverlay("system");
          return { submitted: true };
        }

        // Special handling for /subagents command - opens subagent manager
        if (trimmed === "/subagents") {
          setActiveOverlay("subagent");
          return { submitted: true };
        }

        // Special handling for /memory command - opens memory viewer
        if (trimmed === "/memory") {
          setActiveOverlay("memory");
          return { submitted: true };
        }

        // Special handling for /help command - opens help dialog
        if (trimmed === "/help") {
          setActiveOverlay("help");
          return { submitted: true };
        }

        // Special handling for /usage command - show session stats
        if (trimmed === "/usage") {
          const cmdId = uid("cmd");
          buffersRef.current.byId.set(cmdId, {
            kind: "command",
            id: cmdId,
            input: trimmed,
            output: "Fetching usage statistics...",
            phase: "running",
          });
          buffersRef.current.order.push(cmdId);
          refreshDerived();

          // Fetch balance and display stats asynchronously
          (async () => {
            try {
              const stats = sessionStatsRef.current.getSnapshot();

              // Try to fetch balance info (only works for Letta Cloud)
              // Silently skip if endpoint not available (not deployed yet or self-hosted)
              let balance:
                | {
                    total_balance: number;
                    monthly_credit_balance: number;
                    purchased_credit_balance: number;
                    billing_tier: string;
                  }
                | undefined;

              try {
                const settings = settingsManager.getSettings();
                const baseURL =
                  process.env.LETTA_BASE_URL ||
                  settings.env?.LETTA_BASE_URL ||
                  "https://api.letta.com";
                const apiKey =
                  process.env.LETTA_API_KEY || settings.env?.LETTA_API_KEY;

                const balanceResponse = await fetch(
                  `${baseURL}/v1/metadata/balance`,
                  {
                    headers: {
                      "Content-Type": "application/json",
                      Authorization: `Bearer ${apiKey}`,
                      "X-Letta-Source": "letta-code",
                    },
                  },
                );

                if (balanceResponse.ok) {
                  balance = (await balanceResponse.json()) as {
                    total_balance: number;
                    monthly_credit_balance: number;
                    purchased_credit_balance: number;
                    billing_tier: string;
                  };
                }
              } catch {
                // Silently skip balance info if endpoint not available
              }

              const output = formatUsageStats({
                stats,
                balance,
              });

              buffersRef.current.byId.set(cmdId, {
                kind: "command",
                id: cmdId,
                input: trimmed,
                output,
                phase: "finished",
                success: true,
                dimOutput: true,
              });
              refreshDerived();
            } catch (error) {
              buffersRef.current.byId.set(cmdId, {
                kind: "command",
                id: cmdId,
                input: trimmed,
                output: `Error fetching usage: ${error instanceof Error ? error.message : String(error)}`,
                phase: "finished",
                success: false,
              });
              refreshDerived();
            }
          })();

          return { submitted: true };
        }

        // Special handling for /exit command - exit without stats
        if (trimmed === "/exit") {
          const cmdId = uid("cmd");
          buffersRef.current.byId.set(cmdId, {
            kind: "command",
            id: cmdId,
            input: trimmed,
            output: "See ya!",
            phase: "finished",
            success: true,
          });
          buffersRef.current.order.push(cmdId);
          refreshDerived();
          handleExit();
          return { submitted: true };
        }

        // Special handling for /logout command - clear credentials and exit
        if (trimmed === "/logout") {
          const cmdId = uid("cmd");
          buffersRef.current.byId.set(cmdId, {
            kind: "command",
            id: cmdId,
            input: msg,
            output: "Logging out...",
            phase: "running",
          });
          buffersRef.current.order.push(cmdId);
          refreshDerived();

          setCommandRunning(true);

          try {
            const { settingsManager } = await import("../settings-manager");
            const currentSettings = settingsManager.getSettings();

            // Revoke refresh token on server if we have one
            if (currentSettings.refreshToken) {
              const { revokeToken } = await import("../auth/oauth");
              await revokeToken(currentSettings.refreshToken);
            }

            // Clear local credentials
            const newEnv = { ...currentSettings.env };
            delete newEnv.LETTA_API_KEY;
            // Note: LETTA_BASE_URL is intentionally NOT deleted from settings
            // because it should not be stored there in the first place

            settingsManager.updateSettings({
              env: newEnv,
              refreshToken: undefined,
              tokenExpiresAt: undefined,
            });

            buffersRef.current.byId.set(cmdId, {
              kind: "command",
              id: cmdId,
              input: msg,
              output:
                "✓ Logged out successfully. Run 'letta' to re-authenticate.",
              phase: "finished",
              success: true,
            });
            refreshDerived();

            saveLastAgentBeforeExit();

            // Exit after a brief delay to show the message
            setTimeout(() => process.exit(0), 500);
          } catch (error) {
            let errorOutput = formatErrorDetails(error, agentId);

            // Add helpful tip for summarization failures
            if (errorOutput.includes("Summarization failed")) {
              errorOutput +=
                "\n\nTip: Use /clear instead to clear the current message buffer.";
            }

            buffersRef.current.byId.set(cmdId, {
              kind: "command",
              id: cmdId,
              input: msg,
              output: `Failed: ${errorOutput}`,
              phase: "finished",
              success: false,
            });
            refreshDerived();
          } finally {
            setCommandRunning(false);
          }
          return { submitted: true };
        }

        // Special handling for /stream command - toggle and save
        if (msg.trim() === "/stream") {
          const newValue = !tokenStreamingEnabled;

          // Immediately add command to transcript with "running" phase and loading message
          const cmdId = uid("cmd");
          buffersRef.current.byId.set(cmdId, {
            kind: "command",
            id: cmdId,
            input: msg,
            output: `${newValue ? "Enabling" : "Disabling"} token streaming...`,
            phase: "running",
          });
          buffersRef.current.order.push(cmdId);
          refreshDerived();

          // Lock input during async operation
          setCommandRunning(true);

          try {
            setTokenStreamingEnabled(newValue);

            // Save to settings
            const { settingsManager } = await import("../settings-manager");
            settingsManager.updateSettings({ tokenStreaming: newValue });

            // Update the same command with final result
            buffersRef.current.byId.set(cmdId, {
              kind: "command",
              id: cmdId,
              input: msg,
              output: `Token streaming ${newValue ? "enabled" : "disabled"}`,
              phase: "finished",
              success: true,
            });
            refreshDerived();
          } catch (error) {
            // Mark command as failed
            const errorDetails = formatErrorDetails(error, agentId);
            buffersRef.current.byId.set(cmdId, {
              kind: "command",
              id: cmdId,
              input: msg,
              output: `Failed: ${errorDetails}`,
              phase: "finished",
              success: false,
            });
            refreshDerived();
          } finally {
            // Unlock input
            setCommandRunning(false);
          }
          return { submitted: true };
        }

        // Special handling for /clear command - reset conversation
        if (msg.trim() === "/clear") {
          const cmdId = uid("cmd");
          buffersRef.current.byId.set(cmdId, {
            kind: "command",
            id: cmdId,
            input: msg,
            output: "Clearing conversation...",
            phase: "running",
          });
          buffersRef.current.order.push(cmdId);
          refreshDerived();

          setCommandRunning(true);

          try {
            const client = await getClient();
            await client.agents.messages.reset(agentId, {
              add_default_initial_messages: false,
            });

            // Clear local buffers and static items
            // buffersRef.current.byId.clear();
            // buffersRef.current.order = [];
            // buffersRef.current.tokenCount = 0;
            // emittedIdsRef.current.clear();
            // setStaticItems([]);

            // Update command with success
            buffersRef.current.byId.set(cmdId, {
              kind: "command",
              id: cmdId,
              input: msg,
              output: "Conversation cleared",
              phase: "finished",
              success: true,
            });
            buffersRef.current.order.push(cmdId);
            refreshDerived();
          } catch (error) {
            const errorDetails = formatErrorDetails(error, agentId);
            buffersRef.current.byId.set(cmdId, {
              kind: "command",
              id: cmdId,
              input: msg,
              output: `Failed: ${errorDetails}`,
              phase: "finished",
              success: false,
            });
            refreshDerived();
          } finally {
            setCommandRunning(false);
          }
          return { submitted: true };
        }

        // Special handling for /compact command - summarize conversation history
        if (msg.trim() === "/compact") {
          const cmdId = uid("cmd");
          buffersRef.current.byId.set(cmdId, {
            kind: "command",
            id: cmdId,
            input: msg,
            output: "Compacting conversation history...",
            phase: "running",
          });
          buffersRef.current.order.push(cmdId);
          refreshDerived();

          setCommandRunning(true);

          try {
            const client = await getClient();
            // SDK types are out of date - compact returns CompactionResponse, not void
            const result = (await client.agents.messages.compact(
              agentId,
            )) as unknown as {
              num_messages_before: number;
              num_messages_after: number;
              summary: string;
            };

            // Format success message with before/after counts and summary
            const outputLines = [
              `Compaction completed. Message buffer length reduced from ${result.num_messages_before} to ${result.num_messages_after}.`,
              "",
              `Summary: ${result.summary}`,
            ];

            // Update command with success
            buffersRef.current.byId.set(cmdId, {
              kind: "command",
              id: cmdId,
              input: msg,
              output: outputLines.join("\n"),
              phase: "finished",
              success: true,
            });
            refreshDerived();
          } catch (error) {
            let errorOutput: string;

            // Check for summarization failure - format it cleanly
            const apiError = error as {
              status?: number;
              error?: { detail?: string };
            };
            const detail = apiError?.error?.detail;
            if (
              apiError?.status === 400 &&
              detail?.includes("Summarization failed")
            ) {
              // Clean format for this specific error, but preserve raw JSON
              const cleanDetail = detail.replace(/^\d{3}:\s*/, "");
              const rawJson = JSON.stringify(apiError.error);
              errorOutput = [
                `Request failed (code=400)`,
                `Raw: ${rawJson}`,
                `Detail: ${cleanDetail}`,
                "",
                "Tip: Use /clear instead to clear the current message buffer.",
              ].join("\n");
            } else {
              errorOutput = formatErrorDetails(error, agentId);
            }

            buffersRef.current.byId.set(cmdId, {
              kind: "command",
              id: cmdId,
              input: msg,
              output: `Failed: ${errorOutput}`,
              phase: "finished",
              success: false,
            });
            refreshDerived();
          } finally {
            setCommandRunning(false);
          }
          return { submitted: true };
        }

        // Special handling for /rename command - rename the agent
        if (msg.trim().startsWith("/rename")) {
          const parts = msg.trim().split(/\s+/);
          const newName = parts.slice(1).join(" ");

          if (!newName) {
            const cmdId = uid("cmd");
            buffersRef.current.byId.set(cmdId, {
              kind: "command",
              id: cmdId,
              input: msg,
              output: "Please provide a new name: /rename <name>",
              phase: "finished",
              success: false,
            });
            buffersRef.current.order.push(cmdId);
            refreshDerived();
            return { submitted: true };
          }

          // Validate the name before sending to API
          const validationError = validateAgentName(newName);
          if (validationError) {
            const cmdId = uid("cmd");
            buffersRef.current.byId.set(cmdId, {
              kind: "command",
              id: cmdId,
              input: msg,
              output: validationError,
              phase: "finished",
              success: false,
            });
            buffersRef.current.order.push(cmdId);
            refreshDerived();
            return { submitted: true };
          }

          const cmdId = uid("cmd");
          buffersRef.current.byId.set(cmdId, {
            kind: "command",
            id: cmdId,
            input: msg,
            output: `Renaming agent to "${newName}"...`,
            phase: "running",
          });
          buffersRef.current.order.push(cmdId);
          refreshDerived();

          setCommandRunning(true);

          try {
            const client = await getClient();
            await client.agents.update(agentId, { name: newName });
            setAgentName(newName);

            buffersRef.current.byId.set(cmdId, {
              kind: "command",
              id: cmdId,
              input: msg,
              output: `Agent renamed to "${newName}"`,
              phase: "finished",
              success: true,
            });
            refreshDerived();
          } catch (error) {
            const errorDetails = formatErrorDetails(error, agentId);
            buffersRef.current.byId.set(cmdId, {
              kind: "command",
              id: cmdId,
              input: msg,
              output: `Failed: ${errorDetails}`,
              phase: "finished",
              success: false,
            });
            refreshDerived();
          } finally {
            setCommandRunning(false);
          }
          return { submitted: true };
        }

        // Special handling for /description command - update agent description
        if (msg.trim().startsWith("/description")) {
          const parts = msg.trim().split(/\s+/);
          const newDescription = parts.slice(1).join(" ");

          if (!newDescription) {
            const cmdId = uid("cmd");
            buffersRef.current.byId.set(cmdId, {
              kind: "command",
              id: cmdId,
              input: msg,
              output: "Please provide a description: /description <text>",
              phase: "finished",
              success: false,
            });
            buffersRef.current.order.push(cmdId);
            refreshDerived();
            return { submitted: true };
          }

          const cmdId = uid("cmd");
          buffersRef.current.byId.set(cmdId, {
            kind: "command",
            id: cmdId,
            input: msg,
            output: "Updating description...",
            phase: "running",
          });
          buffersRef.current.order.push(cmdId);
          refreshDerived();

          setCommandRunning(true);

          try {
            const client = await getClient();
            await client.agents.update(agentId, {
              description: newDescription,
            });

            buffersRef.current.byId.set(cmdId, {
              kind: "command",
              id: cmdId,
              input: msg,
              output: `Description updated to "${newDescription}"`,
              phase: "finished",
              success: true,
            });
            refreshDerived();
          } catch (error) {
            const errorDetails = formatErrorDetails(error, agentId);
            buffersRef.current.byId.set(cmdId, {
              kind: "command",
              id: cmdId,
              input: msg,
              output: `Failed: ${errorDetails}`,
              phase: "finished",
              success: false,
            });
            refreshDerived();
          } finally {
            setCommandRunning(false);
          }
          return { submitted: true };
        }

        // Special handling for /resume command - show session resume selector
        if (msg.trim() === "/agents" || msg.trim() === "/resume") {
          setActiveOverlay("resume");
          return { submitted: true };
        }

        // Special handling for /search command - show message search
        if (msg.trim() === "/search") {
          setActiveOverlay("search");
          return { submitted: true };
        }

        // Special handling for /profile command - manage local profiles
        if (msg.trim().startsWith("/profile")) {
          const parts = msg.trim().split(/\s+/);
          const subcommand = parts[1]?.toLowerCase();
          const profileName = parts.slice(2).join(" ");

          const profileCtx: ProfileCommandContext = {
            buffersRef,
            refreshDerived,
            agentId,
            agentName: agentName || "",
            setCommandRunning,
            setAgentName,
          };

          // /profile - open profile selector
          if (!subcommand) {
            setActiveOverlay("profile");
            return { submitted: true };
          }

          // /profile save <name>
          if (subcommand === "save") {
            await handleProfileSave(profileCtx, msg, profileName);
            return { submitted: true };
          }

          // /profile load <name>
          if (subcommand === "load") {
            const validation = validateProfileLoad(
              profileCtx,
              msg,
              profileName,
            );
            if (validation.errorMessage) {
              return { submitted: true };
            }

            if (validation.needsConfirmation && validation.targetAgentId) {
              // Show warning and wait for confirmation
              const cmdId = addCommandResult(
                buffersRef,
                refreshDerived,
                msg,
                "Warning: Current agent is not saved to any profile.\nPress Enter to continue, or type anything to cancel.",
                false,
                "running",
              );
              setProfileConfirmPending({
                name: profileName,
                agentId: validation.targetAgentId,
                cmdId,
              });
              return { submitted: true };
            }

            // Current agent is saved, proceed with loading
            if (validation.targetAgentId) {
              await handleAgentSelect(validation.targetAgentId, {
                profileName,
              });
            }
            return { submitted: true };
          }

          // /profile delete <name>
          if (subcommand === "delete") {
            handleProfileDelete(profileCtx, msg, profileName);
            return { submitted: true };
          }

          // Unknown subcommand
          handleProfileUsage(profileCtx, msg);
          return { submitted: true };
        }

        // Special handling for /profiles and /pinned commands - open pinned agents selector
        if (msg.trim() === "/profiles" || msg.trim() === "/pinned") {
          setActiveOverlay("profile");
          return { submitted: true };
        }

        // Special handling for /pin command - pin current agent to project (or globally with -g)
        if (msg.trim() === "/pin" || msg.trim().startsWith("/pin ")) {
          const argsStr = msg.trim().slice(4).trim();

          // Parse args to check if name was provided
          const parts = argsStr.split(/\s+/).filter(Boolean);
          let hasNameArg = false;
          let isLocal = false;

          for (const part of parts) {
            if (part === "-l" || part === "--local") {
              isLocal = true;
            } else {
              hasNameArg = true;
            }
          }

          // If no name provided, show the pin dialog
          if (!hasNameArg) {
            setPinDialogLocal(isLocal);
            setActiveOverlay("pin");
            return { submitted: true };
          }

          // Name was provided, use existing behavior
          const profileCtx: ProfileCommandContext = {
            buffersRef,
            refreshDerived,
            agentId,
            agentName: agentName || "",
            setCommandRunning,
            setAgentName,
          };
          await handlePin(profileCtx, msg, argsStr);
          return { submitted: true };
        }

        // Special handling for /unpin command - unpin current agent from project (or globally with -g)
        if (msg.trim() === "/unpin" || msg.trim().startsWith("/unpin ")) {
          const profileCtx: ProfileCommandContext = {
            buffersRef,
            refreshDerived,
            agentId,
            agentName: agentName || "",
            setCommandRunning,
            setAgentName,
          };
          const argsStr = msg.trim().slice(6).trim();
          handleUnpin(profileCtx, msg, argsStr);
          return { submitted: true };
        }

        // Special handling for /link command - attach all Letta Code tools (deprecated)
        if (msg.trim() === "/link" || msg.trim().startsWith("/link ")) {
          const cmdId = uid("cmd");
          buffersRef.current.byId.set(cmdId, {
            kind: "command",
            id: cmdId,
            input: msg,
            output: "Attaching Letta Code tools...",
            phase: "running",
          });
          buffersRef.current.order.push(cmdId);
          refreshDerived();

          setCommandRunning(true);

          try {
            const { linkToolsToAgent } = await import("../agent/modify");
            const result = await linkToolsToAgent(agentId);

            buffersRef.current.byId.set(cmdId, {
              kind: "command",
              id: cmdId,
              input: msg,
              output: result.message,
              phase: "finished",
              success: result.success,
            });
            refreshDerived();
          } catch (error) {
            const errorDetails = formatErrorDetails(error, agentId);
            buffersRef.current.byId.set(cmdId, {
              kind: "command",
              id: cmdId,
              input: msg,
              output: `Failed to link tools: ${errorDetails}`,
              phase: "finished",
              success: false,
            });
            refreshDerived();
          } finally {
            setCommandRunning(false);
          }
          return { submitted: true };
        }

        // Special handling for /unlink command - remove all Letta Code tools (deprecated)
        if (msg.trim() === "/unlink" || msg.trim().startsWith("/unlink ")) {
          const cmdId = uid("cmd");
          buffersRef.current.byId.set(cmdId, {
            kind: "command",
            id: cmdId,
            input: msg,
            output: "Removing Letta Code tools...",
            phase: "running",
          });
          buffersRef.current.order.push(cmdId);
          refreshDerived();

          setCommandRunning(true);

          try {
            const { unlinkToolsFromAgent } = await import("../agent/modify");
            const result = await unlinkToolsFromAgent(agentId);

            buffersRef.current.byId.set(cmdId, {
              kind: "command",
              id: cmdId,
              input: msg,
              output: result.message,
              phase: "finished",
              success: result.success,
            });
            refreshDerived();
          } catch (error) {
            const errorDetails = formatErrorDetails(error, agentId);
            buffersRef.current.byId.set(cmdId, {
              kind: "command",
              id: cmdId,
              input: msg,
              output: `Failed to unlink tools: ${errorDetails}`,
              phase: "finished",
              success: false,
            });
            refreshDerived();
          } finally {
            setCommandRunning(false);
          }
          return { submitted: true };
        }

        // Special handling for /bg command - show background shell processes
        if (msg.trim() === "/bg") {
          const { backgroundProcesses } = await import(
            "../tools/impl/process_manager"
          );
          const cmdId = uid("cmd");

          let output: string;
          if (backgroundProcesses.size === 0) {
            output = "No background processes running";
          } else {
            const lines = ["Background processes:"];
            for (const [id, proc] of backgroundProcesses) {
              const status =
                proc.status === "running"
                  ? "running"
                  : proc.status === "completed"
                    ? `completed (exit ${proc.exitCode})`
                    : `failed (exit ${proc.exitCode})`;
              lines.push(`  ${id}: ${proc.command} [${status}]`);
            }
            output = lines.join("\n");
          }

          buffersRef.current.byId.set(cmdId, {
            kind: "command",
            id: cmdId,
            input: msg,
            output,
            phase: "finished",
            success: true,
          });
          buffersRef.current.order.push(cmdId);
          refreshDerived();
          return { submitted: true };
        }

        // Special handling for /download command - download agent file
        if (msg.trim() === "/download") {
          const cmdId = uid("cmd");
          buffersRef.current.byId.set(cmdId, {
            kind: "command",
            id: cmdId,
            input: msg,
            output: "Downloading agent file...",
            phase: "running",
          });
          buffersRef.current.order.push(cmdId);
          refreshDerived();

          setCommandRunning(true);

          try {
            const client = await getClient();
            const fileContent = await client.agents.exportFile(agentId);
            const fileName = `${agentId}.af`;
            writeFileSync(fileName, JSON.stringify(fileContent, null, 2));

            buffersRef.current.byId.set(cmdId, {
              kind: "command",
              id: cmdId,
              input: msg,
              output: `AgentFile downloaded to ${fileName}`,
              phase: "finished",
              success: true,
            });
            refreshDerived();
          } catch (error) {
            const errorDetails = formatErrorDetails(error, agentId);
            buffersRef.current.byId.set(cmdId, {
              kind: "command",
              id: cmdId,
              input: msg,
              output: `Failed: ${errorDetails}`,
              phase: "finished",
              success: false,
            });
            refreshDerived();
          } finally {
            setCommandRunning(false);
          }
          return { submitted: true };
        }

        // Special handling for /skill command - enter skill creation mode
        if (trimmed.startsWith("/skill")) {
          const cmdId = uid("cmd");

          // Extract optional description after `/skill`
          const [, ...rest] = trimmed.split(/\s+/);
          const description = rest.join(" ").trim();

          const initialOutput = description
            ? `Starting skill creation for: ${description}`
            : "Starting skill creation. I’ll load the skill-creator skill and ask a few questions about the skill you want to build...";

          buffersRef.current.byId.set(cmdId, {
            kind: "command",
            id: cmdId,
            input: msg,
            output: initialOutput,
            phase: "running",
          });
          buffersRef.current.order.push(cmdId);
          refreshDerived();

          setCommandRunning(true);

          try {
            // Import the skill-creation prompt
            const { SKILL_CREATOR_PROMPT } = await import(
              "../agent/promptAssets.js"
            );

            // Build system-reminder content for skill creation
            const userDescriptionLine = description
              ? `\n\nUser-provided skill description:\n${description}`
              : "\n\nThe user did not provide a description with /skill. Ask what kind of skill they want to create before proceeding.";

            const skillMessage = `<system-reminder>\n${SKILL_CREATOR_PROMPT}${userDescriptionLine}\n</system-reminder>`;

            // Mark command as finished before sending message
            buffersRef.current.byId.set(cmdId, {
              kind: "command",
              id: cmdId,
              input: msg,
              output:
                "Entered skill creation mode. Answer the assistant’s questions to design your new skill.",
              phase: "finished",
              success: true,
            });
            refreshDerived();

            // Process conversation with the skill-creation prompt
            await processConversation([
              {
                type: "message",
                role: "user",
                content: skillMessage,
              },
            ]);
          } catch (error) {
            const errorDetails = formatErrorDetails(error, agentId);
            buffersRef.current.byId.set(cmdId, {
              kind: "command",
              id: cmdId,
              input: msg,
              output: `Failed: ${errorDetails}`,
              phase: "finished",
              success: false,
            });
            refreshDerived();
          } finally {
            setCommandRunning(false);
          }

          return { submitted: true };
        }

        // Special handling for /remember command - remember something from conversation
        if (trimmed.startsWith("/remember")) {
          const cmdId = uid("cmd");

          // Extract optional description after `/remember`
          const [, ...rest] = trimmed.split(/\s+/);
          const userText = rest.join(" ").trim();

          const initialOutput = userText
            ? "Storing to memory..."
            : "Processing memory request...";

          buffersRef.current.byId.set(cmdId, {
            kind: "command",
            id: cmdId,
            input: msg,
            output: initialOutput,
            phase: "running",
          });
          buffersRef.current.order.push(cmdId);
          refreshDerived();

          setCommandRunning(true);

          try {
            // Import the remember prompt
            const { REMEMBER_PROMPT } = await import(
              "../agent/promptAssets.js"
            );

            // Build system-reminder content for memory request
            const rememberMessage = userText
              ? `<system-reminder>\n${REMEMBER_PROMPT}\n</system-reminder>${userText}`
              : `<system-reminder>\n${REMEMBER_PROMPT}\n\nThe user did not specify what to remember. Look at the recent conversation context to identify what they likely want you to remember, or ask them to clarify.\n</system-reminder>`;

            // Mark command as finished before sending message
            buffersRef.current.byId.set(cmdId, {
              kind: "command",
              id: cmdId,
              input: msg,
              output: userText
                ? "Storing to memory..."
                : "Processing memory request from conversation context...",
              phase: "finished",
              success: true,
            });
            refreshDerived();

            // Process conversation with the remember prompt
            await processConversation([
              {
                type: "message",
                role: "user",
                content: rememberMessage,
              },
            ]);
          } catch (error) {
            const errorDetails = formatErrorDetails(error, agentId);
            buffersRef.current.byId.set(cmdId, {
              kind: "command",
              id: cmdId,
              input: msg,
              output: `Failed: ${errorDetails}`,
              phase: "finished",
              success: false,
            });
            refreshDerived();
          } finally {
            setCommandRunning(false);
          }

          return { submitted: true };
        }

        // Special handling for /init command - initialize agent memory
        if (trimmed === "/init") {
          const cmdId = uid("cmd");
          buffersRef.current.byId.set(cmdId, {
            kind: "command",
            id: cmdId,
            input: msg,
            output: "Gathering project context...",
            phase: "running",
          });
          buffersRef.current.order.push(cmdId);
          refreshDerived();

          setCommandRunning(true);

          try {
            // Import the initialization prompt
            const { INITIALIZE_PROMPT } = await import(
              "../agent/promptAssets.js"
            );

            // Gather git context if available
            let gitContext = "";
            try {
              const { execSync } = await import("node:child_process");
              const cwd = process.cwd();

              // Check if we're in a git repo
              try {
                execSync("git rev-parse --git-dir", {
                  cwd,
                  stdio: "pipe",
                });

                // Gather git info
                const branch = execSync("git branch --show-current", {
                  cwd,
                  encoding: "utf-8",
                }).trim();
                const mainBranch = execSync(
                  "git symbolic-ref refs/remotes/origin/HEAD 2>/dev/null | sed 's@^refs/remotes/origin/@@' || echo 'main'",
                  { cwd, encoding: "utf-8", shell: "/bin/bash" },
                ).trim();
                const status = execSync("git status --short", {
                  cwd,
                  encoding: "utf-8",
                }).trim();
                const recentCommits = execSync(
                  "git log --oneline -10 2>/dev/null || echo 'No commits yet'",
                  { cwd, encoding: "utf-8" },
                ).trim();

                gitContext = `
## Current Project Context

**Working directory**: ${cwd}

### Git Status
- **Current branch**: ${branch}
- **Main branch**: ${mainBranch}
- **Status**:
${status || "(clean working tree)"}

### Recent Commits
${recentCommits}
`;
              } catch {
                // Not a git repo, just include working directory
                gitContext = `
## Current Project Context

**Working directory**: ${cwd}
**Git**: Not a git repository
`;
              }
            } catch {
              // execSync import failed, skip git context
            }

            // Mark command as finished before sending message
            buffersRef.current.byId.set(cmdId, {
              kind: "command",
              id: cmdId,
              input: msg,
              output:
                "Assimilating project context and defragmenting memories...",
              phase: "finished",
              success: true,
            });
            refreshDerived();

            // Send initialization prompt with git context as a system reminder
            const initMessage = `<system-reminder>\n${INITIALIZE_PROMPT}\n${gitContext}\n</system-reminder>`;

            // Process conversation with the init prompt
            await processConversation([
              {
                type: "message",
                role: "user",
                content: initMessage,
              },
            ]);
          } catch (error) {
            const errorDetails = formatErrorDetails(error, agentId);
            buffersRef.current.byId.set(cmdId, {
              kind: "command",
              id: cmdId,
              input: msg,
              output: `Failed: ${errorDetails}`,
              phase: "finished",
              success: false,
            });
            refreshDerived();
          } finally {
            setCommandRunning(false);
          }
          return { submitted: true };
        }

        // Special handling for /feedback command - open feedback dialog
        if (trimmed === "/feedback") {
          setActiveOverlay("feedback");
          return { submitted: true };
        }

        // Immediately add command to transcript with "running" phase
        const cmdId = uid("cmd");
        buffersRef.current.byId.set(cmdId, {
          kind: "command",
          id: cmdId,
          input: msg,
          output: "",
          phase: "running",
        });
        buffersRef.current.order.push(cmdId);
        refreshDerived();

        // Lock input during async operation
        setCommandRunning(true);

        try {
          const { executeCommand } = await import("./commands/registry");
          const result = await executeCommand(msg);

          // Update the same command with result
          buffersRef.current.byId.set(cmdId, {
            kind: "command",
            id: cmdId,
            input: msg,
            output: result.output,
            phase: "finished",
            success: result.success,
          });
          refreshDerived();
        } catch (error) {
          // Mark command as failed if executeCommand throws
          const errorDetails = formatErrorDetails(error, agentId);
          buffersRef.current.byId.set(cmdId, {
            kind: "command",
            id: cmdId,
            input: msg,
            output: `Failed: ${errorDetails}`,
            phase: "finished",
            success: false,
          });
          refreshDerived();
        } finally {
          // Unlock input
          setCommandRunning(false);
        }
        return { submitted: true }; // Don't send commands to Letta agent
      }

      // Build message content from display value (handles placeholders for text/images)
      const contentParts = buildMessageContentFromDisplay(msg);

      // Prepend plan mode reminder if in plan mode
      const planModeReminder = getPlanModeReminder();

      // Prepend skill unload reminder if skills are loaded (using cached flag)
      const skillUnloadReminder = getSkillUnloadReminder();

      // Prepend session context on first message of CLI session (if enabled)
      let sessionContextReminder = "";
      const sessionContextEnabled = settingsManager.getSetting(
        "sessionContextEnabled",
      );
      if (!hasSentSessionContextRef.current && sessionContextEnabled) {
        const { buildSessionContext } = await import(
          "./helpers/sessionContext"
        );
        sessionContextReminder = buildSessionContext({
          agentInfo: {
            id: agentId,
            name: agentName,
            description: agentDescription,
            lastRunAt: agentLastRunAt,
          },
        });
        hasSentSessionContextRef.current = true;
      }

      // Combine reminders with content (session context first, then plan mode, then skill unload)
      const allReminders =
        sessionContextReminder + planModeReminder + skillUnloadReminder;
      const messageContent =
        allReminders && typeof contentParts === "string"
          ? allReminders + contentParts
          : Array.isArray(contentParts) && allReminders
            ? [{ type: "text" as const, text: allReminders }, ...contentParts]
            : contentParts;

      // Append the user message to transcript IMMEDIATELY (optimistic update)
      const userId = uid("user");
      buffersRef.current.byId.set(userId, {
        kind: "user",
        id: userId,
        text: msg,
      });
      buffersRef.current.order.push(userId);

      // Reset token counter for this turn (only count the agent's response)
      buffersRef.current.tokenCount = 0;
      // Rotate to a new thinking message for this turn
      setThinkingMessage(getRandomThinkingMessage(agentName));
      // Show streaming state immediately for responsiveness
      setStreaming(true);
      refreshDerived();

      // Check for pending approvals before sending message (skip if we already have
      // a queued approval response to send first).
      if (CHECK_PENDING_APPROVALS_BEFORE_SEND && !queuedApprovalResults) {
        try {
          const client = await getClient();
          // Fetch fresh agent state to check for pending approvals with accurate in-context messages
          const agent = await client.agents.retrieve(agentId);
          const { pendingApprovals: existingApprovals } = await getResumeData(
            client,
            agent,
          );

          // Check if user cancelled while we were fetching approval state
          if (
            userCancelledRef.current ||
            abortControllerRef.current?.signal.aborted
          ) {
            // User hit ESC during the check - abort and clean up
            buffersRef.current.byId.delete(userId);
            const orderIndex = buffersRef.current.order.indexOf(userId);
            if (orderIndex !== -1) {
              buffersRef.current.order.splice(orderIndex, 1);
            }
            setStreaming(false);
            refreshDerived();
            return { submitted: false };
          }

          if (existingApprovals && existingApprovals.length > 0) {
            // There are pending approvals - check permissions first (respects yolo mode)
            const approvalResults = await Promise.all(
              existingApprovals.map(async (approvalItem) => {
                if (!approvalItem.toolName) {
                  return {
                    approval: approvalItem,
                    permission: {
                      decision: "deny" as const,
                      reason: "Tool call incomplete - missing name",
                    },
                    context: null,
                  };
                }
                const parsedArgs = safeJsonParseOr<Record<string, unknown>>(
                  approvalItem.toolArgs,
                  {},
                );
                const permission = await checkToolPermission(
                  approvalItem.toolName,
                  parsedArgs,
                );
                const context = await analyzeToolApproval(
                  approvalItem.toolName,
                  parsedArgs,
                );
                return { approval: approvalItem, permission, context };
              }),
            );

            // Check if user cancelled during permission check
            if (
              userCancelledRef.current ||
              abortControllerRef.current?.signal.aborted
            ) {
              buffersRef.current.byId.delete(userId);
              const orderIndex = buffersRef.current.order.indexOf(userId);
              if (orderIndex !== -1) {
                buffersRef.current.order.splice(orderIndex, 1);
              }
              setStreaming(false);
              refreshDerived();
              return { submitted: false };
            }

            // Categorize by permission decision
            const needsUserInput: typeof approvalResults = [];
            const autoAllowed: typeof approvalResults = [];
            const autoDenied: typeof approvalResults = [];

            for (const ac of approvalResults) {
              const { approval, permission } = ac;
              let decision = permission.decision;

              // Fancy tools always need user input (except if denied)
              if (isFancyUITool(approval.toolName) && decision === "allow") {
                decision = "ask";
              }

              if (decision === "ask") {
                needsUserInput.push(ac);
              } else if (decision === "deny") {
                autoDenied.push(ac);
              } else {
                autoAllowed.push(ac);
              }
            }

            // If all approvals can be auto-handled (yolo mode), process them immediately
            if (needsUserInput.length === 0) {
              // Execute auto-allowed tools
              const autoAllowedResults = await Promise.all(
                autoAllowed.map(async (ac) => {
                  const parsedArgs = safeJsonParseOr<Record<string, unknown>>(
                    ac.approval.toolArgs,
                    {},
                  );
                  const result = await executeTool(
                    ac.approval.toolName,
                    parsedArgs,
                    { toolCallId: ac.approval.toolCallId },
                  );

                  // Update buffers with tool return for UI
                  onChunk(buffersRef.current, {
                    message_type: "tool_return_message",
                    id: "dummy",
                    date: new Date().toISOString(),
                    tool_call_id: ac.approval.toolCallId,
                    tool_return: result.toolReturn,
                    status: result.status,
                    stdout: result.stdout,
                    stderr: result.stderr,
                  });

                  return {
                    toolCallId: ac.approval.toolCallId,
                    result,
                  };
                }),
              );

              // Create denial results for auto-denied and update UI
              const autoDeniedResults = autoDenied.map((ac) => {
                const reason =
                  "matchedRule" in ac.permission && ac.permission.matchedRule
                    ? `Permission denied by rule: ${ac.permission.matchedRule}`
                    : `Permission denied: ${ac.permission.reason || "Unknown"}`;

                // Update buffers with denial for UI
                onChunk(buffersRef.current, {
                  message_type: "tool_return_message",
                  id: "dummy",
                  date: new Date().toISOString(),
                  tool_call_id: ac.approval.toolCallId,
                  tool_return: `Error: request to call tool denied. User reason: ${reason}`,
                  status: "error",
                  stdout: null,
                  stderr: null,
                });

                return {
                  type: "approval" as const,
                  tool_call_id: ac.approval.toolCallId,
                  approve: false,
                  reason,
                };
              });

              refreshDerived();

              // Combine results and send directly with the user's message
              // (can't use state here as it won't be available until next render)
              const recoveryApprovalResults = [
                ...autoAllowedResults.map((ar) => ({
                  type: "approval" as const,
                  tool_call_id: ar.toolCallId,
                  approve: true,
                  tool_return: ar.result.toolReturn,
                })),
                ...autoDeniedResults,
              ];

              // Build and send initialInput directly
              const initialInput: Array<MessageCreate | ApprovalCreate> = [
                {
                  type: "approval",
                  approvals: recoveryApprovalResults,
                },
                {
                  type: "message",
                  role: "user",
                  content:
                    messageContent as unknown as MessageCreate["content"],
                },
              ];

              await processConversation(initialInput);
              clearPlaceholdersInText(msg);
              return { submitted: true };
            } else {
              // Some approvals need user input - show dialog
              // Remove the optimistic user message from transcript
              buffersRef.current.byId.delete(userId);
              const orderIndex = buffersRef.current.order.indexOf(userId);
              if (orderIndex !== -1) {
                buffersRef.current.order.splice(orderIndex, 1);
              }

              setStreaming(false);
              setPendingApprovals(needsUserInput.map((ac) => ac.approval));
              setApprovalContexts(
                needsUserInput
                  .map((ac) => ac.context)
                  .filter(Boolean) as ApprovalContext[],
              );

              // Execute auto-allowed tools and store results
              const autoAllowedWithResults = await Promise.all(
                autoAllowed.map(async (ac) => {
                  const parsedArgs = safeJsonParseOr<Record<string, unknown>>(
                    ac.approval.toolArgs,
                    {},
                  );
                  const result = await executeTool(
                    ac.approval.toolName,
                    parsedArgs,
                    { toolCallId: ac.approval.toolCallId },
                  );

                  // Update buffers with tool return for UI
                  onChunk(buffersRef.current, {
                    message_type: "tool_return_message",
                    id: "dummy",
                    date: new Date().toISOString(),
                    tool_call_id: ac.approval.toolCallId,
                    tool_return: result.toolReturn,
                    status: result.status,
                    stdout: result.stdout,
                    stderr: result.stderr,
                  });

                  return {
                    toolCallId: ac.approval.toolCallId,
                    result,
                  };
                }),
              );

              // Create denial reasons for auto-denied and update UI
              const autoDeniedWithReasons = autoDenied.map((ac) => {
                const reason =
                  "matchedRule" in ac.permission && ac.permission.matchedRule
                    ? `Permission denied by rule: ${ac.permission.matchedRule}`
                    : `Permission denied: ${ac.permission.reason || "Unknown"}`;

                // Update buffers with denial for UI
                onChunk(buffersRef.current, {
                  message_type: "tool_return_message",
                  id: "dummy",
                  date: new Date().toISOString(),
                  tool_call_id: ac.approval.toolCallId,
                  tool_return: `Error: request to call tool denied. User reason: ${reason}`,
                  status: "error",
                  stdout: null,
                  stderr: null,
                });

                return {
                  approval: ac.approval,
                  reason,
                };
              });

              // Store auto-handled results to send along with user decisions
              setAutoHandledResults(autoAllowedWithResults);
              setAutoDeniedApprovals(autoDeniedWithReasons);

              refreshDerived();
              return { submitted: false };
            }
          }
        } catch (_error) {
          // If check fails, proceed anyway (don't block user)
        }
      }

      // Start the conversation loop. If we have queued approval results from an interrupted
      // client-side execution, send them first before the new user message.
      const initialInput: Array<MessageCreate | ApprovalCreate> = [];

      if (queuedApprovalResults) {
        initialInput.push({
          type: "approval",
          approvals: queuedApprovalResults,
        });
        setQueuedApprovalResults(null);
      }

      initialInput.push({
        type: "message",
        role: "user",
        content: messageContent as unknown as MessageCreate["content"],
      });

      await processConversation(initialInput);

      // Clean up placeholders after submission
      clearPlaceholdersInText(msg);

      return { submitted: true };
    },
    [
      streaming,
      commandRunning,
      processConversation,
      refreshDerived,
      agentId,
      agentName,
      agentDescription,
      agentLastRunAt,
      handleExit,
      isExecutingTool,
      queuedApprovalResults,
      pendingApprovals,
      profileConfirmPending,
      handleAgentSelect,
      tokenStreamingEnabled,
      isAgentBusy,
      setStreaming,
      setCommandRunning,
    ],
  );

  const onSubmitRef = useRef(onSubmit);
  useEffect(() => {
    onSubmitRef.current = onSubmit;
  }, [onSubmit]);

  // Process queued messages when streaming ends
  useEffect(() => {
    if (
      !streaming &&
      messageQueue.length > 0 &&
      pendingApprovals.length === 0 &&
      !commandRunning &&
      !isExecutingTool &&
      !anySelectorOpen && // Don't dequeue while a selector/overlay is open
      !waitingForQueueCancelRef.current && // Don't dequeue while waiting for cancel
      !userCancelledRef.current // Don't dequeue if user just cancelled
    ) {
      const [firstMessage, ...rest] = messageQueue;
      setMessageQueue(rest);

      // Submit the first message using the normal submit flow
      // This ensures all setup (reminders, UI updates, etc.) happens correctly
      onSubmitRef.current(firstMessage);
    }
  }, [
    streaming,
    messageQueue,
    pendingApprovals,
    commandRunning,
    isExecutingTool,
    anySelectorOpen,
  ]);

  // Helper to send all approval results when done
  const sendAllResults = useCallback(
    async (
      additionalDecision?:
        | { type: "approve"; approval: ApprovalRequest }
        | { type: "deny"; approval: ApprovalRequest; reason: string },
    ) => {
      try {
        // Don't send results if user has already cancelled
        if (
          userCancelledRef.current ||
          abortControllerRef.current?.signal.aborted
        ) {
          setStreaming(false);
          setIsExecutingTool(false);
          setPendingApprovals([]);
          setApprovalContexts([]);
          setApprovalResults([]);
          setAutoHandledResults([]);
          setAutoDeniedApprovals([]);
          return;
        }

        // Snapshot current state before clearing dialog
        const approvalResultsSnapshot = [...approvalResults];
        const autoHandledSnapshot = [...autoHandledResults];
        const autoDeniedSnapshot = [...autoDeniedApprovals];
        const pendingSnapshot = [...pendingApprovals];

        // Clear dialog state immediately so UI updates right away
        setPendingApprovals([]);
        setApprovalContexts([]);
        setApprovalResults([]);
        setAutoHandledResults([]);
        setAutoDeniedApprovals([]);

        // Show "thinking" state and lock input while executing approved tools client-side
        setStreaming(true);

        const approvalAbortController = new AbortController();
        toolAbortControllerRef.current = approvalAbortController;

        // Combine all decisions using snapshots
        const allDecisions = [
          ...approvalResultsSnapshot,
          ...(additionalDecision ? [additionalDecision] : []),
        ];

        // Execute approved tools and format results using shared function
        const { executeApprovalBatch } = await import(
          "../agent/approval-execution"
        );
        const executedResults = await executeApprovalBatch(
          allDecisions,
          (chunk) => {
            onChunk(buffersRef.current, chunk);
            // Also log errors to the UI error display
            if (
              chunk.status === "error" &&
              chunk.message_type === "tool_return_message"
            ) {
              const isToolError = chunk.tool_return?.startsWith(
                "Error executing tool:",
              );
              if (isToolError) {
                appendError(chunk.tool_return);
              }
            }
            // Flush UI so completed tools show up while the batch continues
            refreshDerived();
          },
          { abortSignal: approvalAbortController.signal },
        );

        // Combine with auto-handled and auto-denied results using snapshots
        const allResults = [
          ...autoHandledSnapshot.map((ar) => ({
            type: "tool" as const,
            tool_call_id: ar.toolCallId,
            tool_return: ar.result.toolReturn,
            status: ar.result.status,
            stdout: ar.result.stdout,
            stderr: ar.result.stderr,
          })),
          ...autoDeniedSnapshot.map((ad) => ({
            type: "approval" as const,
            tool_call_id: ad.approval.toolCallId,
            approve: false,
            reason: ad.reason,
          })),
          ...executedResults,
        ];

        // Dev-only validation: ensure outgoing IDs match expected IDs (using snapshots)
        if (process.env.NODE_ENV !== "production") {
          // Include ALL tool call IDs: auto-handled, auto-denied, and pending approvals
          const expectedIds = new Set([
            ...autoHandledSnapshot.map((ar) => ar.toolCallId),
            ...autoDeniedSnapshot.map((ad) => ad.approval.toolCallId),
            ...pendingSnapshot.map((a) => a.toolCallId),
          ]);
          const sendingIds = new Set(
            allResults.map((r) => r.tool_call_id).filter(Boolean),
          );

          const setsEqual = (a: Set<string>, b: Set<string>) =>
            a.size === b.size && [...a].every((id) => b.has(id));

          if (!setsEqual(expectedIds, sendingIds)) {
            console.error("[BUG] Approval ID mismatch detected");
            console.error("Expected IDs:", Array.from(expectedIds));
            console.error("Sending IDs:", Array.from(sendingIds));
            throw new Error(
              "Approval ID mismatch - refusing to send mismatched IDs",
            );
          }
        }

        // Rotate to a new thinking message
        setThinkingMessage(getRandomThinkingMessage(agentName));
        refreshDerived();

        const wasAborted = approvalAbortController.signal.aborted;
        const userCancelled =
          userCancelledRef.current ||
          abortControllerRef.current?.signal.aborted;

        if (wasAborted || userCancelled) {
          // Queue results to send alongside the next user message (if not cancelled entirely)
          if (!userCancelled) {
            setQueuedApprovalResults(allResults as ApprovalResult[]);
          }
          setStreaming(false);
        } else {
          // Continue conversation with all results
          await processConversation([
            {
              type: "approval",
              approvals: allResults as ApprovalResult[],
            },
          ]);
        }
      } finally {
        // Always release the execution guard, even if an error occurred
        setIsExecutingTool(false);
        toolAbortControllerRef.current = null;
      }
    },
    [
      approvalResults,
      autoHandledResults,
      autoDeniedApprovals,
      pendingApprovals,
      processConversation,
      refreshDerived,
      appendError,
      agentName,
      setStreaming,
    ],
  );

  // Handle approval callbacks - sequential review
  const handleApproveCurrent = useCallback(async () => {
    if (isExecutingTool) return;

    const currentIndex = approvalResults.length;
    const currentApproval = pendingApprovals[currentIndex];

    if (!currentApproval) return;

    setIsExecutingTool(true);

    try {
      // Store approval decision (don't execute yet - batch execute after all approvals)
      const decision = {
        type: "approve" as const,
        approval: currentApproval,
      };

      // Check if we're done with all approvals
      if (currentIndex + 1 >= pendingApprovals.length) {
        // All approvals collected, execute and send to backend
        // sendAllResults owns the lock release via its finally block
        await sendAllResults(decision);
      } else {
        // Not done yet, store decision and show next approval
        setApprovalResults((prev) => [...prev, decision]);
        setIsExecutingTool(false);
      }
    } catch (e) {
      const errorDetails = formatErrorDetails(e, agentId);
      appendError(errorDetails);
      setStreaming(false);
      setIsExecutingTool(false);
    }
  }, [
    agentId,
    pendingApprovals,
    approvalResults,
    sendAllResults,
    appendError,
    isExecutingTool,
    setStreaming,
  ]);

  const handleApproveAlways = useCallback(
    async (scope?: "project" | "session") => {
      if (isExecutingTool) return;

      // For now, just handle the first approval with approve-always
      // TODO: Support approve-always for multiple approvals
      if (pendingApprovals.length === 0 || approvalContexts.length === 0)
        return;

      const currentIndex = approvalResults.length;
      const approvalContext = approvalContexts[currentIndex];
      if (!approvalContext) return;

      const rule = approvalContext.recommendedRule;
      const actualScope = scope || approvalContext.defaultScope;

      // Save the permission rule
      await savePermissionRule(rule, "allow", actualScope);

      // Show confirmation in transcript
      const scopeText =
        actualScope === "session" ? " (session only)" : " (project)";
      const cmdId = uid("cmd");
      buffersRef.current.byId.set(cmdId, {
        kind: "command",
        id: cmdId,
        input: "/approve-always",
        output: `Added permission: ${rule}${scopeText}`,
      });
      buffersRef.current.order.push(cmdId);
      refreshDerived();

      // Approve current tool (handleApproveCurrent manages the execution guard)
      await handleApproveCurrent();
    },
    [
      approvalResults,
      approvalContexts,
      pendingApprovals,
      handleApproveCurrent,
      refreshDerived,
      isExecutingTool,
    ],
  );

  const handleDenyCurrent = useCallback(
    async (reason: string) => {
      if (isExecutingTool) return;

      const currentIndex = approvalResults.length;
      const currentApproval = pendingApprovals[currentIndex];

      if (!currentApproval) return;

      setIsExecutingTool(true);

      try {
        // Store denial decision
        const decision = {
          type: "deny" as const,
          approval: currentApproval,
          reason: reason || "User denied the tool execution",
        };

        // Check if we're done with all approvals
        if (currentIndex + 1 >= pendingApprovals.length) {
          // All approvals collected, execute and send to backend
          // sendAllResults owns the lock release via its finally block
          setThinkingMessage(getRandomThinkingMessage(agentName));
          await sendAllResults(decision);
        } else {
          // Not done yet, store decision and show next approval
          setApprovalResults((prev) => [...prev, decision]);
          setIsExecutingTool(false);
        }
      } catch (e) {
        const errorDetails = formatErrorDetails(e, agentId);
        appendError(errorDetails);
        setStreaming(false);
        setIsExecutingTool(false);
      }
    },
    [
      agentId,
      pendingApprovals,
      approvalResults,
      sendAllResults,
      appendError,
      isExecutingTool,
      agentName,
      setStreaming,
    ],
  );

  // Cancel all pending approvals - queue denials to send with next message
  // Similar to interrupt flow during tool execution
  const handleCancelApprovals = useCallback(() => {
    if (pendingApprovals.length === 0) return;

    // Create denial results for all pending approvals and queue for next message
    const denialResults = pendingApprovals.map((approval) => ({
      type: "approval" as const,
      tool_call_id: approval.toolCallId,
      approve: false,
      reason: "User cancelled the approval",
    }));
    setQueuedApprovalResults(denialResults);

    // Mark the pending approval tool calls as cancelled in the buffers
    markIncompleteToolsAsCancelled(buffersRef.current);
    refreshDerived();

    // Clear all approval state
    setPendingApprovals([]);
    setApprovalContexts([]);
    setApprovalResults([]);
    setAutoHandledResults([]);
    setAutoDeniedApprovals([]);
  }, [pendingApprovals, refreshDerived]);

  const handleModelSelect = useCallback(
    async (modelId: string) => {
      await withCommandLock(async () => {
        // Declare cmdId outside try block so it's accessible in catch
        let cmdId: string | null = null;

        try {
          // Find the selected model from models.json first (for loading message)
          const { models } = await import("../agent/model");
          let selectedModel = models.find((m) => m.id === modelId);

          // If not found in static list, it might be a BYOK model where id === handle
          if (!selectedModel && modelId.includes("/")) {
            // Treat it as a BYOK model - the modelId is actually the handle
            selectedModel = {
              id: modelId,
              handle: modelId,
              label: modelId.split("/").pop() ?? modelId,
              description: "Custom model",
            } as unknown as (typeof models)[number];
          }

          if (!selectedModel) {
            // Create a failed command in the transcript
            cmdId = uid("cmd");
            buffersRef.current.byId.set(cmdId, {
              kind: "command",
              id: cmdId,
              input: `/model ${modelId}`,
              output: `Model not found: ${modelId}`,
              phase: "finished",
              success: false,
            });
            buffersRef.current.order.push(cmdId);
            refreshDerived();
            return;
          }

          // Immediately add command to transcript with "running" phase and loading message
          cmdId = uid("cmd");
          buffersRef.current.byId.set(cmdId, {
            kind: "command",
            id: cmdId,
            input: `/model ${modelId}`,
            output: `Switching model to ${selectedModel.label}...`,
            phase: "running",
          });
          buffersRef.current.order.push(cmdId);
          refreshDerived();

          // Update the agent with new model and config args
          const { updateAgentLLMConfig } = await import("../agent/modify");

          const updatedConfig = await updateAgentLLMConfig(
            agentId,
            selectedModel.handle,
            selectedModel.updateArgs,
          );
          setLlmConfig(updatedConfig);
          setCurrentModelId(modelId);

          // After switching models, only switch toolset if it actually changes
          const { isOpenAIModel, isGeminiModel } = await import(
            "../tools/manager"
          );
          const targetToolset:
            | "codex"
            | "codex_snake"
            | "default"
            | "gemini"
            | "gemini_snake"
            | "none" = isOpenAIModel(selectedModel.handle ?? "")
            ? "codex"
            : isGeminiModel(selectedModel.handle ?? "")
              ? "gemini"
              : "default";

          let toolsetName:
            | "codex"
            | "codex_snake"
            | "default"
            | "gemini"
            | "gemini_snake"
            | "none"
            | null = null;
          if (currentToolset !== targetToolset) {
            const { switchToolsetForModel } = await import("../tools/toolset");
            toolsetName = await switchToolsetForModel(
              selectedModel.handle ?? "",
              agentId,
            );
            setCurrentToolset(toolsetName);
          }

          // Update the same command with final result (include toolset info only if changed)
          const autoToolsetLine = toolsetName
            ? `Automatically switched toolset to ${toolsetName}. Use /toolset to change back if desired.\nConsider switching to a different system prompt using /system to match.`
            : null;
          const outputLines = [
            `Switched to ${selectedModel.label}`,
            ...(autoToolsetLine ? [autoToolsetLine] : []),
          ].join("\n");

          buffersRef.current.byId.set(cmdId, {
            kind: "command",
            id: cmdId,
            input: `/model ${modelId}`,
            output: outputLines,
            phase: "finished",
            success: true,
          });
          refreshDerived();
        } catch (error) {
          // Mark command as failed (only if cmdId was created)
          const errorDetails = formatErrorDetails(error, agentId);
          if (cmdId) {
            buffersRef.current.byId.set(cmdId, {
              kind: "command",
              id: cmdId,
              input: `/model ${modelId}`,
              output: `Failed to switch model: ${errorDetails}`,
              phase: "finished",
              success: false,
            });
            refreshDerived();
          }
        }
      });
    },
    [agentId, refreshDerived, currentToolset, withCommandLock],
  );

  const handleSystemPromptSelect = useCallback(
    async (promptId: string) => {
      await withCommandLock(async () => {
        const cmdId = uid("cmd");

        try {
          // Find the selected prompt
          const { SYSTEM_PROMPTS } = await import("../agent/promptAssets");
          const selectedPrompt = SYSTEM_PROMPTS.find((p) => p.id === promptId);

          if (!selectedPrompt) {
            buffersRef.current.byId.set(cmdId, {
              kind: "command",
              id: cmdId,
              input: `/system ${promptId}`,
              output: `System prompt not found: ${promptId}`,
              phase: "finished",
              success: false,
            });
            buffersRef.current.order.push(cmdId);
            refreshDerived();
            return;
          }

          // Immediately add command to transcript with "running" phase
          buffersRef.current.byId.set(cmdId, {
            kind: "command",
            id: cmdId,
            input: `/system ${promptId}`,
            output: `Switching system prompt to ${selectedPrompt.label}...`,
            phase: "running",
          });
          buffersRef.current.order.push(cmdId);
          refreshDerived();

          // Update the agent's system prompt
          const { updateAgentSystemPrompt } = await import("../agent/modify");
          const result = await updateAgentSystemPrompt(
            agentId,
            selectedPrompt.content,
          );

          if (result.success) {
            setCurrentSystemPromptId(promptId);
            buffersRef.current.byId.set(cmdId, {
              kind: "command",
              id: cmdId,
              input: `/system ${promptId}`,
              output: `Switched system prompt to ${selectedPrompt.label}`,
              phase: "finished",
              success: true,
            });
          } else {
            buffersRef.current.byId.set(cmdId, {
              kind: "command",
              id: cmdId,
              input: `/system ${promptId}`,
              output: result.message,
              phase: "finished",
              success: false,
            });
          }
          refreshDerived();
        } catch (error) {
          const errorDetails = formatErrorDetails(error, agentId);
          buffersRef.current.byId.set(cmdId, {
            kind: "command",
            id: cmdId,
            input: `/system ${promptId}`,
            output: `Failed to switch system prompt: ${errorDetails}`,
            phase: "finished",
            success: false,
          });
          refreshDerived();
        }
      });
    },
    [agentId, refreshDerived, withCommandLock],
  );

  const handleToolsetSelect = useCallback(
    async (
      toolsetId:
        | "codex"
        | "codex_snake"
        | "default"
        | "gemini"
        | "gemini_snake"
        | "none",
    ) => {
      await withCommandLock(async () => {
        const cmdId = uid("cmd");

        try {
          // Immediately add command to transcript with "running" phase
          buffersRef.current.byId.set(cmdId, {
            kind: "command",
            id: cmdId,
            input: `/toolset ${toolsetId}`,
            output: `Switching toolset to ${toolsetId}...`,
            phase: "running",
          });
          buffersRef.current.order.push(cmdId);
          refreshDerived();

          // Force switch to the selected toolset
          const { forceToolsetSwitch } = await import("../tools/toolset");
          await forceToolsetSwitch(toolsetId, agentId);
          setCurrentToolset(toolsetId);

          // Update the command with final result
          buffersRef.current.byId.set(cmdId, {
            kind: "command",
            id: cmdId,
            input: `/toolset ${toolsetId}`,
            output: `Switched toolset to ${toolsetId}`,
            phase: "finished",
            success: true,
          });
          refreshDerived();
        } catch (error) {
          const errorDetails = formatErrorDetails(error, agentId);
          buffersRef.current.byId.set(cmdId, {
            kind: "command",
            id: cmdId,
            input: `/toolset ${toolsetId}`,
            output: `Failed to switch toolset: ${errorDetails}`,
            phase: "finished",
            success: false,
          });
          refreshDerived();
        }
      });
    },
    [agentId, refreshDerived, withCommandLock],
  );

  // Handle escape when profile confirmation is pending
  const handleFeedbackSubmit = useCallback(
    async (message: string) => {
      closeOverlay();

      await withCommandLock(async () => {
        const cmdId = uid("cmd");

        try {
          // Immediately add command to transcript with "running" phase
          buffersRef.current.byId.set(cmdId, {
            kind: "command",
            id: cmdId,
            input: "/feedback",
            output: "Sending feedback...",
            phase: "running",
          });
          buffersRef.current.order.push(cmdId);
          refreshDerived();

          const settings = settingsManager.getSettings();
          const baseURL =
            process.env.LETTA_BASE_URL ||
            settings.env?.LETTA_BASE_URL ||
            "https://api.letta.com";
          const apiKey =
            process.env.LETTA_API_KEY || settings.env?.LETTA_API_KEY;

          // Send feedback request manually since it's not in the SDK
          const response = await fetch(`${baseURL}/v1/metadata/feedback`, {
            method: "POST",
            headers: {
              "Content-Type": "application/json",
              Authorization: `Bearer ${apiKey}`,
              "X-Letta-Source": "letta-code",
            },
            body: JSON.stringify({
              message: message,
              feature: "letta-code",
            }),
          });

          if (!response.ok) {
            const errorText = await response.text();
            throw new Error(
              `Failed to send feedback (${response.status}): ${errorText}`,
            );
          }

          buffersRef.current.byId.set(cmdId, {
            kind: "command",
            id: cmdId,
            input: "/feedback",
            output:
              "Thank you for your feedback! Your message has been sent to the Letta team.",
            phase: "finished",
            success: true,
          });
          refreshDerived();
        } catch (error) {
          const errorDetails = formatErrorDetails(error, agentId);
          buffersRef.current.byId.set(cmdId, {
            kind: "command",
            id: cmdId,
            input: "/feedback",
            output: `Failed to send feedback: ${errorDetails}`,
            phase: "finished",
            success: false,
          });
          refreshDerived();
        }
      });
    },
    [agentId, refreshDerived, withCommandLock, closeOverlay],
  );

  const handleProfileEscapeCancel = useCallback(() => {
    if (profileConfirmPending) {
      const { cmdId, name } = profileConfirmPending;
      buffersRef.current.byId.set(cmdId, {
        kind: "command",
        id: cmdId,
        input: `/profile load ${name}`,
        output: "Cancelled",
        phase: "finished",
        success: false,
      });
      refreshDerived();
      setProfileConfirmPending(null);
    }
  }, [profileConfirmPending, refreshDerived]);

  // Track permission mode changes for UI updates
  const [uiPermissionMode, setUiPermissionMode] = useState(
    permissionMode.getMode(),
  );

  const handlePlanApprove = useCallback(
    async (acceptEdits: boolean = false) => {
      const currentIndex = approvalResults.length;
      const approval = pendingApprovals[currentIndex];
      if (!approval) return;

      const isLast = currentIndex + 1 >= pendingApprovals.length;

      // Exit plan mode
      const newMode = acceptEdits ? "acceptEdits" : "default";
      permissionMode.setMode(newMode);
      setUiPermissionMode(newMode);

      try {
        // Execute ExitPlanMode tool to get the result
        const parsedArgs = safeJsonParseOr<Record<string, unknown>>(
          approval.toolArgs,
          {},
        );
        const toolResult = await executeTool("ExitPlanMode", parsedArgs);

        // Update buffers with tool return
        onChunk(buffersRef.current, {
          message_type: "tool_return_message",
          id: "dummy",
          date: new Date().toISOString(),
          tool_call_id: approval.toolCallId,
          tool_return: toolResult.toolReturn,
          status: toolResult.status,
          stdout: toolResult.stdout,
          stderr: toolResult.stderr,
        });

        setThinkingMessage(getRandomThinkingMessage(agentName));
        refreshDerived();

        const decision = {
          type: "approve" as const,
          approval,
          precomputedResult: toolResult,
        };

        if (isLast) {
          setIsExecutingTool(true);
          await sendAllResults(decision);
        } else {
          setApprovalResults((prev) => [...prev, decision]);
        }
      } catch (e) {
        const errorDetails = formatErrorDetails(e, agentId);
        appendError(errorDetails);
        setStreaming(false);
      }
    },
    [
      agentId,
      pendingApprovals,
      approvalResults,
      sendAllResults,
      appendError,
      refreshDerived,
      agentName,
      setStreaming,
    ],
  );

  const handlePlanKeepPlanning = useCallback(
    async (reason: string) => {
      const currentIndex = approvalResults.length;
      const approval = pendingApprovals[currentIndex];
      if (!approval) return;

      const isLast = currentIndex + 1 >= pendingApprovals.length;

      // Stay in plan mode
      const denialReason =
        reason ||
        "The user doesn't want to proceed with this tool use. The tool use was rejected (eg. if it was a file edit, the new_string was NOT written to the file). STOP what you are doing and wait for the user to tell you how to proceed.";

      const decision = {
        type: "deny" as const,
        approval,
        reason: denialReason,
      };

      if (isLast) {
        setIsExecutingTool(true);
        await sendAllResults(decision);
      } else {
        setApprovalResults((prev) => [...prev, decision]);
      }
    },
    [pendingApprovals, approvalResults, sendAllResults],
  );

  // Auto-reject ExitPlanMode if plan file doesn't exist
  useEffect(() => {
    const currentIndex = approvalResults.length;
    const approval = pendingApprovals[currentIndex];
    if (approval?.toolName === "ExitPlanMode" && !planFileExists()) {
      const planFilePath = permissionMode.getPlanFilePath();
      handlePlanKeepPlanning(
        `You must write your plan to the plan file before exiting plan mode.\n` +
          `Plan file path: ${planFilePath || "not set"}\n` +
          `Use the Write tool to create your plan, then call ExitPlanMode again.`,
      );
    }
  }, [pendingApprovals, approvalResults.length, handlePlanKeepPlanning]);

  const handleQuestionSubmit = useCallback(
    async (answers: Record<string, string>) => {
      const currentIndex = approvalResults.length;
      const approval = pendingApprovals[currentIndex];
      if (!approval) return;

      const isLast = currentIndex + 1 >= pendingApprovals.length;

      // Get questions from approval args
      const questions = getQuestionsFromApproval(approval);

      // Format the answer string like Claude Code does
      const answerParts = questions.map((q) => {
        const answer = answers[q.question] || "";
        return `"${q.question}"="${answer}"`;
      });
      const toolReturn = `User has answered your questions: ${answerParts.join(", ")}. You can now continue with the user's answers in mind.`;

      const precomputedResult: ToolExecutionResult = {
        toolReturn,
        status: "success",
      };

      // Update buffers with tool return
      onChunk(buffersRef.current, {
        message_type: "tool_return_message",
        id: "dummy",
        date: new Date().toISOString(),
        tool_call_id: approval.toolCallId,
        tool_return: toolReturn,
        status: "success",
        stdout: null,
        stderr: null,
      });

      setThinkingMessage(getRandomThinkingMessage(agentName));
      refreshDerived();

      const decision = {
        type: "approve" as const,
        approval,
        precomputedResult,
      };

      if (isLast) {
        setIsExecutingTool(true);
        await sendAllResults(decision);
      } else {
        setApprovalResults((prev) => [...prev, decision]);
      }
    },
    [
      pendingApprovals,
      approvalResults,
      sendAllResults,
      refreshDerived,
      agentName,
    ],
  );

  const handleEnterPlanModeApprove = useCallback(async () => {
    const currentIndex = approvalResults.length;
    const approval = pendingApprovals[currentIndex];
    if (!approval) return;

    const isLast = currentIndex + 1 >= pendingApprovals.length;

    // Generate plan file path
    const planFilePath = generatePlanFilePath();

    // Toggle plan mode on and store plan file path
    permissionMode.setMode("plan");
    permissionMode.setPlanFilePath(planFilePath);
    setUiPermissionMode("plan");

    // Get the tool return message from the implementation
    const toolReturn = `Entered plan mode. You should now focus on exploring the codebase and designing an implementation approach.

In plan mode, you should:
1. Thoroughly explore the codebase to understand existing patterns
2. Identify similar features and architectural approaches
3. Consider multiple approaches and their trade-offs
4. Use AskUserQuestion if you need to clarify the approach
5. Design a concrete implementation strategy
6. When ready, use ExitPlanMode to present your plan for approval

Remember: DO NOT write or edit any files yet. This is a read-only exploration and planning phase.

Plan file path: ${planFilePath}`;

    const precomputedResult: ToolExecutionResult = {
      toolReturn,
      status: "success",
    };

    // Update buffers with tool return
    onChunk(buffersRef.current, {
      message_type: "tool_return_message",
      id: "dummy",
      date: new Date().toISOString(),
      tool_call_id: approval.toolCallId,
      tool_return: toolReturn,
      status: "success",
      stdout: null,
      stderr: null,
    });

    setThinkingMessage(getRandomThinkingMessage(agentName));
    refreshDerived();

    const decision = {
      type: "approve" as const,
      approval,
      precomputedResult,
    };

    if (isLast) {
      setIsExecutingTool(true);
      await sendAllResults(decision);
    } else {
      setApprovalResults((prev) => [...prev, decision]);
    }
  }, [
    pendingApprovals,
    approvalResults,
    sendAllResults,
    refreshDerived,
    agentName,
  ]);

  const handleEnterPlanModeReject = useCallback(async () => {
    const currentIndex = approvalResults.length;
    const approval = pendingApprovals[currentIndex];
    if (!approval) return;

    const isLast = currentIndex + 1 >= pendingApprovals.length;

    const rejectionReason =
      "User chose to skip plan mode and start implementing directly.";

    const decision = {
      type: "deny" as const,
      approval,
      reason: rejectionReason,
    };

    if (isLast) {
      setIsExecutingTool(true);
      await sendAllResults(decision);
    } else {
      setApprovalResults((prev) => [...prev, decision]);
    }
  }, [pendingApprovals, approvalResults, sendAllResults]);

  // Live area shows only in-progress items
  const liveItems = useMemo(() => {
    return lines.filter((ln) => {
      if (!("phase" in ln)) return false;
      if (ln.kind === "command") {
        return ln.phase === "running";
      }
      if (ln.kind === "tool_call") {
        // Skip Task tool_calls - SubagentGroupDisplay handles them
        if (ln.name && isTaskTool(ln.name)) {
          return false;
        }
        // Always show other tool calls in progress
        return ln.phase !== "finished";
      }
      if (!tokenStreamingEnabled && ln.phase === "streaming") return false;
      return ln.phase === "streaming";
    });
  }, [lines, tokenStreamingEnabled]);

  // Commit welcome snapshot once when ready for fresh sessions (no history)
  // Wait for agentProvenance to be available for new agents (continueSession=false)
  useEffect(() => {
    if (
      loadingState === "ready" &&
      !welcomeCommittedRef.current &&
      messageHistory.length === 0
    ) {
      // For new agents, wait until provenance is available
      // For resumed agents, provenance stays null (that's expected)
      if (!continueSession && !agentProvenance) {
        return; // Wait for provenance to be set
      }
      welcomeCommittedRef.current = true;
      setStaticItems((prev) => [
        ...prev,
        {
          kind: "welcome",
          id: `welcome-${Date.now().toString(36)}`,
          snapshot: {
            continueSession,
            agentState,
            agentProvenance,
            terminalWidth: columns,
          },
        },
      ]);

      // Add status line showing agent info
      const agentUrl = agentState?.id
        ? `https://app.letta.com/agents/${agentState.id}`
        : null;
      const statusId = `status-agent-${Date.now().toString(36)}`;
      const hints = getAgentStatusHints(
        !!continueSession,
        agentState,
        agentProvenance,
      );
      // For resumed agents, show the agent name if it has one (profile name)
      const resumedMessage = continueSession
        ? agentState?.name
          ? `Resumed **${agentState.name}**`
          : "Resumed agent"
        : "Creating a new agent (use /pin to save)";

      const statusLines = continueSession
        ? [resumedMessage, ...hints, agentUrl ? `→ ${agentUrl}` : ""].filter(
            Boolean,
          )
        : [
            resumedMessage,
            agentUrl ? `→ ${agentUrl}` : "",
            "→ Tip: use /init to initialize your agent's memory system!",
          ].filter(Boolean);

      buffersRef.current.byId.set(statusId, {
        kind: "status",
        id: statusId,
        lines: statusLines,
      });
      buffersRef.current.order.push(statusId);
      refreshDerived();
    }
  }, [
    loadingState,
    continueSession,
    messageHistory.length,
    columns,
    agentProvenance,
    agentState,
    refreshDerived,
  ]);

  return (
    <Box key={resumeKey} flexDirection="column" gap={1}>
      <Static
        key={staticRenderEpoch}
        items={staticItems}
        style={{ flexDirection: "column" }}
      >
        {(item: StaticItem, index: number) => (
          <Box key={item.id} marginTop={index > 0 ? 1 : 0}>
            {item.kind === "welcome" ? (
              <WelcomeScreen loadingState="ready" {...item.snapshot} />
            ) : item.kind === "user" ? (
              <UserMessage line={item} />
            ) : item.kind === "reasoning" ? (
              <ReasoningMessage line={item} />
            ) : item.kind === "assistant" ? (
              <AssistantMessage line={item} />
            ) : item.kind === "tool_call" ? (
              <ToolCallMessage line={item} />
            ) : item.kind === "subagent_group" ? (
              <SubagentGroupStatic agents={item.agents} />
            ) : item.kind === "error" ? (
              <ErrorMessage line={item} />
            ) : item.kind === "status" ? (
              <StatusMessage line={item} />
            ) : item.kind === "separator" ? (
              <Text dimColor>{"─".repeat(columns)}</Text>
            ) : item.kind === "command" ? (
              <CommandMessage line={item} />
            ) : null}
          </Box>
        )}
      </Static>

      <Box flexDirection="column" gap={1}>
        {/* Loading screen / intro text */}
        {loadingState !== "ready" && (
          <WelcomeScreen
            loadingState={loadingState}
            continueSession={continueSession}
            agentState={agentState}
          />
        )}

        {loadingState === "ready" && (
          <>
            {/* Transcript */}
            {liveItems.length > 0 && pendingApprovals.length === 0 && (
              <Box flexDirection="column">
                {liveItems.map((ln) => (
                  <Box key={ln.id} marginTop={1}>
                    {ln.kind === "user" ? (
                      <UserMessage line={ln} />
                    ) : ln.kind === "reasoning" ? (
                      <ReasoningMessage line={ln} />
                    ) : ln.kind === "assistant" ? (
                      <AssistantMessage line={ln} />
                    ) : ln.kind === "tool_call" ? (
                      <ToolCallMessage line={ln} />
                    ) : ln.kind === "error" ? (
                      <ErrorMessage line={ln} />
                    ) : ln.kind === "status" ? (
                      <StatusMessage line={ln} />
                    ) : ln.kind === "command" ? (
                      <CommandMessage line={ln} />
                    ) : null}
                  </Box>
                ))}
              </Box>
            )}

            {/* Subagent group display - shows running/completed subagents */}
            <SubagentGroupDisplay />

            {/* Ensure 1 blank line above input when there are no live items */}
            {liveItems.length === 0 && <Box height={1} />}

            {/* Exit stats - shown when exiting via double Ctrl+C */}
            {showExitStats && (
              <Box flexDirection="column">
                <Text dimColor>
                  {formatUsageStats({
                    stats: sessionStatsRef.current.getSnapshot(),
                  })}
                </Text>
                <Text dimColor>Resume this agent with:</Text>
                <Text color="blue">letta --agent {agentId}</Text>
              </Box>
            )}

            {/* Input row - always mounted to preserve state */}
            <Input
              visible={
                !showExitStats &&
                pendingApprovals.length === 0 &&
                !anySelectorOpen
              }
              streaming={
                streaming && !abortControllerRef.current?.signal.aborted
              }
              tokenCount={tokenCount}
              thinkingMessage={thinkingMessage}
              onSubmit={onSubmit}
              permissionMode={uiPermissionMode}
              onPermissionModeChange={setUiPermissionMode}
              onExit={handleExit}
              onInterrupt={handleInterrupt}
              interruptRequested={interruptRequested}
              agentId={agentId}
              agentName={agentName}
              currentModel={currentModelDisplay}
              messageQueue={messageQueue}
              onEnterQueueEditMode={handleEnterQueueEditMode}
              onEscapeCancel={
                profileConfirmPending ? handleProfileEscapeCancel : undefined
              }
            />

            {/* Model Selector - conditionally mounted as overlay */}
            {activeOverlay === "model" && (
              <ModelSelector
                currentModelId={currentModelId ?? undefined}
                onSelect={handleModelSelect}
                onCancel={closeOverlay}
              />
            )}

            {/* Toolset Selector - conditionally mounted as overlay */}
            {activeOverlay === "toolset" && (
              <ToolsetSelector
                currentToolset={currentToolset ?? undefined}
                onSelect={handleToolsetSelect}
                onCancel={closeOverlay}
              />
            )}

            {/* System Prompt Selector - conditionally mounted as overlay */}
            {activeOverlay === "system" && (
              <SystemPromptSelector
                currentPromptId={currentSystemPromptId ?? undefined}
                onSelect={handleSystemPromptSelect}
                onCancel={closeOverlay}
              />
            )}

            {/* Agent Selector - conditionally mounted as overlay */}
            {activeOverlay === "agent" && (
              <AgentSelector
                currentAgentId={agentId}
                onSelect={handleAgentSelect}
                onCancel={closeOverlay}
              />
            )}

            {/* Subagent Manager - for managing custom subagents */}
            {activeOverlay === "subagent" && (
              <SubagentManager onClose={closeOverlay} />
            )}

            {/* Resume Selector - conditionally mounted as overlay */}
            {activeOverlay === "resume" && (
              <ResumeSelector
                currentAgentId={agentId}
                onSelect={async (id) => {
                  closeOverlay();
                  await handleAgentSelect(id);
                }}
                onCancel={closeOverlay}
              />
            )}

            {/* Profile Selector - conditionally mounted as overlay */}
            {activeOverlay === "profile" && (
              <ProfileSelector
                currentAgentId={agentId}
                onSelect={async (id) => {
                  closeOverlay();
                  await handleAgentSelect(id);
                }}
                onUnpin={(unpinAgentId) => {
                  closeOverlay();
                  settingsManager.unpinBoth(unpinAgentId);
                  const cmdId = uid("cmd");
                  buffersRef.current.byId.set(cmdId, {
                    kind: "command",
                    id: cmdId,
                    input: "/pinned",
                    output: `Unpinned agent ${unpinAgentId.slice(0, 12)}`,
                    phase: "finished",
                    success: true,
                  });
                  buffersRef.current.order.push(cmdId);
                  refreshDerived();
                }}
                onCancel={closeOverlay}
              />
            )}

            {/* Message Search - conditionally mounted as overlay */}
            {activeOverlay === "search" && (
              <MessageSearch onClose={closeOverlay} />
            )}

            {/* Feedback Dialog - conditionally mounted as overlay */}
            {activeOverlay === "feedback" && (
              <FeedbackDialog
                onSubmit={handleFeedbackSubmit}
                onCancel={closeOverlay}
              />
            )}

            {/* Memory Viewer - conditionally mounted as overlay */}
            {activeOverlay === "memory" && (
              <MemoryViewer
                blocks={agentState?.memory?.blocks || []}
                agentId={agentId}
                agentName={agentName}
                onClose={closeOverlay}
              />
            )}

            {/* Help Dialog - conditionally mounted as overlay */}
            {activeOverlay === "help" && <HelpDialog onClose={closeOverlay} />}

            {/* Pin Dialog - for naming agent before pinning */}
            {activeOverlay === "pin" && (
              <PinDialog
                currentName={agentName || ""}
                local={pinDialogLocal}
                onSubmit={async (newName) => {
                  closeOverlay();
                  setCommandRunning(true);

                  const cmdId = uid("cmd");
                  const scopeText = pinDialogLocal
                    ? "to this project"
                    : "globally";
                  const displayName =
                    newName || agentName || agentId.slice(0, 12);

                  buffersRef.current.byId.set(cmdId, {
                    kind: "command",
                    id: cmdId,
                    input: "/pin",
                    output: `Pinning "${displayName}" ${scopeText}...`,
                    phase: "running",
                  });
                  buffersRef.current.order.push(cmdId);
                  refreshDerived();

                  try {
                    const client = await getClient();

                    // Rename if new name provided
                    if (newName && newName !== agentName) {
                      await client.agents.update(agentId, { name: newName });
                      setAgentName(newName);
                    }

                    // Pin the agent
                    if (pinDialogLocal) {
                      settingsManager.pinLocal(agentId);
                    } else {
                      settingsManager.pinGlobal(agentId);
                    }

                    buffersRef.current.byId.set(cmdId, {
                      kind: "command",
                      id: cmdId,
                      input: "/pin",
                      output: `Pinned "${newName || agentName || agentId.slice(0, 12)}" ${scopeText}.`,
                      phase: "finished",
                      success: true,
                    });
                  } catch (error) {
                    buffersRef.current.byId.set(cmdId, {
                      kind: "command",
                      id: cmdId,
                      input: "/pin",
                      output: `Failed to pin: ${error}`,
                      phase: "finished",
                      success: false,
                    });
                  } finally {
                    setCommandRunning(false);
                    refreshDerived();
                  }
                }}
                onCancel={closeOverlay}
              />
            )}

            {/* Plan Mode Dialog - for ExitPlanMode tool */}
            {currentApproval?.toolName === "ExitPlanMode" && (
              <>
                <Box height={1} />
                <PlanModeDialog
                  plan={readPlanFile()}
                  onApprove={() => handlePlanApprove(false)}
                  onApproveAndAcceptEdits={() => handlePlanApprove(true)}
                  onKeepPlanning={handlePlanKeepPlanning}
                />
              </>
            )}

            {/* Question Dialog - for AskUserQuestion tool */}
            {currentApproval?.toolName === "AskUserQuestion" && (
              <>
                <Box height={1} />
                <QuestionDialog
                  questions={getQuestionsFromApproval(currentApproval)}
                  onSubmit={handleQuestionSubmit}
                />
              </>
            )}

            {/* Enter Plan Mode Dialog - for EnterPlanMode tool */}
            {currentApproval?.toolName === "EnterPlanMode" && (
              <>
                <Box height={1} />
                <EnterPlanModeDialog
                  onApprove={handleEnterPlanModeApprove}
                  onReject={handleEnterPlanModeReject}
                />
              </>
            )}

            {/* Approval Dialog - for standard tools (not fancy UI tools) */}
            {currentApproval && !isFancyUITool(currentApproval.toolName) && (
              <>
                <Box height={1} />
                <ApprovalDialog
                  approvals={[currentApproval]}
                  approvalContexts={
                    approvalContexts[approvalResults.length]
                      ? [
                          approvalContexts[
                            approvalResults.length
                          ] as ApprovalContext,
                        ]
                      : []
                  }
                  progress={{
                    current: approvalResults.length + 1,
                    total: pendingApprovals.length,
                  }}
                  totalTools={
                    autoHandledResults.length + pendingApprovals.length
                  }
                  isExecuting={isExecutingTool}
                  onApproveAll={handleApproveCurrent}
                  onApproveAlways={handleApproveAlways}
                  onDenyAll={handleDenyCurrent}
                  onCancel={handleCancelApprovals}
                />
              </>
            )}
          </>
        )}
      </Box>
    </Box>
  );
}<|MERGE_RESOLUTION|>--- conflicted
+++ resolved
@@ -1,7 +1,7 @@
 // src/cli/App.tsx
 
 import { existsSync, readFileSync, writeFileSync } from "node:fs";
-import { APIUserAbortError } from "@letta-ai/letta-client/core/error";
+import { APIError, APIUserAbortError } from "@letta-ai/letta-client/core/error";
 import type {
   AgentState,
   MessageCreate,
@@ -836,18 +836,6 @@
             return;
           }
 
-<<<<<<< HEAD
-          // Stream one turn
-          const stream = await sendMessageStream(agentId, currentInput);
-          const {
-            stopReason,
-            approval,
-            approvals,
-            apiDurationMs,
-            lastRunId,
-            lastSeqId,
-          } =
-=======
           // Stream one turn - use ref to always get the latest agentId
           const stream = await sendMessageStream(
             agentIdRef.current,
@@ -904,8 +892,7 @@
             }
           };
 
-          const { stopReason, approval, approvals, apiDurationMs, lastRunId } =
->>>>>>> 290a3855
+          const { stopReason, approval, approvals, apiDurationMs, lastRunId, lastSeqId } =
             await drainStreamWithResume(
               stream,
               buffersRef.current,
