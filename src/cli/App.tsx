--- conflicted
+++ resolved
@@ -382,13 +382,11 @@
   const [resumeSelectorOpen, setResumeSelectorOpen] = useState(false);
   const [messageSearchOpen, setMessageSearchOpen] = useState(false);
 
-<<<<<<< HEAD
   // Subagent manager state (for /subagents command)
   const [subagentManagerOpen, setSubagentManagerOpen] = useState(false);
-=======
+
   // Profile selector state
   const [profileSelectorOpen, setProfileSelectorOpen] = useState(false);
->>>>>>> bcb1848b
 
   // Token streaming preference (can be toggled at runtime)
   const [tokenStreamingEnabled, setTokenStreamingEnabled] =
