--- conflicted
+++ resolved
@@ -1542,20 +1542,14 @@
         abortControllerRef.current = null;
       }
     },
-<<<<<<< HEAD
-
-=======
->>>>>>> c547adf6
+
     [
       appendError,
       refreshDerived,
       refreshDerivedThrottled,
       setStreaming,
-<<<<<<< HEAD
       agentId,
-=======
       currentModelId,
->>>>>>> c547adf6
     ],
   );
 
