--- conflicted
+++ resolved
@@ -24,13 +24,8 @@
   pinnedAgents?: string[]; // Array of agent IDs pinned globally
   permissions?: PermissionRules;
   env?: Record<string, string>;
-<<<<<<< HEAD
-  // OAuth token management (stored separately in secrets)
+  // Letta Cloud OAuth token management (stored separately in secrets)
   refreshToken?: string; // DEPRECATED: kept for migration, now stored in secrets
-=======
-  // Letta Cloud OAuth token management
-  refreshToken?: string;
->>>>>>> 1f2b91b0
   tokenExpiresAt?: number; // Unix timestamp in milliseconds
   deviceId?: string;
   // Tool upsert cache: maps serverUrl -> hash of upserted tools
