--- conflicted
+++ resolved
@@ -299,10 +299,6 @@
  * Get default decision for a tool (when no rules match)
  */
 function getDefaultDecision(toolName: string): PermissionDecision {
-<<<<<<< HEAD
-  // Tools that default to auto-allow (read-only operations)
-  const autoAllowTools = ["Read", "Glob", "Grep", "LS", "TodoWrite"];
-=======
   // Check TOOL_PERMISSIONS to determine if tool requires approval
   // Import is async so we need to do this synchronously - get the permissions from manager
   // For now, use a hardcoded check that matches TOOL_PERMISSIONS configuration
@@ -327,7 +323,6 @@
     "read_many_files",
     // Note: read_file, glob already covered above (shared across toolsets)
   ];
->>>>>>> 8b3523c1
 
   if (autoAllowTools.includes(toolName)) {
     return "allow";
