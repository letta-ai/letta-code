--- conflicted
+++ resolved
@@ -14,9 +14,6 @@
 import LSDescription from "./descriptions/LS.md";
 import MultiEditDescription from "./descriptions/MultiEdit.md";
 import ReadDescription from "./descriptions/Read.md";
-<<<<<<< HEAD
-import TaskDescription from "./descriptions/Task.md";
-=======
 import ReadFileCodexDescription from "./descriptions/ReadFileCodex.md";
 import ReadFileGeminiDescription from "./descriptions/ReadFileGemini.md";
 import ReadManyFilesGeminiDescription from "./descriptions/ReadManyFilesGemini.md";
@@ -26,7 +23,7 @@
 import ShellDescription from "./descriptions/Shell.md";
 import ShellCommandDescription from "./descriptions/ShellCommand.md";
 import SkillDescription from "./descriptions/Skill.md";
->>>>>>> 8b3523c1
+import TaskDescription from "./descriptions/Task.md";
 import TodoWriteDescription from "./descriptions/TodoWrite.md";
 import UpdatePlanDescription from "./descriptions/UpdatePlan.md";
 import WriteDescription from "./descriptions/Write.md";
@@ -48,9 +45,6 @@
 import { ls } from "./impl/LS";
 import { multi_edit } from "./impl/MultiEdit";
 import { read } from "./impl/Read";
-<<<<<<< HEAD
-import { task } from "./impl/Task";
-=======
 import { read_file } from "./impl/ReadFileCodex";
 import { read_file_gemini } from "./impl/ReadFileGemini";
 import { read_many_files } from "./impl/ReadManyFilesGemini";
@@ -60,7 +54,7 @@
 import { shell } from "./impl/Shell";
 import { shell_command } from "./impl/ShellCommand";
 import { skill } from "./impl/Skill";
->>>>>>> 8b3523c1
+import { task } from "./impl/Task";
 import { todo_write } from "./impl/TodoWrite";
 import { update_plan } from "./impl/UpdatePlan";
 import { write } from "./impl/Write";
@@ -82,9 +76,6 @@
 import LSSchema from "./schemas/LS.json";
 import MultiEditSchema from "./schemas/MultiEdit.json";
 import ReadSchema from "./schemas/Read.json";
-<<<<<<< HEAD
-import TaskSchema from "./schemas/Task.json";
-=======
 import ReadFileCodexSchema from "./schemas/ReadFileCodex.json";
 import ReadFileGeminiSchema from "./schemas/ReadFileGemini.json";
 import ReadManyFilesGeminiSchema from "./schemas/ReadManyFilesGemini.json";
@@ -94,7 +85,7 @@
 import ShellSchema from "./schemas/Shell.json";
 import ShellCommandSchema from "./schemas/ShellCommand.json";
 import SkillSchema from "./schemas/Skill.json";
->>>>>>> 8b3523c1
+import TaskSchema from "./schemas/Task.json";
 import TodoWriteSchema from "./schemas/TodoWrite.json";
 import UpdatePlanSchema from "./schemas/UpdatePlan.json";
 import WriteSchema from "./schemas/Write.json";
@@ -160,17 +151,15 @@
     description: ReadDescription.trim(),
     impl: read as unknown as ToolImplementation,
   },
-<<<<<<< HEAD
+  Skill: {
+    schema: SkillSchema,
+    description: SkillDescription.trim(),
+    impl: skill as unknown as ToolImplementation,
+  },
   Task: {
     schema: TaskSchema,
     description: TaskDescription.trim(),
     impl: task as unknown as ToolImplementation,
-=======
-  Skill: {
-    schema: SkillSchema,
-    description: SkillDescription.trim(),
-    impl: skill as unknown as ToolImplementation,
->>>>>>> 8b3523c1
   },
   TodoWrite: {
     schema: TodoWriteSchema,
