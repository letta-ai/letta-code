--- conflicted
+++ resolved
@@ -99,11 +99,8 @@
   LS: { requiresApproval: false },
   MultiEdit: { requiresApproval: true },
   Read: { requiresApproval: false },
-<<<<<<< HEAD
+  Skill: { requiresApproval: false },
   Task: { requiresApproval: true },
-=======
-  Skill: { requiresApproval: false },
->>>>>>> 8b3523c1
   TodoWrite: { requiresApproval: false },
   Write: { requiresApproval: true },
   shell_command: { requiresApproval: true },
@@ -336,6 +333,9 @@
  */
 export async function loadTools(modelIdentifier?: string): Promise<void> {
   const { toolFilter } = await import("./filter");
+
+  // Discover all subagents to inject into Task description
+  const { subagents: discoveredSubagents } = await discoverSubagents();
   const filterActive = toolFilter.isActive();
 
   let baseToolNames: ToolName[];
@@ -354,14 +354,7 @@
     baseToolNames = TOOL_NAMES;
   }
 
-<<<<<<< HEAD
-  // Discover all subagents to inject into Task description
-  const { subagents: discoveredSubagents } = await discoverSubagents();
-
-  for (const name of TOOL_NAMES) {
-=======
   for (const name of baseToolNames) {
->>>>>>> 8b3523c1
     if (!toolFilter.isEnabled(name)) {
       continue;
     }
